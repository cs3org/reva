--- conflicted
+++ resolved
@@ -64,9 +64,8 @@
 "/home" = {"address" = "localhost:12000", "provider_id" = "123e4567-e89b-12d3-a456-426655440000"}
 
 # mount a storage provider without a path wrapper for direct access to users.
-<<<<<<< HEAD
 #"/personal" = {"address" = "localhost:11000"}
-"123e4567-e89b-12d3-a456-426655440000" = {"address" = "localhost:12000"}
+"123e4567-e89b-12d3-a456-426655440000" = {"address" = "localhost:12000", "provider_id" = "123e4567-e89b-12d3-a456-426655440000", "provider_path" = "/users"}
 
 # the /virtual namespace is only accessible via the frontend-global service
 #"/virtual/[a-k]" = {"address" = "localhost:11100"}
@@ -74,10 +73,6 @@
 #"/virtual/[l-z]" = {"address" = "localhost:11110"}
 #"virtual-l-z" = {"address" = "localhost:11110"}
 
-=======
-"/users" = {"address" = "localhost:11000","provider_id" = "123e4567-e89b-12d3-a456-426655440000"}
-"123e4567-e89b-12d3-a456-426655440000" = {"address" = "localhost:11000", "provider_id" = "123e4567-e89b-12d3-a456-426655440000", "provider_path" = "/users"}
->>>>>>> 7f408044
 # another mount point might be "/projects/"
 
 "/public" = {"address" = "localhost:13000"}
