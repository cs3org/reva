# This config file will start a reva service that:
# - uses the ocis driver to serve users (/users)
# - serves the storage provider on grpc port 11000
# - serves http dataprovider for this storage on port 11001
#   - /data - dataprovider: file up and download

[shared]
jwt_secret = "Pive-Fumkiu4"
gatewaysvc = "localhost:19000"

[log]
#level = "warn"
#mode = "json"

[grpc]
address = "0.0.0.0:11000"

# This is a storage provider that grants direct access to the wrapped storage
# we have a locally running dataprovider
[grpc.services.storageprovider]
driver = "ocis"
expose_data_server = true
data_server_url = "http://localhost:11001/data"

[grpc.services.storageprovider.drivers.ocis]
root = "/var/tmp/reva/data"
treetime_accounting = true
treesize_accounting = true
permissionssvc = "localhost:10000"
personalspacealias_template = "{{.SpaceType}}/{{.User.Username}}"
generalspacealias_template = "{{.SpaceType}}/{{.SpaceName | replace \" \" \"-\" | lower}}"

# we have a locally running dataprovider
[http]
address = "0.0.0.0:11001"

[http.services.dataprovider]
driver = "ocis"
temp_folder = "/var/tmp/reva/tmp"

[http.services.dataprovider.drivers.ocis]
root = "/var/tmp/reva/data"
treetime_accounting = true
treesize_accounting = true
<<<<<<< HEAD
permissionssvc = "localhost:10000"
=======
gateway_addr = "0.0.0.0:19000"
>>>>>>> 2e1c2a35
<|MERGE_RESOLUTION|>--- conflicted
+++ resolved
@@ -42,8 +42,4 @@
 root = "/var/tmp/reva/data"
 treetime_accounting = true
 treesize_accounting = true
-<<<<<<< HEAD
-permissionssvc = "localhost:10000"
-=======
-gateway_addr = "0.0.0.0:19000"
->>>>>>> 2e1c2a35
+gateway_addr = "0.0.0.0:19000"