--- conflicted
+++ resolved
@@ -23,11 +23,7 @@
 root = "/drone/src/tmp/reva/data"
 treetime_accounting = true
 treesize_accounting = true
-<<<<<<< HEAD
-=======
-userprovidersvc = "localhost:18000"
 gateway_addr = "0.0.0.0:19000"
->>>>>>> 393f831f
 
 # we have a locally running dataprovider
 [http]
