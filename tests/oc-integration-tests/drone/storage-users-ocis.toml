# This config file will start a reva service that:
# - uses the ocis driver to serve users (/users)
# - serves the storage provider on grpc port 11000
# - serves http dataprovider for this storage on port 11001
#   - /data - dataprovider: file up and download

[shared]
jwt_secret = "Pive-Fumkiu4"
gatewaysvc = "localhost:19000"

[grpc]
address = "0.0.0.0:11000"

# This is a storage provider that grants direct access to the wrapped storage
# we have a locally running dataprovider
[grpc.services.storageprovider]
driver = "ocis"
expose_data_server = true
data_server_url = "http://revad-services:11001/data"
gateway_addr = "0.0.0.0:19000"

[grpc.services.storageprovider.drivers.ocis]
root = "/drone/src/tmp/reva/data"
treetime_accounting = true
treesize_accounting = true
<<<<<<< HEAD
permissionssvc = "localhost:10000"
personalspacealias_template = "{{.SpaceType}}/{{.User.Username}}"
generalspacealias_template = "{{.SpaceType}}/{{.SpaceName | replace \" \" \"-\" | lower}}"
=======
userprovidersvc = "localhost:18000"
gateway_addr = "0.0.0.0:19000"
>>>>>>> 2e1c2a35

# we have a locally running dataprovider
[http]
address = "0.0.0.0:11001"

[http.services.dataprovider]
driver = "ocis"
temp_folder = "/drone/src/tmp/reva/tmp"

[http.services.dataprovider.drivers.ocis]
root = "/drone/src/tmp/reva/data"
treetime_accounting = true
treesize_accounting = true
permissionssvc = "localhost:10000"<|MERGE_RESOLUTION|>--- conflicted
+++ resolved
@@ -23,14 +23,9 @@
 root = "/drone/src/tmp/reva/data"
 treetime_accounting = true
 treesize_accounting = true
-<<<<<<< HEAD
 permissionssvc = "localhost:10000"
 personalspacealias_template = "{{.SpaceType}}/{{.User.Username}}"
 generalspacealias_template = "{{.SpaceType}}/{{.SpaceName | replace \" \" \"-\" | lower}}"
-=======
-userprovidersvc = "localhost:18000"
-gateway_addr = "0.0.0.0:19000"
->>>>>>> 2e1c2a35
 
 # we have a locally running dataprovider
 [http]
