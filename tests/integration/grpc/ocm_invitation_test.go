--- conflicted
+++ resolved
@@ -38,6 +38,7 @@
 	"github.com/cs3org/reva/pkg/token"
 	jwt "github.com/cs3org/reva/pkg/token/manager/jwt"
 	"github.com/cs3org/reva/pkg/utils"
+	"github.com/cs3org/reva/tests/helpers"
 	. "github.com/onsi/ginkgo"
 	. "github.com/onsi/gomega"
 	"google.golang.org/grpc/metadata"
@@ -67,66 +68,37 @@
 }
 
 var _ = Describe("ocm invitation workflow", func() {
-
-	for _, driver := range []string{"json", "sql"} {
-
-		var (
-			err    error
-			revads = map[string]*Revad{}
-
-			variables = map[string]string{}
-
-			ctxEinstein context.Context
-			ctxMarie    context.Context
-			cernboxgw   gatewaypb.GatewayAPIClient
-			cesnetgw    gatewaypb.GatewayAPIClient
-			cernbox     = &ocmproviderpb.ProviderInfo{
-				Name:         "cernbox",
-				FullName:     "CERNBox",
-				Description:  "CERNBox provides cloud data storage to all CERN users.",
-				Organization: "CERN",
-				Domain:       "cernbox.cern.ch",
-				Homepage:     "https://cernbox.web.cern.ch",
-				Services: []*ocmproviderpb.Service{
-					{
-						Endpoint: &ocmproviderpb.ServiceEndpoint{
-							Type: &ocmproviderpb.ServiceType{
-								Name:        "OCM",
-								Description: "CERNBox Open Cloud Mesh API",
-							},
-							Name:        "CERNBox - OCM API",
-							Path:        "http://127.0.0.1:19001/ocm/",
-							IsMonitored: true,
+	var (
+		err    error
+		revads = map[string]*Revad{}
+
+		variables = map[string]string{}
+
+		ctxEinstein context.Context
+		ctxMarie    context.Context
+		cernboxgw   gatewaypb.GatewayAPIClient
+		cesnetgw    gatewaypb.GatewayAPIClient
+		cernbox     = &ocmproviderpb.ProviderInfo{
+			Name:         "cernbox",
+			FullName:     "CERNBox",
+			Description:  "CERNBox provides cloud data storage to all CERN users.",
+			Organization: "CERN",
+			Domain:       "cernbox.cern.ch",
+			Homepage:     "https://cernbox.web.cern.ch",
+			Services: []*ocmproviderpb.Service{
+				{
+					Endpoint: &ocmproviderpb.ServiceEndpoint{
+						Type: &ocmproviderpb.ServiceType{
+							Name:        "OCM",
+							Description: "CERNBox Open Cloud Mesh API",
 						},
-						Host:       "127.0.0.1:19001",
-						ApiVersion: "0.0.1",
+						Name:        "CERNBox - OCM API",
+						Path:        "http://127.0.0.1:19001/ocm/",
+						IsMonitored: true,
 					},
+					Host:       "127.0.0.1:19001",
+					ApiVersion: "0.0.1",
 				},
-<<<<<<< HEAD
-			}
-			inviteTokenFile string
-			einstein        = &userpb.User{
-				Id: &userpb.UserId{
-					OpaqueId: "4c510ada-c86b-4815-8820-42cdf82c3d51",
-					Idp:      "cernbox.cern.ch",
-					Type:     userpb.UserType_USER_TYPE_PRIMARY,
-				},
-				Username:    "einstein",
-				Mail:        "einstein@cern.ch",
-				DisplayName: "Albert Einstein",
-			}
-			marie = &userpb.User{
-				Id: &userpb.UserId{
-					OpaqueId: "f7fbf8c8-139b-4376-b307-cf0a8c2d0d9c",
-					Idp:      "cesnet.cz",
-					Type:     userpb.UserType_USER_TYPE_PRIMARY,
-				},
-				Username:    "marie",
-				Mail:        "marie@cesnet.cz",
-				DisplayName: "Marie Curie",
-			}
-		)
-=======
 			},
 		}
 		inviteTokenFile string
@@ -152,34 +124,7 @@
 		}
 	)
 
-	JustBeforeEach(func() {
-		tokenManager, err := jwt.New(map[string]interface{}{"secret": "changemeplease"})
-		Expect(err).ToNot(HaveOccurred())
-		ctxEinstein = ctxWithAuthToken(tokenManager, einstein)
-		ctxMarie = ctxWithAuthToken(tokenManager, marie)
-		revads, err = startRevads(map[string]string{
-			"cernboxgw":   "ocm-server-cernbox-grpc.toml",
-			"cernboxhttp": "ocm-server-cernbox-http.toml",
-			"cesnetgw":    "ocm-server-cesnet-grpc.toml",
-			"cesnethttp":  "ocm-server-cesnet-http.toml",
-		}, map[string]string{
-			"providers": "ocm-providers.demo.json",
-		}, nil, variables)
-		Expect(err).ToNot(HaveOccurred())
-		cernboxgw, err = pool.GetGatewayServiceClient(pool.Endpoint(revads["cernboxgw"].GrpcAddress))
-		Expect(err).ToNot(HaveOccurred())
-		cesnetgw, err = pool.GetGatewayServiceClient(pool.Endpoint(revads["cesnetgw"].GrpcAddress))
-		Expect(err).ToNot(HaveOccurred())
-		cernbox.Services[0].Endpoint.Path = "http://" + revads["cernboxhttp"].GrpcAddress + "/ocm"
-	})
-
-	AfterEach(func() {
-		for _, r := range revads {
-			Expect(r.Cleanup(CurrentGinkgoTestDescription().Failed)).To(Succeed())
-		}
-		Expect(os.RemoveAll(inviteTokenFile)).To(Succeed())
-	})
->>>>>>> 0374913e
+	for _, driver := range []string{"json", "sql"} {
 
 		JustBeforeEach(func() {
 			tokenManager, err := jwt.New(map[string]interface{}{"secret": "changemeplease"})
@@ -192,8 +137,9 @@
 				"cesnetgw":    "ocm-server-cesnet-grpc.toml",
 				"cesnethttp":  "ocm-server-cesnet-http.toml",
 			}, map[string]string{
-				"providers": "ocm-providers.demo.json",
-			}, variables)
+				"providers":  "ocm-providers.demo.json",
+				"ocm_driver": driver,
+			}, nil, variables)
 			Expect(err).ToNot(HaveOccurred())
 			cernboxgw, err = pool.GetGatewayServiceClient(pool.Endpoint(revads["cernboxgw"].GrpcAddress))
 			Expect(err).ToNot(HaveOccurred())
@@ -210,14 +156,12 @@
 		})
 
 		Describe("einstein and marie do not know each other", func() {
-			var cleanup func()
 			BeforeEach(func() {
-				variables, cleanup, err = initData(driver, nil, nil)
-				Expect(err).ToNot(HaveOccurred())
-			})
-
-			AfterEach(func() {
-				cleanup()
+				inviteTokenFile, err = helpers.TempJSONFile(map[string]string{})
+				Expect(err).ToNot(HaveOccurred())
+				variables = map[string]string{
+					"invite_token_file": inviteTokenFile,
+				}
 			})
 
 			Context("einstein generates a token", func() {
@@ -256,17 +200,17 @@
 		})
 
 		Describe("an invitation workflow has been already completed between einstein and marie", func() {
-			var cleanup func()
 			BeforeEach(func() {
-				variables, cleanup, err = initData(driver, nil, map[string][]*userpb.User{
-					einstein.Id.OpaqueId: {marie},
-					marie.Id.OpaqueId:    {einstein},
-				})
-				Expect(err).ToNot(HaveOccurred())
-			})
-
-			AfterEach(func() {
-				cleanup()
+				inviteTokenFile, err = helpers.TempJSONFile(map[string]map[string][]*userpb.User{
+					"accepted_users": {
+						einstein.Id.OpaqueId: {marie},
+						marie.Id.OpaqueId:    {einstein},
+					},
+				})
+				Expect(err).ToNot(HaveOccurred())
+				variables = map[string]string{
+					"invite_token_file": inviteTokenFile,
+				}
 			})
 
 			Context("marie accepts a new invite token generated by einstein", func() {
@@ -294,15 +238,16 @@
 				},
 				Description: "expired token",
 			}
-
-			var cleanup func()
 			BeforeEach(func() {
-				variables, cleanup, err = initData(driver, []*invitepb.InviteToken{expiredToken}, nil)
-				Expect(err).ToNot(HaveOccurred())
-			})
-
-			AfterEach(func() {
-				cleanup()
+				inviteTokenFile, err = helpers.TempJSONFile(map[string]map[string]*invitepb.InviteToken{
+					"invites": {
+						expiredToken.Token: expiredToken,
+					},
+				})
+				Expect(err).ToNot(HaveOccurred())
+				variables = map[string]string{
+					"invite_token_file": inviteTokenFile,
+				}
 			})
 
 			It("will not complete the invitation workflow", func() {
@@ -316,14 +261,12 @@
 		})
 
 		Describe("marie accept a not existing token", func() {
-			var cleanup func()
 			BeforeEach(func() {
-				variables, cleanup, err = initData(driver, nil, nil)
-				Expect(err).ToNot(HaveOccurred())
-			})
-
-			AfterEach(func() {
-				cleanup()
+				inviteTokenFile, err = helpers.TempJSONFile(map[string]string{})
+				Expect(err).ToNot(HaveOccurred())
+				variables = map[string]string{
+					"invite_token_file": inviteTokenFile,
+				}
 			})
 
 			It("will not complete the invitation workflow", func() {
@@ -346,16 +289,6 @@
 				token                 string
 			)
 
-			var cleanup func()
-			BeforeEach(func() {
-				variables, cleanup, err = initData(driver, nil, nil)
-				Expect(err).ToNot(HaveOccurred())
-			})
-
-			AfterEach(func() {
-				cleanup()
-			})
-
 			JustBeforeEach(func() {
 				cesnetURL = revads["cesnethttp"].GrpcAddress
 				cernboxURL = revads["cernboxhttp"].GrpcAddress
@@ -399,37 +332,23 @@
 				Expect(err).ToNot(HaveOccurred())
 				defer res.Body.Close()
 
-<<<<<<< HEAD
 				var users []*userpb.User
 				_ = json.NewDecoder(res.Body).Decode(&users)
 				return users, res.StatusCode
 			}
-=======
-		generateToken := func(revaToken, domain string) (*generateInviteResponse, int) {
-			req, err := http.NewRequestWithContext(context.TODO(), http.MethodGet, fmt.Sprintf("http://%s/sciencemesh/generate-invite", domain), nil)
-			Expect(err).ToNot(HaveOccurred())
-			req.Header.Set("x-access-token", revaToken)
->>>>>>> 0374913e
-
-			generateToken := func(revaToken, domain string) (*invitepb.InviteToken, int) {
+
+			generateToken := func(revaToken, domain string) (*generateInviteResponse, int) {
 				req, err := http.NewRequestWithContext(context.TODO(), http.MethodGet, fmt.Sprintf("http://%s/sciencemesh/generate-invite", domain), nil)
 				Expect(err).ToNot(HaveOccurred())
 				req.Header.Set("x-access-token", revaToken)
 
-<<<<<<< HEAD
 				res, err := http.DefaultClient.Do(req)
 				Expect(err).ToNot(HaveOccurred())
 				defer res.Body.Close()
-=======
-			var inviteRes generateInviteResponse
-			Expect(json.NewDecoder(res.Body).Decode(&inviteRes)).To(Succeed())
-			return &inviteRes, res.StatusCode
-		}
->>>>>>> 0374913e
-
-				var token invitepb.InviteToken
-				Expect(json.NewDecoder(res.Body).Decode(&token)).To(Succeed())
-				return &token, res.StatusCode
+
+				var inviteRes generateInviteResponse
+				Expect(json.NewDecoder(res.Body).Decode(&inviteRes)).To(Succeed())
+				return &inviteRes, res.StatusCode
 			}
 
 			Context("einstein and marie do not know each other", func() {
@@ -455,17 +374,17 @@
 			})
 
 			Context("marie already accepted an invitation before", func() {
-				var cleanup func()
 				BeforeEach(func() {
-					variables, cleanup, err = initData(driver, nil, map[string][]*userpb.User{
-						einstein.Id.OpaqueId: {marie},
-						marie.Id.OpaqueId:    {einstein},
+					inviteTokenFile, err = helpers.TempJSONFile(map[string]map[string][]*userpb.User{
+						"accepted_users": {
+							einstein.Id.OpaqueId: {marie},
+							marie.Id.OpaqueId:    {einstein},
+						},
 					})
 					Expect(err).ToNot(HaveOccurred())
-				})
-
-				AfterEach(func() {
-					cleanup()
+					variables = map[string]string{
+						"invite_token_file": inviteTokenFile,
+					}
 				})
 
 				It("fails the invitation workflow", func() {
@@ -491,15 +410,16 @@
 					},
 					Description: "expired token",
 				}
-
-				var cleanup func()
 				BeforeEach(func() {
-					variables, cleanup, err = initData(driver, []*invitepb.InviteToken{expiredToken}, nil)
-					Expect(err).ToNot(HaveOccurred())
-				})
-
-				AfterEach(func() {
-					cleanup()
+					inviteTokenFile, err = helpers.TempJSONFile(map[string]map[string]*invitepb.InviteToken{
+						"invites": {
+							expiredToken.Token: expiredToken,
+						},
+					})
+					Expect(err).ToNot(HaveOccurred())
+					variables = map[string]string{
+						"invite_token_file": inviteTokenFile,
+					}
 				})
 
 				It("will not complete the invitation workflow", func() {
@@ -517,16 +437,13 @@
 			})
 
 			Context("generate the token from http apis", func() {
-				var cleanup func()
 				BeforeEach(func() {
-					variables, cleanup, err = initData(driver, nil, nil)
-					Expect(err).ToNot(HaveOccurred())
-				})
-
-				AfterEach(func() {
-					cleanup()
-				})
-
+					inviteTokenFile, err = helpers.TempJSONFile(map[string]map[string]*invitepb.InviteToken{})
+					Expect(err).ToNot(HaveOccurred())
+					variables = map[string]string{
+						"invite_token_file": inviteTokenFile,
+					}
+				})
 				It("succeeds", func() {
 					users, code := findAccepted(tknEinstein, cernboxURL)
 					Expect(code).To(Equal(http.StatusOK))
@@ -545,6 +462,7 @@
 			})
 
 		})
+
 	}
 
 })
