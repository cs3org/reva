--- conflicted
+++ resolved
@@ -102,13 +102,9 @@
 
 # to be run in Docker build
 build-revad-docker: off
-<<<<<<< HEAD
-	env CGO_ENABLED=1 go build -ldflags ${BUILD_FLAGS} -o ./cmd/revad/revad ./cmd/revad
-=======
 	go build -ldflags ${BUILD_FLAGS} -o ./cmd/revad/revad ./cmd/revad
->>>>>>> b54b1594
 build-reva-docker: off
-	env CGO_ENABLED=1 go build -ldflags ${BUILD_FLAGS} -o ./cmd/reva/reva ./cmd/reva
+	env CGO_ENABLED=0 go build -ldflags ${BUILD_FLAGS} -o ./cmd/reva/reva ./cmd/reva
 clean:
 	rm -rf dist
 
