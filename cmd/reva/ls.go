// Copyright 2018-2024 CERN
//
// Licensed under the Apache License, Version 2.0 (the "License");
// you may not use this file except in compliance with the License.
// You may obtain a copy of the License at
//
//     http://www.apache.org/licenses/LICENSE-2.0
//
// Unless required by applicable law or agreed to in writing, software
// distributed under the License is distributed on an "AS IS" BASIS,
// WITHOUT WARRANTIES OR CONDITIONS OF ANY KIND, either express or implied.
// See the License for the specific language governing permissions and
// limitations under the License.
//
// In applying this license, CERN does not waive the privileges and immunities
// granted to it by virtue of its status as an Intergovernmental Organization
// or submit itself to any jurisdiction.

package main

import (
	"encoding/gob"
	"fmt"
	"io"
	"path"

	rpc "github.com/cs3org/go-cs3apis/cs3/rpc/v1beta1"
	provider "github.com/cs3org/go-cs3apis/cs3/storage/provider/v1beta1"
	"github.com/pkg/errors"
)

func lsCommand() *command {
	cmd := newCommand("ls")
	cmd.Description = func() string { return "list a container contents" }
	cmd.Usage = func() string { return "Usage: ls [-flags] <container_name>" }
	longFlag := cmd.Bool("l", false, "long listing")
	fullFlag := cmd.Bool("f", false, "shows full path")

	cmd.ResetFlags = func() {
		*longFlag, *fullFlag = false, false
	}

	cmd.Action = func(w ...io.Writer) error {
		if cmd.NArg() < 1 {
			return errors.New("Invalid arguments: " + cmd.Usage())
		}

		fn := cmd.Args()[0]
		client, err := getClient()
		if err != nil {
			return err
		}

		ref := &provider.Reference{Path: fn}
		req := &provider.ListContainerRequest{Ref: ref}

		ctx := getAuthContext()
		res, err := client.ListContainer(ctx, req)
		if err != nil {
			return err
		}

		if res.Status.Code != rpc.Code_CODE_OK {
			return formatError(res.Status)
		}

		infos := res.Infos
		for _, info := range infos {
			p := info.Path
			if !*fullFlag {
				p = path.Base(info.Path)
			}
			if len(w) == 0 {
				if *longFlag {
<<<<<<< HEAD
					fmt.Printf("%s %d %d %v %s\n", info.Type, info.Mtime.Seconds, info.Size, info.Id, p)
=======
					fmt.Printf("%s %s %d %v %s\n", info.Type, info.Mtime, info.Size, info.Id, p)
>>>>>>> 716e6b83
				} else {
					fmt.Println(p)
				}
			}
		}

		if len(w) != 0 {
			enc := gob.NewEncoder(w[0])
			if err := enc.Encode(infos); err != nil {
				return err
			}
		}

		return nil
	}
	return cmd
}<|MERGE_RESOLUTION|>--- conflicted
+++ resolved
@@ -72,11 +72,7 @@
 			}
 			if len(w) == 0 {
 				if *longFlag {
-<<<<<<< HEAD
-					fmt.Printf("%s %d %d %v %s\n", info.Type, info.Mtime.Seconds, info.Size, info.Id, p)
-=======
 					fmt.Printf("%s %s %d %v %s\n", info.Type, info.Mtime, info.Size, info.Id, p)
->>>>>>> 716e6b83
 				} else {
 					fmt.Println(p)
 				}
