--- conflicted
+++ resolved
@@ -56,14 +56,10 @@
 			}
 			value := cmd.Args()[3]
 			req := &preferences.SetKeyRequest{
-<<<<<<< HEAD
-				Key: &preferences.PreferenceKey{Key: key},
-=======
 				Key: &preferences.PreferenceKey{
 					Namespace: ns,
 					Key:       key,
 				},
->>>>>>> 2e1c2a35
 				Val: value,
 			}
 
@@ -78,14 +74,10 @@
 
 		case "get":
 			req := &preferences.GetKeyRequest{
-<<<<<<< HEAD
-				Key: &preferences.PreferenceKey{Key: key},
-=======
 				Key: &preferences.PreferenceKey{
 					Namespace: ns,
 					Key:       key,
 				},
->>>>>>> 2e1c2a35
 			}
 
 			res, err := client.GetKey(ctx, req)
