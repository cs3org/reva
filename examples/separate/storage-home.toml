--- conflicted
+++ resolved
@@ -14,15 +14,6 @@
 
 [grpc]
 address = "0.0.0.0:12000"
-<<<<<<< HEAD
-=======
-
-[grpc.interceptors.auth]
-token_manager = "jwt"
-
-[grpc.interceptors.auth.token_managers.jwt]
-secret = "Pive-Fumkiu4"
->>>>>>> 4c751341
 
 # This is a storage proider that grants direct acces to the wrapped storage
 # TODO same storage id as the /oc/ storage provider
@@ -41,29 +32,10 @@
 
 [grpc.services.storageprovider.drivers.owncloud]
 datadirectory = "/var/tmp/reva/data"
-<<<<<<< HEAD
 layout = "{{.FirstLetter}}/{{.UsernameLower}}"
 
 [http]
 address = "0.0.0.0:12001"
-=======
-
-[grpc.services.storageprovider.path_wrappers.context]
-prefix = ""
-
-[http]
-address = "0.0.0.0:12001"
-
-[http.middlewares.auth]
-gatewaysvc = "localhost:19000"
-credential_chain = ["basic", "bearer"]
-token_strategy = "header"
-token_writer = "header"
-token_manager = "jwt"
-
-[http.middlewares.auth.token_managers.jwt]
-secret = "Pive-Fumkiu4"
->>>>>>> 4c751341
 
 [http.services.dataprovider]
 driver = "owncloud"
