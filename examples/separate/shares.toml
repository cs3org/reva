# GRPC:
# - serves user and public link shares
[grpc]
address = "0.0.0.0:17000"

[grpc.interceptors.auth]
token_manager = "jwt"

[grpc.interceptors.auth]
token_manager = "jwt"
skip_methods = [
	"/cs3.publicshareproviderv0alpha.PublicShareProviderService/GetPublicShareByToken"
]

[grpc.services.usershareprovider]
driver = "memory"

[grpc.services.publicshareprovider]
driver = "memory"

<<<<<<< HEAD
=======

>>>>>>> e56f28d2
[grpc.interceptors.auth.token_managers.jwt]
secret = "Pive-Fumkiu4"<|MERGE_RESOLUTION|>--- conflicted
+++ resolved
@@ -2,9 +2,6 @@
 # - serves user and public link shares
 [grpc]
 address = "0.0.0.0:17000"
-
-[grpc.interceptors.auth]
-token_manager = "jwt"
 
 [grpc.interceptors.auth]
 token_manager = "jwt"
@@ -18,9 +15,5 @@
 [grpc.services.publicshareprovider]
 driver = "memory"
 
-<<<<<<< HEAD
-=======
-
->>>>>>> e56f28d2
 [grpc.interceptors.auth.token_managers.jwt]
 secret = "Pive-Fumkiu4"