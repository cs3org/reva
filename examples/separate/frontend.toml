# This frontend.toml config file will start a reva service that:
# - serves as the entrypoint for owncloud APIs.
# - serves http endpoints on port 20080
#   - /owncloud - ocdav
#   - /ocs - ocs
#   - /oauth2 - oidcprovider
#   - /.well-known - wellknown service to announce openid-configuration
#   - TODO(diocas): ocm
# - authenticates requests using oidc bearer auth and basic auth as fallback
# - serves the grpc services on port 18002
[grpc]
address = "0.0.0.0:20099"

[grpc.services.authprovider]
auth_manager = "oidc"

[grpc.services.authprovider.auth_managers.oidc]
# If you want to use your own openid provider change this config
issuer = "http://localhost:20080"

[grpc.interceptors.auth]
token_manager = "jwt"
skip_methods = [
	"/cs3.publicshareproviderv0alpha.PublicShareProviderService/GetPublicShareByToken",
]

[grpc.interceptors.auth.token_managers.jwt]
secret = "Pive-Fumkiu4"

[http]
address = "0.0.0.0:20080"

[http.middlewares.auth]
gateway = "localhost:19000"
credential_chain = ["basic", "bearer"]
token_strategy = "header"
token_writer = "header"
token_manager = "jwt"
<<<<<<< HEAD
skip_methods = [
    "/status.php",
	"/oauth2",
	"/oauth2/auth", 
	"/oauth2/token",
	# TODO protect the introspection endpoint from external requests.
	# should only be reachable by internal services, which is why the
	# oidc-provider.toml has clientid and secret that are used for a basic auth
	"/oauth2/introspect",
	"/oauth2/userinfo",
	"/oauth2/sessions",
	"/.well-known/openid-configuration",
	"/remote.php/dav/public-files/",
	"/remote.php/dav/public-link/",
]
=======
>>>>>>> e56f28d2

[http.middlewares.auth.token_managers.jwt]
secret = "Pive-Fumkiu4"

[http.middlewares.cors]
allowed_origins = ["*"]
allowed_methods = [
	"OPTIONS",
	"GET",
	"PUT",
	"POST",
	"DELETE",
	"MKCOL",
	"PROPFIND",
	"PROPPATCH",
	"MOVE",
	"COPY",
	"REPORT",
	"SEARCH"
]
allowed_headers = [
	"Origin",
	"Accept",
	"Depth",
	"Content-Type",
	"X-Requested-With",
	"Authorization",
	"Ocs-Apirequest",
	"If-Match",
	"If-None-Match",
	"Destination",
	"Overwrite"
]
allow_credentials = true
options_passthrough = false

[http.services.wellknown]
issuer = "http://localhost:20080"
authorization_endpoint = "http://localhost:20080/oauth2/auth"
token_endpoint = "http://localhost:20080/oauth2/token" 
#jwks_uri = ""
revocation_endpoint = "http://localhost:20080/oauth2/auth"
introspection_endpoint = "http://localhost:20080/oauth2/introspect"
userinfo_endpoint = "http://localhost:20080/oauth2/userinfo"
#end_session_endpoint = 

[http.services.oidcprovider]
prefix = "oauth2"
gateway = "localhost:19000"
issuer = "http://localhost:20080"

[http.services.oidcprovider.clients.phoenix]
id = "phoenix"
redirect_uris = ["http://localhost:8300/oidc-callback.html", "http://localhost:8300/"]
grant_types = ["implicit", "refresh_token", "authorization_code", "password", "client_credentials"]
response_types = ["code"] # use authorization code flow, see https://developer.okta.com/blog/2019/05/01/is-the-oauth-implicit-flow-dead for details
scopes = ["openid", "profile", "email", "offline"]
public = true # force PKCS for public clients

[http.services.ocdav]
# serve ocdav on the root path
prefix = ""
chunk_folder = "/var/tmp/revad/chunks"
# for user lookups
gateway = "localhost:19000"
# prefix the path of requests to /dav/files with this namespace
# While owncloud has only listed usernames at this endpoint CERN has
# been exposing more than just usernames. For owncloud deployments we
# can prefix the path to jail the requests to the correct CS3 namespace.
# In this deployment we mounted the owncloud storage provider at /oc. It
# expects a username as the first path segment.
files_namespace = "/"
# currently, only the desktop client will use this endpoint, but only if
# the dav.chunking capability is available
# TODO implement a path wrapper that rewrites `<username>` into the path
# layout for the users home?
# no, use GetHome?
# for eos we need to rewrite the path
# TODO strip the username from the path so the CS3 namespace can be mounted
# at the files/<username> endpoint? what about migration? separate reva instance

# similar to the dav/files endpoint we can configure a prefix for the old webdav endpoint
# we use the old webdav endpoint to present the cs3 namespace
webdav_namespace = "/"
# note: this changes the tree that is rendered at remote.php/webdav from the users home to the cs3 namespace
# use webdav_namespace = "/home" to use the old namespace that only exposes the users files
# this endpoint should not affect the desktop client sync but will present different folders for the other clients:
# - the desktop clients use a hardcoded remote.php/dav/files/<username> if the dav.chunkung capability is present
# - the ios ios uses the core.webdav-root capability which points to remote.php/webdav in oc10
# - the oc js sdk is hardcoded to the remote.php/webdav so it will see the new tree
# - TODO android? no sync ... but will see different tree

[http.services.ocs]
# prefix = "ocs"
# for user lookups and sharing
gateway = "localhost:19000"


# options for the /ocs/v1.php/config endpoint
[http.services.ocs.config]
version = "1.8"
website = "reva"
host = "http://localhost:20080"
contact = "admin@localhost"
ssl = "false"

# options for the /ocs/v1.php/cloud/capabilities endpoint
[http.services.ocs.capabilities.capabilities.core]
poll_interval = 60
webdav_root = "remote.php/webdav"
[http.services.ocs.capabilities.capabilities.core.status]
installed = true
maintenance = false
needsDbUpgrade = false
version = "10.0.11.5"
versionstring = "10.0.11"
edition = "community"
productname = "reva"
hostname = ""
[http.services.ocs.capabilities.capabilities.checksums]
supported_types = ["SHA256"]
preferred_upload_type = "SHA256"
[http.services.ocs.capabilities.capabilities.files]
private_links = false
bigfilechunking = false
blacklisted_files = []
undelete = true
versioning = true
[http.services.ocs.capabilities.capabilities.dav]
chunking = "1.0"
[http.services.ocs.capabilities.capabilities.files_sharing]
api_enabled = true
resharing = true
group_sharing = true
auto_accept_share = true
share_with_group_members_only = true
share_with_membership_groups_only = true
default_permissions = 22
search_min_length = 3
[http.services.ocs.capabilities.capabilities.files_sharing.public]
enabled = true
send_mail = true
social_share = true
upload = true
multiple = true
supports_upload_only = true
[http.services.ocs.capabilities.capabilities.files_sharing.public.password]
enforced = true
[http.services.ocs.capabilities.capabilities.files_sharing.public.password.enforced_for]
read_only = true
read_write = true
upload_only = true
[http.services.ocs.capabilities.capabilities.files_sharing.public.expire_date]
enabled = true
[http.services.ocs.capabilities.capabilities.files_sharing.user]
send_mail = true
[http.services.ocs.capabilities.capabilities.files_sharing.user_enumeration]
enabled = true
group_members_only = true
[http.services.ocs.capabilities.capabilities.files_sharing.federation]
outgoing = true
incoming = true
[http.services.ocs.capabilities.capabilities.notifications]
endpoints = ["list", "get", "delete"]
[http.services.ocs.capabilities.version]
edition = "reva"
major = 10
minor = 0
micro = 11
string = "10.0.11"<|MERGE_RESOLUTION|>--- conflicted
+++ resolved
@@ -36,7 +36,6 @@
 token_strategy = "header"
 token_writer = "header"
 token_manager = "jwt"
-<<<<<<< HEAD
 skip_methods = [
     "/status.php",
 	"/oauth2",
@@ -52,8 +51,6 @@
 	"/remote.php/dav/public-files/",
 	"/remote.php/dav/public-link/",
 ]
-=======
->>>>>>> e56f28d2
 
 [http.middlewares.auth.token_managers.jwt]
 secret = "Pive-Fumkiu4"
