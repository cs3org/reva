[shared]
jwt_secret = "Pive-Fumkiu4"
gatewaysvc = "localhost:19000"

# This frontend.toml config file will start a reva service that:
# - serves as the entrypoint for owncloud APIs.
# - serves http endpoints on port 20080
#   - / --------------- ocdav
#   - /ocs ------------ ocs
#   - /oauth2 --------- oidcprovider
#   - /.well-known ---- wellknown service to announce openid-configuration
#   - TODO(diocas): ocm
# - authenticates requests using oidc bearer auth and basic auth as fallback
# - serves the grpc services on port 18002
[grpc]
address = "0.0.0.0:20099"

[grpc.services.authprovider]
auth_manager = "oidc"

# If you want to use your own openid provider change this config
[grpc.services.authprovider.auth_managers.oidc]
issuer = "http://localhost:20080"

<<<<<<< HEAD
[grpc.interceptors.auth]
token_manager = "jwt"
skip_methods = [
	"/cs3.publicshareproviderv0alpha.PublicShareProviderService/GetPublicShareByToken",
]

[grpc.interceptors.auth.token_managers.jwt]
secret = "Pive-Fumkiu4"

[http]
address = "0.0.0.0:20080"

[http.middlewares.auth]
gateway = "localhost:19000"
credential_chain = ["basic", "bearer"]
token_strategy = "header"
token_writer = "header"
token_manager = "jwt"
skip_methods = [
    "/status.php",
	"/oauth2",
	"/oauth2/auth", 
	"/oauth2/token",
	# TODO protect the introspection endpoint from external requests.
	# should only be reachable by internal services, which is why the
	# oidc-provider.toml has clientid and secret that are used for a basic auth
	"/oauth2/introspect",
	"/oauth2/userinfo",
	"/oauth2/sessions",
	"/.well-known/openid-configuration",
	"/remote.php/dav/public-files/",
	"/remote.php/dav/public-link/",
]

[http.middlewares.auth.token_managers.jwt]
secret = "Pive-Fumkiu4"

=======
[http]
address = "0.0.0.0:20080"

>>>>>>> 81f1cb2c
[http.middlewares.cors]
allow_credentials = true

[http.services.wellknown]
issuer = "http://localhost:20080"
authorization_endpoint = "http://localhost:20080/oauth2/auth"
token_endpoint = "http://localhost:20080/oauth2/token" 
revocation_endpoint = "http://localhost:20080/oauth2/auth"
introspection_endpoint = "http://localhost:20080/oauth2/introspect"
userinfo_endpoint = "http://localhost:20080/oauth2/userinfo"

[http.services.oidcprovider]
prefix = "oauth2"
issuer = "http://localhost:20080"

[http.services.oidcprovider.clients.phoenix]
id = "phoenix"
redirect_uris = ["http://localhost:8300/oidc-callback.html", "http://localhost:8300/"]
grant_types = ["implicit", "refresh_token", "authorization_code", "password", "client_credentials"]
response_types = ["code"] # use authorization code flow, see https://developer.okta.com/blog/2019/05/01/is-the-oauth-implicit-flow-dead for details
scopes = ["openid", "profile", "email", "offline"]
public = true # force PKCS for public clients

[http.services.ocdav]
# serve ocdav on the root path
prefix = ""
chunk_folder = "/var/tmp/reva/chunks"
# for user lookups
# prefix the path of requests to /dav/files with this namespace
# While owncloud has only listed usernames at this endpoint CERN has
# been exposing more than just usernames. For owncloud deployments we
# can prefix the path to jail the requests to the correct CS3 namespace.
# In this deployment we mounted the owncloud storage provider at /oc. It
# expects a username as the first path segment.
# currently, only the desktop client will use this endpoint, but only if
# the dav.chunking capability is available
# TODO implement a path wrapper that rewrites `<username>` into the path
# layout for the users home?
# no, use GetHome?
# for eos we need to rewrite the path
# TODO strip the username from the path so the CS3 namespace can be mounted
# at the files/<username> endpoint? what about migration? separate reva instance
files_namespace = "/oc"

# similar to the dav/files endpoint we can configure a prefix for the old webdav endpoint
# we use the old webdav endpoint to present the cs3 namespace
# note: this changes the tree that is rendered at remote.php/webdav from the users home to the cs3 namespace
# use webdav_namespace = "/home" to use the old namespace that only exposes the users files
# this endpoint should not affect the desktop client sync but will present different folders for the other clients:
# - the desktop clients use a hardcoded remote.php/dav/files/<username> if the dav.chunkung capability is present
# - the ios ios uses the core.webdav-root capability which points to remote.php/webdav in oc10
# - the oc js sdk is hardcoded to the remote.php/webdav so it will see the new tree
# - TODO android? no sync ... but will see different tree
webdav_namespace = "/home"

# options for the /ocs/v1.php/config endpoint
[http.services.ocs.config]
version = "1.8"
website = "reva"
host = "http://localhost:20080"
contact = "admin@localhost"
ssl = "false"

# options for the /ocs/v1.php/cloud/capabilities endpoint
[http.services.ocs.capabilities.capabilities.core]
poll_interval = 60
webdav_root = "remote.php/webdav"

[http.services.ocs.capabilities.capabilities.core.status]
installed = true
maintenance = false
needsDbUpgrade = false
version = "10.1.0.5"
versionstring = "10.1.0"
edition = "community"
productname = "reva"
hostname = ""

[http.services.ocs.capabilities.capabilities.checksums]
supported_types = ["SHA256"]
preferred_upload_type = "SHA256"

[http.services.ocs.capabilities.capabilities.files]
private_links = false
bigfilechunking = false
blacklisted_files = []
undelete = true
versioning = true

[http.services.ocs.capabilities.capabilities.dav]
chunking = "1.0"

[http.services.ocs.capabilities.capabilities.files_sharing]
api_enabled = true
resharing = true
group_sharing = true
auto_accept_share = true
share_with_group_members_only = true
share_with_membership_groups_only = true
default_permissions = 22
search_min_length = 3

[http.services.ocs.capabilities.capabilities.files_sharing.public]
enabled = true
send_mail = true
social_share = true
upload = true
multiple = true
supports_upload_only = true

[http.services.ocs.capabilities.capabilities.files_sharing.public.password]
enforced = true

[http.services.ocs.capabilities.capabilities.files_sharing.public.password.enforced_for]
read_only = true
read_write = true
upload_only = true

[http.services.ocs.capabilities.capabilities.files_sharing.public.expire_date]
enabled = true

[http.services.ocs.capabilities.capabilities.files_sharing.user]
send_mail = true

[http.services.ocs.capabilities.capabilities.files_sharing.user_enumeration]
enabled = true
group_members_only = true

[http.services.ocs.capabilities.capabilities.files_sharing.federation]
outgoing = true
incoming = true

[http.services.ocs.capabilities.capabilities.notifications]
endpoints = ["list", "get", "delete"]

[http.services.ocs.capabilities.version]
edition = "reva"
major = 10
minor = 1
micro = 0
string = "10.1.0"<|MERGE_RESOLUTION|>--- conflicted
+++ resolved
@@ -22,49 +22,9 @@
 [grpc.services.authprovider.auth_managers.oidc]
 issuer = "http://localhost:20080"
 
-<<<<<<< HEAD
-[grpc.interceptors.auth]
-token_manager = "jwt"
-skip_methods = [
-	"/cs3.publicshareproviderv0alpha.PublicShareProviderService/GetPublicShareByToken",
-]
-
-[grpc.interceptors.auth.token_managers.jwt]
-secret = "Pive-Fumkiu4"
-
 [http]
 address = "0.0.0.0:20080"
 
-[http.middlewares.auth]
-gateway = "localhost:19000"
-credential_chain = ["basic", "bearer"]
-token_strategy = "header"
-token_writer = "header"
-token_manager = "jwt"
-skip_methods = [
-    "/status.php",
-	"/oauth2",
-	"/oauth2/auth", 
-	"/oauth2/token",
-	# TODO protect the introspection endpoint from external requests.
-	# should only be reachable by internal services, which is why the
-	# oidc-provider.toml has clientid and secret that are used for a basic auth
-	"/oauth2/introspect",
-	"/oauth2/userinfo",
-	"/oauth2/sessions",
-	"/.well-known/openid-configuration",
-	"/remote.php/dav/public-files/",
-	"/remote.php/dav/public-link/",
-]
-
-[http.middlewares.auth.token_managers.jwt]
-secret = "Pive-Fumkiu4"
-
-=======
-[http]
-address = "0.0.0.0:20080"
-
->>>>>>> 81f1cb2c
 [http.middlewares.cors]
 allow_credentials = true
 
