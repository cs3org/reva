--- conflicted
+++ resolved
@@ -29,18 +29,9 @@
 
 	ocm "github.com/cs3org/go-cs3apis/cs3/sharing/ocm/v1beta1"
 	datatx "github.com/cs3org/go-cs3apis/cs3/tx/v1beta1"
-<<<<<<< HEAD
 	"github.com/cs3org/reva/v2/pkg/errtypes"
 	"github.com/cs3org/reva/v2/pkg/rgrpc"
 	"github.com/cs3org/reva/v2/pkg/rgrpc/status"
-=======
-	types "github.com/cs3org/go-cs3apis/cs3/types/v1beta1"
-	txdriver "github.com/cs3org/reva/pkg/datatx"
-	txregistry "github.com/cs3org/reva/pkg/datatx/manager/registry"
-	"github.com/cs3org/reva/pkg/errtypes"
-	"github.com/cs3org/reva/pkg/rgrpc"
-	"github.com/cs3org/reva/pkg/rgrpc/status"
->>>>>>> 2e1c2a35
 	"github.com/mitchellh/mapstructure"
 	"github.com/pkg/errors"
 	"google.golang.org/grpc"
@@ -163,62 +154,9 @@
 }
 
 func (s *service) PullTransfer(ctx context.Context, req *datatx.PullTransferRequest) (*datatx.PullTransferResponse, error) {
-<<<<<<< HEAD
 	return &datatx.PullTransferResponse{
 		Status: status.NewUnimplemented(ctx, errtypes.NotSupported("PullTransfer not implemented"), "PullTransfer not implemented"),
 	}, nil
-=======
-	srcEp, err := s.extractEndpointInfo(ctx, req.SrcTargetUri)
-	if err != nil {
-		return nil, err
-	}
-	srcRemote := fmt.Sprintf("%s://%s", srcEp.endpointScheme, srcEp.endpoint)
-	srcPath := srcEp.filePath
-	srcToken := srcEp.token
-
-	destEp, err := s.extractEndpointInfo(ctx, req.DestTargetUri)
-	if err != nil {
-		return nil, err
-	}
-	dstRemote := fmt.Sprintf("%s://%s", destEp.endpointScheme, destEp.endpoint)
-	dstPath := destEp.filePath
-	dstToken := destEp.token
-
-	txInfo, startTransferErr := s.txManager.StartTransfer(ctx, srcRemote, srcPath, srcToken, dstRemote, dstPath, dstToken)
-
-	// we always save the transfer regardless of start transfer outcome
-	// only then, if starting fails, can we try to restart it
-	txShare := &txShare{
-		TxID:          txInfo.GetId().OpaqueId,
-		SrcTargetURI:  req.SrcTargetUri,
-		DestTargetURI: req.DestTargetUri,
-		Opaque:        req.Opaque,
-	}
-	s.txShareDriver.Lock()
-	defer s.txShareDriver.Unlock()
-
-	s.txShareDriver.model.TxShares[txInfo.GetId().OpaqueId] = txShare
-	if err := s.txShareDriver.model.saveTxShare(); err != nil {
-		err = errors.Wrap(err, "datatx service: error saving transfer share: "+datatx.Status_STATUS_INVALID.String())
-		return &datatx.PullTransferResponse{
-			Status: status.NewInvalid(ctx, "error pulling transfer"),
-		}, err
-	}
-
-	// now check start transfer outcome
-	if startTransferErr != nil {
-		startTransferErr = errors.Wrap(startTransferErr, "datatx service: error starting transfer job")
-		return &datatx.PullTransferResponse{
-			Status: status.NewInvalid(ctx, "datatx service: error pulling transfer"),
-			TxInfo: txInfo,
-		}, startTransferErr
-	}
-
-	return &datatx.PullTransferResponse{
-		Status: status.NewOK(ctx),
-		TxInfo: txInfo,
-	}, err
->>>>>>> 2e1c2a35
 }
 
 func (s *service) GetTransferStatus(ctx context.Context, req *datatx.GetTransferStatusRequest) (*datatx.GetTransferStatusResponse, error) {
@@ -244,7 +182,6 @@
 	}, nil
 }
 
-<<<<<<< HEAD
 func (s *service) ListTransfers(ctx context.Context, in *datatx.ListTransfersRequest) (*datatx.ListTransfersResponse, error) {
 	return &datatx.ListTransfersResponse{
 		Status: status.NewUnimplemented(ctx, errtypes.NotSupported("ListTransfers not implemented"), "ListTransfers not implemented"),
@@ -258,26 +195,6 @@
 }
 
 func (s *service) CancelTransfer(ctx context.Context, in *datatx.CancelTransferRequest) (*datatx.CancelTransferResponse, error) {
-=======
-func (s *service) CancelTransfer(ctx context.Context, req *datatx.CancelTransferRequest) (*datatx.CancelTransferResponse, error) {
-	txShare, ok := s.txShareDriver.model.TxShares[req.GetTxId().GetOpaqueId()]
-	if !ok {
-		return nil, errtypes.InternalError("datatx service: transfer not found")
-	}
-
-	txInfo, err := s.txManager.CancelTransfer(ctx, req.GetTxId().OpaqueId)
-	if err != nil {
-		txInfo.ShareId = &ocm.ShareId{OpaqueId: string(txShare.Opaque.Map["shareId"].Value)}
-		err = errors.Wrap(err, "datatx service: error cancelling transfer")
-		return &datatx.CancelTransferResponse{
-			Status: status.NewInternal(ctx, err, "error cancelling transfer"),
-			TxInfo: txInfo,
-		}, err
-	}
-
-	txInfo.ShareId = &ocm.ShareId{OpaqueId: string(txShare.Opaque.Map["shareId"].Value)}
-
->>>>>>> 2e1c2a35
 	return &datatx.CancelTransferResponse{
 		Status: status.NewOK(ctx),
 		TxInfo: txInfo,
