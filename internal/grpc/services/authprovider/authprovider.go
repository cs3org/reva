--- conflicted
+++ resolved
@@ -138,11 +138,7 @@
 	u, scope, err := s.authmgr.Authenticate(ctx, username, password)
 	switch v := err.(type) {
 	case nil:
-<<<<<<< HEAD
-		log.Info().Str("user", u.String()).Msg("user authenticated")
-=======
 		log.Info().Msgf("user %s authenticated", u.Id)
->>>>>>> 2e1c2a35
 		return &provider.AuthenticateResponse{
 			Status:     status.NewOK(ctx),
 			User:       u,
