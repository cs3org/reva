// Copyright 2018-2021 CERN
//
// Licensed under the Apache License, Version 2.0 (the "License");
// you may not use this file except in compliance with the License.
// You may obtain a copy of the License at
//
//     http://www.apache.org/licenses/LICENSE-2.0
//
// Unless required by applicable law or agreed to in writing, software
// distributed under the License is distributed on an "AS IS" BASIS,
// WITHOUT WARRANTIES OR CONDITIONS OF ANY KIND, either express or implied.
// See the License for the specific language governing permissions and
// limitations under the License.
//
// In applying this license, CERN does not waive the privileges and immunities
// granted to it by virtue of its status as an Intergovernmental Organization
// or submit itself to any jurisdiction.

package storageprovider

import (
	"context"
	"fmt"
	"net/url"
	"os"
	"path"
	"sort"
	"strconv"

	rpc "github.com/cs3org/go-cs3apis/cs3/rpc/v1beta1"
	provider "github.com/cs3org/go-cs3apis/cs3/storage/provider/v1beta1"
	"github.com/cs3org/reva/pkg/appctx"
	ctxpkg "github.com/cs3org/reva/pkg/ctx"
	"github.com/cs3org/reva/pkg/errtypes"
	"github.com/cs3org/reva/pkg/mime"
	"github.com/cs3org/reva/pkg/rgrpc"
	"github.com/cs3org/reva/pkg/rgrpc/status"
	"github.com/cs3org/reva/pkg/rhttp/router"
	"github.com/cs3org/reva/pkg/storage"
	"github.com/cs3org/reva/pkg/storage/fs/registry"
	rtrace "github.com/cs3org/reva/pkg/trace"
	"github.com/cs3org/reva/pkg/utils"
	"github.com/mitchellh/mapstructure"
	"github.com/pkg/errors"
	"go.opentelemetry.io/otel/attribute"
	"google.golang.org/grpc"
)

func init() {
	rgrpc.Register("storageprovider", New)
}

type config struct {
	Driver           string                            `mapstructure:"driver" docs:"localhome;The storage driver to be used."`
	Drivers          map[string]map[string]interface{} `mapstructure:"drivers" docs:"url:pkg/storage/fs/localhome/localhome.go"`
	TmpFolder        string                            `mapstructure:"tmp_folder" docs:"/var/tmp;Path to temporary folder."`
	DataServerURL    string                            `mapstructure:"data_server_url" docs:"http://localhost/data;The URL for the data server."`
	ExposeDataServer bool                              `mapstructure:"expose_data_server" docs:"false;Whether to expose data server."` // if true the client will be able to upload/download directly to it
	AvailableXS      map[string]uint32                 `mapstructure:"available_checksums" docs:"nil;List of available checksums."`
	MimeTypes        map[string]string                 `mapstructure:"mimetypes" docs:"nil;List of supported mime types and corresponding file extensions."`
}

func (c *config) init() {
	if c.Driver == "" {
		c.Driver = "localhome"
	}

	if c.TmpFolder == "" {
		c.TmpFolder = "/var/tmp/reva/tmp"
	}

	if c.DataServerURL == "" {
		host, err := os.Hostname()
		if err != nil || host == "" {
			c.DataServerURL = "http://0.0.0.0:19001/data"
		} else {
			c.DataServerURL = fmt.Sprintf("http://%s:19001/data", host)
		}
	}

	// set sane defaults
	if len(c.AvailableXS) == 0 {
		c.AvailableXS = map[string]uint32{"md5": 100, "unset": 1000}
	}
	if c.MimeTypes == nil || len(c.MimeTypes) == 0 {
		c.MimeTypes = map[string]string{".zmd": "application/compressed-markdown"}
	}

}

type service struct {
	conf          *config
	storage       storage.FS
	tmpFolder     string
	dataServerURL *url.URL
	availableXS   []*provider.ResourceChecksumPriority
}

func (s *service) Close() error {
	return s.storage.Shutdown(context.Background())
}

func (s *service) UnprotectedEndpoints() []string { return []string{} }

func (s *service) Register(ss *grpc.Server) {
	provider.RegisterProviderAPIServer(ss, s)
}

func parseXSTypes(xsTypes map[string]uint32) ([]*provider.ResourceChecksumPriority, error) {
	var types = make([]*provider.ResourceChecksumPriority, 0, len(xsTypes))
	for xs, prio := range xsTypes {
		t := PKG2GRPCXS(xs)
		if t == provider.ResourceChecksumType_RESOURCE_CHECKSUM_TYPE_INVALID {
			return nil, errtypes.BadRequest("checksum type is invalid: " + xs)
		}
		xsPrio := &provider.ResourceChecksumPriority{
			Priority: prio,
			Type:     t,
		}
		types = append(types, xsPrio)
	}
	return types, nil
}

func parseConfig(m map[string]interface{}) (*config, error) {
	c := &config{}
	if err := mapstructure.Decode(m, c); err != nil {
		err = errors.Wrap(err, "error decoding conf")
		return nil, err
	}
	return c, nil
}

// New creates a new storage provider svc
func New(m map[string]interface{}, ss *grpc.Server) (rgrpc.Service, error) {

	c, err := parseConfig(m)
	if err != nil {
		return nil, err
	}

	c.init()

	if err := os.MkdirAll(c.TmpFolder, 0755); err != nil {
		return nil, err
	}

	fs, err := getFS(c)
	if err != nil {
		return nil, err
	}

	// parse data server url
	u, err := url.Parse(c.DataServerURL)
	if err != nil {
		return nil, err
	}

	// validate available checksums
	xsTypes, err := parseXSTypes(c.AvailableXS)
	if err != nil {
		return nil, err
	}

	if len(xsTypes) == 0 {
		return nil, errtypes.NotFound("no available checksum, please set in config")
	}

	registerMimeTypes(c.MimeTypes)

	service := &service{
		conf:          c,
		storage:       fs,
		tmpFolder:     c.TmpFolder,
		dataServerURL: u,
		availableXS:   xsTypes,
	}

	return service, nil
}

func registerMimeTypes(mimes map[string]string) {
	for k, v := range mimes {
		mime.RegisterMime(k, v)
	}
}

func (s *service) SetArbitraryMetadata(ctx context.Context, req *provider.SetArbitraryMetadataRequest) (*provider.SetArbitraryMetadataResponse, error) {
	if err := s.storage.SetArbitraryMetadata(ctx, req.Ref, req.ArbitraryMetadata); err != nil {
		var st *rpc.Status
		switch err.(type) {
		case errtypes.IsNotFound:
			st = status.NewNotFound(ctx, "path not found when setting arbitrary metadata")
		case errtypes.PermissionDenied:
			st = status.NewPermissionDenied(ctx, err, "permission denied")
		default:
			st = status.NewInternal(ctx, "error setting arbitrary metadata: "+req.Ref.String())
		}
		appctx.GetLogger(ctx).
			Error().
			Err(err).
			Interface("status", st).
			Msg("failed to set arbitrary metadata")
		return &provider.SetArbitraryMetadataResponse{
			Status: st,
		}, nil
	}

	res := &provider.SetArbitraryMetadataResponse{
		Status: status.NewOK(ctx),
	}
	return res, nil
}

func (s *service) UnsetArbitraryMetadata(ctx context.Context, req *provider.UnsetArbitraryMetadataRequest) (*provider.UnsetArbitraryMetadataResponse, error) {
	if err := s.storage.UnsetArbitraryMetadata(ctx, req.Ref, req.ArbitraryMetadataKeys); err != nil {
		var st *rpc.Status
		switch err.(type) {
		case errtypes.IsNotFound:
			st = status.NewNotFound(ctx, "path not found when unsetting arbitrary metadata")
		case errtypes.PermissionDenied:
			st = status.NewPermissionDenied(ctx, err, "permission denied")
		default:
			st = status.NewInternal(ctx, "error unsetting arbitrary metadata: "+req.Ref.String())
		}
		appctx.GetLogger(ctx).
			Error().
			Err(err).
			Interface("status", st).
			Msg("failed to unset arbitrary metadata")
		return &provider.UnsetArbitraryMetadataResponse{
			Status: st,
		}, nil
	}

	res := &provider.UnsetArbitraryMetadataResponse{
		Status: status.NewOK(ctx),
	}
	return res, nil
}

// SetLock puts a lock on the given reference
func (s *service) SetLock(ctx context.Context, req *provider.SetLockRequest) (*provider.SetLockResponse, error) {
	if err := s.storage.SetLock(ctx, req.Ref, req.Lock); err != nil {
		var st *rpc.Status
		switch err.(type) {
		case errtypes.IsNotFound:
			st = status.NewNotFound(ctx, "path not found when setting lock")
		case errtypes.PermissionDenied:
			st = status.NewPermissionDenied(ctx, err, "permission denied")
		default:
			st = status.NewInternal(ctx, fmt.Sprintf("error setting lock %s: %s", req.Ref.String(), err))
		}
		return &provider.SetLockResponse{
			Status: st,
		}, nil
	}

	res := &provider.SetLockResponse{
		Status: status.NewOK(ctx),
	}
	return res, nil
}

// GetLock returns an existing lock on the given reference
func (s *service) GetLock(ctx context.Context, req *provider.GetLockRequest) (*provider.GetLockResponse, error) {
	var lock *provider.Lock
	var err error
	if lock, err = s.storage.GetLock(ctx, req.Ref); err != nil {
		var st *rpc.Status
		switch err.(type) {
		case errtypes.IsNotFound:
			st = status.NewNotFound(ctx, "path not found when getting lock")
		case errtypes.PermissionDenied:
			st = status.NewPermissionDenied(ctx, err, "permission denied")
		default:
			st = status.NewInternal(ctx, fmt.Sprintf("error getting lock %s: %s", req.Ref.String(), err))
		}
		return &provider.GetLockResponse{
			Status: st,
		}, nil
	}

	res := &provider.GetLockResponse{
		Status: status.NewOK(ctx),
		Lock:   lock,
	}
	return res, nil
}

// RefreshLock refreshes an existing lock on the given reference
func (s *service) RefreshLock(ctx context.Context, req *provider.RefreshLockRequest) (*provider.RefreshLockResponse, error) {
	if err := s.storage.RefreshLock(ctx, req.Ref, req.Lock); err != nil {
		var st *rpc.Status
		switch err.(type) {
		case errtypes.IsNotFound:
			st = status.NewNotFound(ctx, "path not found when refreshing lock")
		case errtypes.PermissionDenied:
			st = status.NewPermissionDenied(ctx, err, "permission denied")
		default:
			st = status.NewInternal(ctx, fmt.Sprintf("error refreshing lock %s: %s", req.Ref.String(), err))
		}
		return &provider.RefreshLockResponse{
			Status: st,
		}, nil
	}

	res := &provider.RefreshLockResponse{
		Status: status.NewOK(ctx),
	}
	return res, nil
}

// Unlock removes an existing lock from the given reference
func (s *service) Unlock(ctx context.Context, req *provider.UnlockRequest) (*provider.UnlockResponse, error) {
	if err := s.storage.Unlock(ctx, req.Ref); err != nil {
		var st *rpc.Status
		switch err.(type) {
		case errtypes.IsNotFound:
			st = status.NewNotFound(ctx, "path not found when unlocking")
		case errtypes.PermissionDenied:
			st = status.NewPermissionDenied(ctx, err, "permission denied")
		default:
			st = status.NewInternal(ctx, fmt.Sprintf("error unlocking %s: %s", req.Ref.String(), err))
		}
		return &provider.UnlockResponse{
			Status: st,
		}, nil
	}

	res := &provider.UnlockResponse{
		Status: status.NewOK(ctx),
	}
	return res, nil
}

func (s *service) InitiateFileDownload(ctx context.Context, req *provider.InitiateFileDownloadRequest) (*provider.InitiateFileDownloadResponse, error) {
	// TODO(labkode): maybe add some checks before download starts? eg. check permissions?
	// TODO(labkode): maybe add short-lived token?
	// We now simply point the client to the data server.
	// For example, https://data-server.example.org/home/docs/myfile.txt
	// or ownclouds://data-server.example.org/home/docs/myfile.txt
	log := appctx.GetLogger(ctx)
	u := *s.dataServerURL
	log.Info().Str("data-server", u.String()).Interface("ref", req.Ref).Msg("file download")

	protocol := &provider.FileDownloadProtocol{Expose: s.conf.ExposeDataServer}

	if utils.IsRelativeReference(req.Ref) {
		protocol.Protocol = "spaces"
		u.Path = path.Join(u.Path, "spaces", req.Ref.ResourceId.StorageId+"!"+req.Ref.ResourceId.OpaqueId, req.Ref.Path)
	} else {
		// Currently, we only support the simple protocol for GET requests
		// Once we have multiple protocols, this would be moved to the fs layer
		protocol.Protocol = "simple"
		u.Path = path.Join(u.Path, "simple", req.Ref.GetPath())
	}

	protocol.DownloadEndpoint = u.String()

	return &provider.InitiateFileDownloadResponse{
		Protocols: []*provider.FileDownloadProtocol{protocol},
		Status:    status.NewOK(ctx),
	}, nil
}

func (s *service) InitiateFileUpload(ctx context.Context, req *provider.InitiateFileUploadRequest) (*provider.InitiateFileUploadResponse, error) {
	// TODO(labkode): same considerations as download
	log := appctx.GetLogger(ctx)
	if req.Ref.GetPath() == "/" {
		return &provider.InitiateFileUploadResponse{
			Status: status.NewInternal(ctx, "can't upload to mount path"),
		}, nil
	}

	metadata := map[string]string{}
	var uploadLength int64
	if req.Opaque != nil && req.Opaque.Map != nil {
		if req.Opaque.Map["Upload-Length"] != nil {
			var err error
			uploadLength, err = strconv.ParseInt(string(req.Opaque.Map["Upload-Length"].Value), 10, 64)
			if err != nil {
				log.Error().Err(err).Msg("error parsing upload length")
				return &provider.InitiateFileUploadResponse{
					Status: status.NewInternal(ctx, "error parsing upload length"),
				}, nil
			}
		}
		// TUS forward Upload-Checksum header as checksum, uses '[type] [hash]' format
		if req.Opaque.Map["Upload-Checksum"] != nil {
			metadata["checksum"] = string(req.Opaque.Map["Upload-Checksum"].Value)
		}
		// ownCloud mtime to set for the uploaded file
		if req.Opaque.Map["X-OC-Mtime"] != nil {
			metadata["mtime"] = string(req.Opaque.Map["X-OC-Mtime"].Value)
		}
	}
	uploadIDs, err := s.storage.InitiateUpload(ctx, req.Ref, uploadLength, metadata)
	if err != nil {
		var st *rpc.Status
		switch err.(type) {
		case errtypes.IsNotFound:
			st = status.NewNotFound(ctx, "path not found when initiating upload")
		case errtypes.IsBadRequest, errtypes.IsChecksumMismatch:
			st = status.NewInvalidArg(ctx, err.Error())
			// TODO TUS uses a custom ChecksumMismatch 460 http status which is in an unassigned range in
			// https://www.iana.org/assignments/http-status-codes/http-status-codes.xhtml
			// maybe 409 conflict is good enough
			// someone is proposing `419 Checksum Error`, see https://stackoverflow.com/a/35665694
			// - it is also unassigned
			// - ends in 9 as the 409 conflict
			// - is near the 4xx errors about conditions: 415 Unsupported Media Type, 416 Range Not Satisfiable or 417 Expectation Failed
			// owncloud only expects a 400 Bad request so InvalidArg is good enough for now
			// seealso errtypes.StatusChecksumMismatch
		case errtypes.PermissionDenied:
			st = status.NewPermissionDenied(ctx, err, "permission denied")
		case errtypes.InsufficientStorage:
			st = status.NewInsufficientStorage(ctx, err, "insufficient storage")
		default:
			st = status.NewInternal(ctx, "error getting upload id: "+req.Ref.String())
		}
		log.Error().
			Err(err).
			Interface("status", st).
			Msg("failed to initiate upload")
		return &provider.InitiateFileUploadResponse{
			Status: st,
		}, nil
	}

	protocols := make([]*provider.FileUploadProtocol, len(uploadIDs))
	var i int
	for protocol, ID := range uploadIDs {
		u := *s.dataServerURL
		u.Path = path.Join(u.Path, protocol, ID)
		protocols[i] = &provider.FileUploadProtocol{
			Protocol:           protocol,
			UploadEndpoint:     u.String(),
			AvailableChecksums: s.availableXS,
			Expose:             s.conf.ExposeDataServer,
		}
		i++
		log.Info().Str("data-server", u.String()).
			Str("fn", req.Ref.GetPath()).
			Str("xs", fmt.Sprintf("%+v", s.conf.AvailableXS)).
			Msg("file upload")
	}

	res := &provider.InitiateFileUploadResponse{
		Protocols: protocols,
		Status:    status.NewOK(ctx),
	}
	return res, nil
}

func (s *service) GetPath(ctx context.Context, req *provider.GetPathRequest) (*provider.GetPathResponse, error) {
	// TODO(labkode): check that the storage ID is the same as the storage provider id.
	fn, err := s.storage.GetPathByID(ctx, req.ResourceId)
	if err != nil {
		appctx.GetLogger(ctx).Error().
			Err(err).
			Interface("resource_id", req.ResourceId).
			Msg("error getting path by id")
		return &provider.GetPathResponse{
			Status: status.NewInternal(ctx, "error getting path by id"),
		}, nil
	}
	res := &provider.GetPathResponse{
		Path:   fn,
		Status: status.NewOK(ctx),
	}
	return res, nil
}

func (s *service) GetHome(ctx context.Context, req *provider.GetHomeRequest) (*provider.GetHomeResponse, error) {
	return nil, errtypes.NotSupported("unused, use the gateway to look up the user home")
}

func (s *service) CreateHome(ctx context.Context, req *provider.CreateHomeRequest) (*provider.CreateHomeResponse, error) {
	return nil, errtypes.NotSupported("use CreateStorageSpace with type personal")
}

// CreateStorageSpace creates a storage space
func (s *service) CreateStorageSpace(ctx context.Context, req *provider.CreateStorageSpaceRequest) (*provider.CreateStorageSpaceResponse, error) {
	resp, err := s.storage.CreateStorageSpace(ctx, req)
	if err != nil {
		var st *rpc.Status
		switch err.(type) {
		case errtypes.IsNotFound:
			st = status.NewNotFound(ctx, "not found when creating space")
		case errtypes.PermissionDenied:
			st = status.NewPermissionDenied(ctx, err, "permission denied")
		case errtypes.NotSupported:
			// if trying to create a user home fall back to CreateHome
			if u, ok := ctxpkg.ContextGetUser(ctx); ok && req.Type == "personal" && utils.UserEqual(req.GetOwner().Id, u.Id) {
				if err := s.storage.CreateHome(ctx); err != nil {
					st = status.NewInternal(ctx, "error creating home")
				} else {
					st = status.NewOK(ctx)
					// TODO we cannot return a space, but the gateway currently does not expect one...
				}
			} else {
				st = status.NewUnimplemented(ctx, err, "not implemented")
			}
		case errtypes.AlreadyExists:
			st = status.NewAlreadyExists(ctx, err, "already exists")
		default:
			st = status.NewInternal(ctx, "error creating space")
			appctx.GetLogger(ctx).
				Error().
				Err(err).
				Interface("status", st).
				Interface("request", req).
				Msg("failed to create storage space")
		}
		return &provider.CreateStorageSpaceResponse{
			Status: st,
		}, nil
	}

	return resp, nil
}

func (s *service) ListStorageSpaces(ctx context.Context, req *provider.ListStorageSpacesRequest) (*provider.ListStorageSpacesResponse, error) {
	log := appctx.GetLogger(ctx)

<<<<<<< HEAD
	// This is just a quick hack to get the users permission into reva.
	// Replace this as soon as we have a proper system to check the users permissions.
	opaque := req.Opaque
	var permissions map[string]struct{}
	var includeTrashed bool
	if opaque != nil {
		entry := opaque.Map["permissions"]
		err := json.Unmarshal(entry.Value, &permissions)
		if err != nil {
			return nil, err
		}

		// let's do as simple as possible until we have proper solution
		_, includeTrashed = opaque.Map["includeTrashed"]
		ctx = context.WithValue(ctx, utils.ContextKeyIncludeTrash{}, includeTrashed)
	}

	spaces, err := s.storage.ListStorageSpaces(ctx, req.Filters, permissions)
=======
	spaces, err := s.storage.ListStorageSpaces(ctx, req.Filters)
>>>>>>> dbaebe64
	if err != nil {
		var st *rpc.Status
		switch err.(type) {
		case errtypes.IsNotFound:
			st = status.NewNotFound(ctx, "not found when listing spaces")
		case errtypes.PermissionDenied:
			st = status.NewPermissionDenied(ctx, err, "permission denied")
		case errtypes.NotSupported:
			st = status.NewUnimplemented(ctx, err, "not implemented")
		default:
			st = status.NewInternal(ctx, "error listing spaces")
		}
		log.Error().
			Err(err).
			Interface("status", st).
			Interface("filters", req.Filters).
			Msg("failed to list storage spaces")
		return &provider.ListStorageSpacesResponse{
			Status: st,
		}, nil
	}

	for i := range spaces {
		if spaces[i].Id == nil || spaces[i].Id.OpaqueId == "" {
			log.Error().Str("service", "storageprovider").Str("driver", s.conf.Driver).Interface("space", spaces[i]).Msg("space is missing space id and root id")
		}
	}

	return &provider.ListStorageSpacesResponse{
		Status:        status.NewOK(ctx),
		StorageSpaces: spaces,
	}, nil
}

func (s *service) UpdateStorageSpace(ctx context.Context, req *provider.UpdateStorageSpaceRequest) (*provider.UpdateStorageSpaceResponse, error) {
	res, err := s.storage.UpdateStorageSpace(ctx, req)
	if err != nil {
		appctx.GetLogger(ctx).
			Error().
			Err(err).
			Interface("req", req).
			Msg("failed to update storage space")
		return nil, err
	}
	return res, nil
}

func (s *service) DeleteStorageSpace(ctx context.Context, req *provider.DeleteStorageSpaceRequest) (*provider.DeleteStorageSpaceResponse, error) {
	if err := s.storage.DeleteStorageSpace(ctx, req); err != nil {
		var st *rpc.Status
		switch err.(type) {
		case errtypes.IsNotFound:
			st = status.NewNotFound(ctx, "not found when deleting space")
		case errtypes.PermissionDenied:
			st = status.NewPermissionDenied(ctx, err, "permission denied")
		case errtypes.BadRequest:
			st = status.NewInvalidArg(ctx, err.Error())
		default:
			st = status.NewInternal(ctx, "error deleting space: "+req.Id.String())
		}
		appctx.GetLogger(ctx).
			Error().
			Err(err).
			Interface("status", st).
			Interface("storage_space_id", req.Id).
			Msg("failed to delete storage space")
		return &provider.DeleteStorageSpaceResponse{
			Status: st,
		}, nil
	}

	res := &provider.DeleteStorageSpaceResponse{
		Status: status.NewOK(ctx),
	}
	return res, nil
}

func (s *service) CreateContainer(ctx context.Context, req *provider.CreateContainerRequest) (*provider.CreateContainerResponse, error) {
	if err := s.storage.CreateDir(ctx, req.Ref); err != nil {
		var st *rpc.Status
		switch err.(type) {
		case errtypes.IsNotFound:
			st = status.NewNotFound(ctx, "path not found when creating container")
		case errtypes.AlreadyExists:
			st = status.NewAlreadyExists(ctx, err, "container already exists")
		case errtypes.PermissionDenied:
			st = status.NewPermissionDenied(ctx, err, "permission denied")
		default:
			st = status.NewInternal(ctx, "error creating container: "+req.Ref.String())
		}
		appctx.GetLogger(ctx).
			Error().
			Err(err).
			Interface("status", st).
			Interface("reference", req.Ref).
			Msg("failed to create container")
		return &provider.CreateContainerResponse{
			Status: st,
		}, nil
	}

	res := &provider.CreateContainerResponse{
		Status: status.NewOK(ctx),
	}
	return res, nil
}

func (s *service) TouchFile(ctx context.Context, req *provider.TouchFileRequest) (*provider.TouchFileResponse, error) {
	if err := s.storage.TouchFile(ctx, req.Ref); err != nil {
		var st *rpc.Status
		switch err.(type) {
		case errtypes.IsNotFound:
			st = status.NewNotFound(ctx, "path not found when touching the file")
		case errtypes.AlreadyExists:
			st = status.NewAlreadyExists(ctx, err, "file already exists")
		case errtypes.PermissionDenied:
			st = status.NewPermissionDenied(ctx, err, "permission denied")
		default:
			st = status.NewInternal(ctx, "error touching file: "+req.Ref.String())
		}
		return &provider.TouchFileResponse{
			Status: st,
		}, nil
	}

	res := &provider.TouchFileResponse{
		Status: status.NewOK(ctx),
	}
	return res, nil
}

func (s *service) Delete(ctx context.Context, req *provider.DeleteRequest) (*provider.DeleteResponse, error) {
	if req.Ref.GetPath() == "/" {
		return &provider.DeleteResponse{
			Status: status.NewInternal(ctx, "can't delete mount path"),
		}, nil
	}

	// check DeleteRequest for any known opaque properties.
	if req.Opaque != nil {
		_, ok := req.Opaque.Map["deleting_shared_resource"]
		if ok {
			// it is a binary key; its existence signals true. Although, do not assume.
			ctx = context.WithValue(ctx, appctx.DeletingSharedResource, true)
		}
	}

	if err := s.storage.Delete(ctx, req.Ref); err != nil {
		var st *rpc.Status
		switch err.(type) {
		case errtypes.IsNotFound:
			st = status.NewNotFound(ctx, "path not found when creating container")
		case errtypes.PermissionDenied:
			st = status.NewPermissionDenied(ctx, err, "permission denied")
		default:
			st = status.NewInternal(ctx, "error deleting file: "+req.Ref.String())
		}
		appctx.GetLogger(ctx).
			Error().
			Err(err).
			Interface("status", st).
			Interface("reference", req.Ref).
			Msg("failed to delete")
		return &provider.DeleteResponse{
			Status: st,
		}, nil
	}

	res := &provider.DeleteResponse{
		Status: status.NewOK(ctx),
	}
	return res, nil
}

func (s *service) Move(ctx context.Context, req *provider.MoveRequest) (*provider.MoveResponse, error) {
	if err := s.storage.Move(ctx, req.Source, req.Destination); err != nil {
		var st *rpc.Status
		switch err.(type) {
		case errtypes.IsNotFound:
			st = status.NewNotFound(ctx, "path not found when moving")
		case errtypes.PermissionDenied:
			st = status.NewPermissionDenied(ctx, err, "permission denied")
		default:
			st = status.NewInternal(ctx, "error moving: "+req.Source.String())
		}
		appctx.GetLogger(ctx).
			Error().
			Err(err).
			Interface("status", st).
			Interface("source_reference", req.Source).
			Interface("target_reference", req.Destination).
			Msg("failed to move")
		return &provider.MoveResponse{
			Status: st,
		}, nil
	}

	res := &provider.MoveResponse{
		Status: status.NewOK(ctx),
	}
	return res, nil
}

func (s *service) Stat(ctx context.Context, req *provider.StatRequest) (*provider.StatResponse, error) {
	ctx, span := rtrace.Provider.Tracer("reva").Start(ctx, "stat")
	defer span.End()

	span.SetAttributes(attribute.KeyValue{
		Key:   "reference",
		Value: attribute.StringValue(req.Ref.String()),
	})

	md, err := s.storage.GetMD(ctx, req.Ref, req.ArbitraryMetadataKeys)
	if err != nil {
		var st *rpc.Status
		switch err.(type) {
		case errtypes.IsNotFound:
			st = status.NewNotFound(ctx, "path not found when statting")
		case errtypes.PermissionDenied:
			st = status.NewPermissionDenied(ctx, err, "permission denied")
		default:
			st = status.NewInternal(ctx, "error statting: "+req.Ref.String())
		}
		appctx.GetLogger(ctx).
			Error().
			Err(err).
			Interface("status", st).
			Interface("reference", req.Ref).
			Msg("failed to stat")
		return &provider.StatResponse{
			Status: st,
		}, nil
	}

	res := &provider.StatResponse{
		Status: status.NewOK(ctx),
		Info:   md,
	}
	return res, nil
}

func (s *service) ListContainerStream(req *provider.ListContainerStreamRequest, ss provider.ProviderAPI_ListContainerStreamServer) error {
	ctx := ss.Context()
	log := appctx.GetLogger(ctx)

	mds, err := s.storage.ListFolder(ctx, req.Ref, req.ArbitraryMetadataKeys)
	if err != nil {
		var st *rpc.Status
		switch err.(type) {
		case errtypes.IsNotFound:
			st = status.NewNotFound(ctx, "path not found when listing container")
		case errtypes.PermissionDenied:
			st = status.NewPermissionDenied(ctx, err, "permission denied")
		default:
			st = status.NewInternal(ctx, "error listing container: "+req.Ref.String())
		}
		log.Error().
			Err(err).
			Interface("status", st).
			Interface("reference", req.Ref).
			Msg("failed to list folder (stream)")
		res := &provider.ListContainerStreamResponse{
			Status: st,
		}
		if err := ss.Send(res); err != nil {
			log.Error().Err(err).Msg("ListContainerStream: error sending response")
			return err
		}
		return nil
	}

	for _, md := range mds {
		res := &provider.ListContainerStreamResponse{
			Info:   md,
			Status: status.NewOK(ctx),
		}

		if err := ss.Send(res); err != nil {
			log.Error().Err(err).Msg("ListContainerStream: error sending response")
			return err
		}
	}
	return nil
}

func (s *service) ListContainer(ctx context.Context, req *provider.ListContainerRequest) (*provider.ListContainerResponse, error) {
	mds, err := s.storage.ListFolder(ctx, req.Ref, req.ArbitraryMetadataKeys)
	if err != nil {
		var st *rpc.Status
		switch err.(type) {
		case errtypes.IsNotFound:
			st = status.NewNotFound(ctx, "path not found when listing container")
		case errtypes.PermissionDenied:
			st = status.NewPermissionDenied(ctx, err, "permission denied")
		default:
			st = status.NewInternal(ctx, "error listing container: "+req.Ref.String())
		}
		appctx.GetLogger(ctx).
			Error().
			Err(err).
			Interface("status", st).
			Interface("reference", req.Ref).
			Msg("failed to list folder")
		return &provider.ListContainerResponse{
			Status: st,
		}, nil
	}

	res := &provider.ListContainerResponse{
		Status: status.NewOK(ctx),
		Infos:  mds,
	}
	return res, nil
}

func (s *service) ListFileVersions(ctx context.Context, req *provider.ListFileVersionsRequest) (*provider.ListFileVersionsResponse, error) {
	revs, err := s.storage.ListRevisions(ctx, req.Ref)
	if err != nil {
		var st *rpc.Status
		switch err.(type) {
		case errtypes.IsNotFound:
			st = status.NewNotFound(ctx, "path not found when listing file versions")
		case errtypes.PermissionDenied:
			st = status.NewPermissionDenied(ctx, err, "permission denied")
		default:
			st = status.NewInternal(ctx, "error listing file versions: "+req.Ref.String())
		}
		appctx.GetLogger(ctx).
			Error().
			Err(err).
			Interface("status", st).
			Interface("reference", req.Ref).
			Msg("failed to list file versions")
		return &provider.ListFileVersionsResponse{
			Status: st,
		}, nil
	}

	sort.Sort(descendingMtime(revs))

	res := &provider.ListFileVersionsResponse{
		Status:   status.NewOK(ctx),
		Versions: revs,
	}
	return res, nil
}

func (s *service) RestoreFileVersion(ctx context.Context, req *provider.RestoreFileVersionRequest) (*provider.RestoreFileVersionResponse, error) {
	if err := s.storage.RestoreRevision(ctx, req.Ref, req.Key); err != nil {
		var st *rpc.Status
		switch err.(type) {
		case errtypes.IsNotFound:
			st = status.NewNotFound(ctx, "path not found when restoring file versions")
		case errtypes.PermissionDenied:
			st = status.NewPermissionDenied(ctx, err, "permission denied")
		default:
			st = status.NewInternal(ctx, "error restoring version: "+req.Ref.String())
		}
		appctx.GetLogger(ctx).
			Error().
			Err(err).
			Interface("status", st).
			Interface("reference", req.Ref).
			Str("key", req.Key).
			Msg("failed to restore file version")
		return &provider.RestoreFileVersionResponse{
			Status: st,
		}, nil
	}

	res := &provider.RestoreFileVersionResponse{
		Status: status.NewOK(ctx),
	}
	return res, nil
}

func (s *service) ListRecycleStream(req *provider.ListRecycleStreamRequest, ss provider.ProviderAPI_ListRecycleStreamServer) error {
	ctx := ss.Context()
	log := appctx.GetLogger(ctx)

	key, itemPath := router.ShiftPath(req.Key)
	items, err := s.storage.ListRecycle(ctx, req.Ref, key, itemPath)
	if err != nil {
		var st *rpc.Status
		switch err.(type) {
		case errtypes.IsNotFound:
			st = status.NewNotFound(ctx, "path not found when listing recycle stream")
		case errtypes.PermissionDenied:
			st = status.NewPermissionDenied(ctx, err, "permission denied")
		default:
			st = status.NewInternal(ctx, "error listing recycle stream")
		}
		log.Error().
			Err(err).
			Interface("status", st).
			Interface("reference", req.Ref).
			Str("key", req.Key).
			Msg("failed to list recycle (stream)")
		res := &provider.ListRecycleStreamResponse{
			Status: st,
		}
		if err := ss.Send(res); err != nil {
			log.Error().Err(err).Msg("ListRecycleStream: error sending response")
			return err
		}
		return nil
	}

	// TODO(labkode): CRITICAL: fill recycle info with storage provider.
	for _, item := range items {
		res := &provider.ListRecycleStreamResponse{
			RecycleItem: item,
			Status:      status.NewOK(ctx),
		}
		if err := ss.Send(res); err != nil {
			log.Error().Err(err).Msg("ListRecycleStream: error sending response")
			return err
		}
	}
	return nil
}

func (s *service) ListRecycle(ctx context.Context, req *provider.ListRecycleRequest) (*provider.ListRecycleResponse, error) {
	key, itemPath := router.ShiftPath(req.Key)
	items, err := s.storage.ListRecycle(ctx, req.Ref, key, itemPath)
	if err != nil {
		var st *rpc.Status
		switch err.(type) {
		case errtypes.IsNotFound:
			st = status.NewNotFound(ctx, "path not found when listing recycle")
		case errtypes.PermissionDenied:
			st = status.NewPermissionDenied(ctx, err, "permission denied")
		default:
			st = status.NewInternal(ctx, "error listing recycle")
		}
		appctx.GetLogger(ctx).
			Error().
			Err(err).
			Interface("status", st).
			Interface("reference", req.Ref).
			Str("key", req.Key).
			Msg("failed to list recycle")
		return &provider.ListRecycleResponse{
			Status: st,
		}, nil
	}

	res := &provider.ListRecycleResponse{
		Status:       status.NewOK(ctx),
		RecycleItems: items,
	}
	return res, nil
}

func (s *service) RestoreRecycleItem(ctx context.Context, req *provider.RestoreRecycleItemRequest) (*provider.RestoreRecycleItemResponse, error) {
	// TODO(labkode): CRITICAL: fill recycle info with storage provider.
	key, itemPath := router.ShiftPath(req.Key)
	if err := s.storage.RestoreRecycleItem(ctx, req.Ref, key, itemPath, req.RestoreRef); err != nil {
		var st *rpc.Status
		switch err.(type) {
		case errtypes.IsNotFound:
			st = status.NewNotFound(ctx, "path not found when restoring recycle bin item")
		case errtypes.PermissionDenied:
			st = status.NewPermissionDenied(ctx, err, "permission denied")
		default:
			st = status.NewInternal(ctx, "error restoring recycle bin item")
		}
		appctx.GetLogger(ctx).
			Error().
			Err(err).
			Interface("status", st).
			Interface("reference", req.Ref).
			Str("key", req.Key).
			Msg("failed to restore recycle item")
		return &provider.RestoreRecycleItemResponse{
			Status: st,
		}, nil
	}

	res := &provider.RestoreRecycleItemResponse{
		Status: status.NewOK(ctx),
	}
	return res, nil
}

func (s *service) PurgeRecycle(ctx context.Context, req *provider.PurgeRecycleRequest) (*provider.PurgeRecycleResponse, error) {
	// if a key was sent as opaque id purge only that item
	key, itemPath := router.ShiftPath(req.Key)
	if key != "" {
		if err := s.storage.PurgeRecycleItem(ctx, req.Ref, key, itemPath); err != nil {
			st := status.NewStatusFromErrType(ctx, "error purging recycle item", err)
			appctx.GetLogger(ctx).
				Error().
				Err(err).
				Interface("status", st).
				Interface("reference", req.Ref).
				Str("key", req.Key).
				Msg("failed to purge recycle item")
			return &provider.PurgeRecycleResponse{
				Status: st,
			}, nil
		}
	} else if err := s.storage.EmptyRecycle(ctx, req.Ref); err != nil {
		// otherwise try emptying the whole recycle bin
		st := status.NewStatusFromErrType(ctx, "error emptying recycle", err)
		appctx.GetLogger(ctx).
			Error().
			Err(err).
			Interface("status", st).
			Interface("reference", req.Ref).
			Str("key", req.Key).
			Msg("failed to empty recycle")
		return &provider.PurgeRecycleResponse{
			Status: st,
		}, nil
	}

	res := &provider.PurgeRecycleResponse{
		Status: status.NewOK(ctx),
	}
	return res, nil
}

func (s *service) ListGrants(ctx context.Context, req *provider.ListGrantsRequest) (*provider.ListGrantsResponse, error) {
	grants, err := s.storage.ListGrants(ctx, req.Ref)
	if err != nil {
		var st *rpc.Status
		switch err.(type) {
		case errtypes.IsNotFound:
			st = status.NewNotFound(ctx, "path not found when listing grants")
		case errtypes.PermissionDenied:
			st = status.NewPermissionDenied(ctx, err, "permission denied")
		default:
			st = status.NewInternal(ctx, "error listing grants")
		}
		appctx.GetLogger(ctx).
			Error().
			Err(err).
			Interface("status", st).
			Interface("reference", req.Ref).
			Msg("failed to list grants")
		return &provider.ListGrantsResponse{
			Status: st,
		}, nil
	}

	res := &provider.ListGrantsResponse{
		Status: status.NewOK(ctx),
		Grants: grants,
	}
	return res, nil
}

func (s *service) DenyGrant(ctx context.Context, req *provider.DenyGrantRequest) (*provider.DenyGrantResponse, error) {
	// check grantee type is valid
	if req.Grantee.Type == provider.GranteeType_GRANTEE_TYPE_INVALID {
		return &provider.DenyGrantResponse{
			Status: status.NewInvalid(ctx, "grantee type is invalid"),
		}, nil
	}

	err := s.storage.DenyGrant(ctx, req.Ref, req.Grantee)
	if err != nil {
		var st *rpc.Status
		switch err.(type) {
		case errtypes.NotSupported:
			// ignore - setting storage grants is optional
			return &provider.DenyGrantResponse{
				Status: status.NewOK(ctx),
			}, nil
		case errtypes.IsNotFound:
			st = status.NewNotFound(ctx, "path not found when setting grants")
		case errtypes.PermissionDenied:
			st = status.NewPermissionDenied(ctx, err, "permission denied")
		default:
			st = status.NewInternal(ctx, "error setting grants")
		}
		appctx.GetLogger(ctx).
			Error().
			Err(err).
			Interface("status", st).
			Interface("reference", req.Ref).
			Msg("failed to deny grant")
		return &provider.DenyGrantResponse{
			Status: st,
		}, nil
	}

	res := &provider.DenyGrantResponse{
		Status: status.NewOK(ctx),
	}
	return res, nil
}

func (s *service) AddGrant(ctx context.Context, req *provider.AddGrantRequest) (*provider.AddGrantResponse, error) {
	// TODO: update CS3 APIs
	if req.Opaque != nil {
		_, spacegrant := req.Opaque.Map["spacegrant"]
		if spacegrant {
			ctx = context.WithValue(ctx, utils.SpaceGrant, struct{}{})
		}

	}

	// check grantee type is valid
	if req.Grant.Grantee.Type == provider.GranteeType_GRANTEE_TYPE_INVALID {
		return &provider.AddGrantResponse{
			Status: status.NewInvalid(ctx, "grantee type is invalid"),
		}, nil
	}

	err := s.storage.AddGrant(ctx, req.Ref, req.Grant)
	if err != nil {
		var st *rpc.Status
		switch err.(type) {
		case errtypes.NotSupported:
			// ignore - setting storage grants is optional
			return &provider.AddGrantResponse{
				Status: status.NewOK(ctx),
			}, nil
		case errtypes.IsNotFound:
			st = status.NewNotFound(ctx, "path not found when setting grants")
		case errtypes.PermissionDenied:
			st = status.NewPermissionDenied(ctx, err, "permission denied")
		default:
			st = status.NewInternal(ctx, "error setting grants")
		}
		appctx.GetLogger(ctx).
			Error().
			Err(err).
			Interface("status", st).
			Interface("reference", req.Ref).
			Msg("failed to add grant")
		return &provider.AddGrantResponse{
			Status: st,
		}, nil
	}

	res := &provider.AddGrantResponse{
		Status: status.NewOK(ctx),
	}
	return res, nil
}

func (s *service) UpdateGrant(ctx context.Context, req *provider.UpdateGrantRequest) (*provider.UpdateGrantResponse, error) {
	// check grantee type is valid
	if req.Grant.Grantee.Type == provider.GranteeType_GRANTEE_TYPE_INVALID {
		return &provider.UpdateGrantResponse{
			Status: status.NewInvalid(ctx, "grantee type is invalid"),
		}, nil
	}

	if err := s.storage.UpdateGrant(ctx, req.Ref, req.Grant); err != nil {
		var st *rpc.Status
		switch err.(type) {
		case errtypes.NotSupported:
			// ignore - setting storage grants is optional
			return &provider.UpdateGrantResponse{
				Status: status.NewOK(ctx),
			}, nil
		case errtypes.IsNotFound:
			st = status.NewNotFound(ctx, "path not found when updating grant")
		case errtypes.PermissionDenied:
			st = status.NewPermissionDenied(ctx, err, "permission denied")
		default:
			st = status.NewInternal(ctx, "error updating grant")
		}
		appctx.GetLogger(ctx).
			Error().
			Err(err).
			Interface("status", st).
			Interface("reference", req.Ref).
			Msg("failed to update grant")
		return &provider.UpdateGrantResponse{
			Status: st,
		}, nil
	}

	res := &provider.UpdateGrantResponse{
		Status: status.NewOK(ctx),
	}
	return res, nil
}

func (s *service) RemoveGrant(ctx context.Context, req *provider.RemoveGrantRequest) (*provider.RemoveGrantResponse, error) {
	// check targetType is valid
	if req.Grant.Grantee.Type == provider.GranteeType_GRANTEE_TYPE_INVALID {
		return &provider.RemoveGrantResponse{
			Status: status.NewInvalid(ctx, "grantee type is invalid"),
		}, nil
	}

	if err := s.storage.RemoveGrant(ctx, req.Ref, req.Grant); err != nil {
		var st *rpc.Status
		switch err.(type) {
		case errtypes.IsNotFound:
			st = status.NewNotFound(ctx, "path not found when removing grant")
		case errtypes.PermissionDenied:
			st = status.NewPermissionDenied(ctx, err, "permission denied")
		default:
			st = status.NewInternal(ctx, "error removing grant")
		}
		appctx.GetLogger(ctx).
			Error().
			Err(err).
			Interface("status", st).
			Interface("reference", req.Ref).
			Msg("failed to remove grant")
		return &provider.RemoveGrantResponse{
			Status: st,
		}, nil
	}

	res := &provider.RemoveGrantResponse{
		Status: status.NewOK(ctx),
	}
	return res, nil
}

func (s *service) CreateReference(ctx context.Context, req *provider.CreateReferenceRequest) (*provider.CreateReferenceResponse, error) {
	log := appctx.GetLogger(ctx)

	// parse uri is valid
	u, err := url.Parse(req.TargetUri)
	if err != nil {
		log.Error().Err(err).Msg("invalid target uri")
		return &provider.CreateReferenceResponse{
			Status: status.NewInvalidArg(ctx, "target uri is invalid: "+err.Error()),
		}, nil
	}

	if err := s.storage.CreateReference(ctx, req.Ref.GetPath(), u); err != nil {
		var st *rpc.Status
		switch err.(type) {
		case errtypes.IsNotFound:
			st = status.NewNotFound(ctx, "path not found when creating reference")
		case errtypes.PermissionDenied:
			st = status.NewPermissionDenied(ctx, err, "permission denied")
		default:
			st = status.NewInternal(ctx, "error creating reference")
		}
		log.Error().
			Err(err).
			Interface("status", st).
			Interface("reference", req.Ref).
			Msg("failed to create reference")
		return &provider.CreateReferenceResponse{
			Status: st,
		}, nil
	}

	return &provider.CreateReferenceResponse{
		Status: status.NewOK(ctx),
	}, nil
}

func (s *service) CreateSymlink(ctx context.Context, req *provider.CreateSymlinkRequest) (*provider.CreateSymlinkResponse, error) {
	return &provider.CreateSymlinkResponse{
		Status: status.NewUnimplemented(ctx, errtypes.NotSupported("CreateSymlink not implemented"), "CreateSymlink not implemented"),
	}, nil
}

func (s *service) GetQuota(ctx context.Context, req *provider.GetQuotaRequest) (*provider.GetQuotaResponse, error) {
	total, used, err := s.storage.GetQuota(ctx, req.Ref)
	if err != nil {
		var st *rpc.Status
		switch err.(type) {
		case errtypes.IsNotFound:
			st = status.NewNotFound(ctx, "path not found when getting quota")
		case errtypes.PermissionDenied:
			st = status.NewPermissionDenied(ctx, err, "permission denied")
		default:
			st = status.NewInternal(ctx, "error getting quota")
		}
		appctx.GetLogger(ctx).
			Error().
			Err(err).
			Interface("status", st).
			Interface("reference", req.Ref).
			Msg("failed to get quota")
		return &provider.GetQuotaResponse{
			Status: st,
		}, nil
	}

	res := &provider.GetQuotaResponse{
		Status:     status.NewOK(ctx),
		TotalBytes: total,
		UsedBytes:  used,
	}
	return res, nil
}

func getFS(c *config) (storage.FS, error) {
	if f, ok := registry.NewFuncs[c.Driver]; ok {
		return f(c.Drivers[c.Driver])
	}
	return nil, errtypes.NotFound("driver not found: " + c.Driver)
}

type descendingMtime []*provider.FileVersion

func (v descendingMtime) Len() int {
	return len(v)
}

func (v descendingMtime) Less(i, j int) bool {
	return v[i].Mtime >= v[j].Mtime
}

func (v descendingMtime) Swap(i, j int) {
	v[i], v[j] = v[j], v[i]
}<|MERGE_RESOLUTION|>--- conflicted
+++ resolved
@@ -524,28 +524,14 @@
 func (s *service) ListStorageSpaces(ctx context.Context, req *provider.ListStorageSpacesRequest) (*provider.ListStorageSpacesResponse, error) {
 	log := appctx.GetLogger(ctx)
 
-<<<<<<< HEAD
-	// This is just a quick hack to get the users permission into reva.
-	// Replace this as soon as we have a proper system to check the users permissions.
-	opaque := req.Opaque
-	var permissions map[string]struct{}
 	var includeTrashed bool
-	if opaque != nil {
-		entry := opaque.Map["permissions"]
-		err := json.Unmarshal(entry.Value, &permissions)
-		if err != nil {
-			return nil, err
-		}
-
+	if req.Opaque != nil {
 		// let's do as simple as possible until we have proper solution
-		_, includeTrashed = opaque.Map["includeTrashed"]
+		_, includeTrashed = req.Opaque.Map["includeTrashed"]
 		ctx = context.WithValue(ctx, utils.ContextKeyIncludeTrash{}, includeTrashed)
 	}
 
-	spaces, err := s.storage.ListStorageSpaces(ctx, req.Filters, permissions)
-=======
 	spaces, err := s.storage.ListStorageSpaces(ctx, req.Filters)
->>>>>>> dbaebe64
 	if err != nil {
 		var st *rpc.Status
 		switch err.(type) {
