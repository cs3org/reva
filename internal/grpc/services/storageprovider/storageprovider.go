--- conflicted
+++ resolved
@@ -811,9 +811,6 @@
 	}
 	ri.ParentId.SpaceId = spaceID
 	ri.Id.SpaceId = spaceID
-<<<<<<< HEAD
-	log.Debug().Any("path", ri.Path).Any("spaceID", spaceID).Msg("addSpaceInfo")
-=======
 	
 	log.Debug().
 		Str("path", ri.Path).
@@ -822,7 +819,6 @@
 		Str("opaque_id", ri.Id.OpaqueId).
 		Bool("with_fetch", withFetch).
 		Msg("storageprovider: addSpaceInfo")
->>>>>>> 9f61aa20
 
 	if s.spaceInfoCache != nil {
 		if space, err := s.spaceInfoCache.Get(spaceID); space != nil && err == nil {
