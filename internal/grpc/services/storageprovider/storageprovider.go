--- conflicted
+++ resolved
@@ -813,11 +813,8 @@
 		}, nil
 	}
 	s.fixPermissions(md)
-<<<<<<< HEAD
+	s.stripNonUtf8Metadata(ctx, md)
 	s.addSpaceInfo(md)
-=======
-	s.stripNonUtf8Metadata(ctx, md)
->>>>>>> bf89ab5b
 	res := &provider.StatResponse{
 		Status: status.NewOK(ctx),
 		Info:   md,
@@ -1002,11 +999,7 @@
 			}, nil
 		}
 		s.fixPermissions(md)
-<<<<<<< HEAD
-		s.addSpaceInfo(md)
-=======
 		s.stripNonUtf8Metadata(ctx, md)
->>>>>>> bf89ab5b
 		infos = append(infos, md)
 	}
 	res := &provider.ListContainerResponse{
