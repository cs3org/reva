// Copyright 2018-2021 CERN
//
// Licensed under the Apache License, Version 2.0 (the "License");
// you may not use this file except in compliance with the License.
// You may obtain a copy of the License at
//
//     http://www.apache.org/licenses/LICENSE-2.0
//
// Unless required by applicable law or agreed to in writing, software
// distributed under the License is distributed on an "AS IS" BASIS,
// WITHOUT WARRANTIES OR CONDITIONS OF ANY KIND, either express or implied.
// See the License for the specific language governing permissions and
// limitations under the License.
//
// In applying this license, CERN does not waive the privileges and immunities
// granted to it by virtue of its status as an Intergovernmental Organization
// or submit itself to any jurisdiction.

package storageprovider

import (
	"context"
	"fmt"
	"io/ioutil"
	"net/url"
	"os"
	"path"
	"sort"
	"strconv"

	rpc "github.com/cs3org/go-cs3apis/cs3/rpc/v1beta1"
	provider "github.com/cs3org/go-cs3apis/cs3/storage/provider/v1beta1"
	typesv1beta1 "github.com/cs3org/go-cs3apis/cs3/types/v1beta1"
	"github.com/cs3org/reva/v2/pkg/appctx"
	ctxpkg "github.com/cs3org/reva/v2/pkg/ctx"
	"github.com/cs3org/reva/v2/pkg/errtypes"
	"github.com/cs3org/reva/v2/pkg/mime"
	"github.com/cs3org/reva/v2/pkg/rgrpc"
	"github.com/cs3org/reva/v2/pkg/rgrpc/status"
	"github.com/cs3org/reva/v2/pkg/rhttp/router"
	"github.com/cs3org/reva/v2/pkg/storage"
	"github.com/cs3org/reva/v2/pkg/storage/fs/registry"
	rtrace "github.com/cs3org/reva/v2/pkg/trace"
	"github.com/cs3org/reva/v2/pkg/utils"
	"github.com/mitchellh/mapstructure"
	"github.com/pkg/errors"
	"go.opentelemetry.io/otel/attribute"
	"google.golang.org/grpc"
)

func init() {
	rgrpc.Register("storageprovider", New)
}

type config struct {
<<<<<<< HEAD
	Driver           string                            `mapstructure:"driver" docs:"localhome;The storage driver to be used."`
	Drivers          map[string]map[string]interface{} `mapstructure:"drivers" docs:"url:pkg/storage/fs/localhome/localhome.go"`
	TmpFolder        string                            `mapstructure:"tmp_folder" docs:"/var/tmp;Path to temporary folder."`
	DataServerURL    string                            `mapstructure:"data_server_url" docs:"http://localhost/data;The URL for the data server."`
	ExposeDataServer bool                              `mapstructure:"expose_data_server" docs:"false;Whether to expose data server."` // if true the client will be able to upload/download directly to it
	AvailableXS      map[string]uint32                 `mapstructure:"available_checksums" docs:"nil;List of available checksums."`
	MimeTypes        map[string]string                 `mapstructure:"mimetypes" docs:"nil;List of supported mime types and corresponding file extensions."`
=======
	MountPath           string                            `mapstructure:"mount_path" docs:"/;The path where the file system would be mounted."`
	MountID             string                            `mapstructure:"mount_id" docs:"-;The ID of the mounted file system."`
	Driver              string                            `mapstructure:"driver" docs:"localhome;The storage driver to be used."`
	Drivers             map[string]map[string]interface{} `mapstructure:"drivers" docs:"url:pkg/storage/fs/localhome/localhome.go"`
	TmpFolder           string                            `mapstructure:"tmp_folder" docs:"/var/tmp;Path to temporary folder."`
	DataServerURL       string                            `mapstructure:"data_server_url" docs:"http://localhost/data;The URL for the data server."`
	ExposeDataServer    bool                              `mapstructure:"expose_data_server" docs:"false;Whether to expose data server."` // if true the client will be able to upload/download directly to it
	AvailableXS         map[string]uint32                 `mapstructure:"available_checksums" docs:"nil;List of available checksums."`
	CustomMimeTypesJSON string                            `mapstructure:"custom_mimetypes_json" docs:"nil;An optional mapping file with the list of supported custom file extensions and corresponding mime types."`
>>>>>>> 2e1c2a35
}

func (c *config) init() {
	if c.Driver == "" {
		c.Driver = "localhome"
	}

	if c.TmpFolder == "" {
		c.TmpFolder = "/var/tmp/reva/tmp"
	}

	if c.DataServerURL == "" {
		host, err := os.Hostname()
		if err != nil || host == "" {
			c.DataServerURL = "http://0.0.0.0:19001/data"
		} else {
			c.DataServerURL = fmt.Sprintf("http://%s:19001/data", host)
		}
	}

	// set sane defaults
	if len(c.AvailableXS) == 0 {
		c.AvailableXS = map[string]uint32{"md5": 100, "unset": 1000}
	}
}

type service struct {
	conf          *config
	storage       storage.FS
	tmpFolder     string
	dataServerURL *url.URL
	availableXS   []*provider.ResourceChecksumPriority
}

func (s *service) Close() error {
	return s.storage.Shutdown(context.Background())
}

func (s *service) UnprotectedEndpoints() []string { return []string{} }

func (s *service) Register(ss *grpc.Server) {
	provider.RegisterProviderAPIServer(ss, s)
}

func parseXSTypes(xsTypes map[string]uint32) ([]*provider.ResourceChecksumPriority, error) {
	var types = make([]*provider.ResourceChecksumPriority, 0, len(xsTypes))
	for xs, prio := range xsTypes {
		t := PKG2GRPCXS(xs)
		if t == provider.ResourceChecksumType_RESOURCE_CHECKSUM_TYPE_INVALID {
			return nil, errtypes.BadRequest("checksum type is invalid: " + xs)
		}
		xsPrio := &provider.ResourceChecksumPriority{
			Priority: prio,
			Type:     t,
		}
		types = append(types, xsPrio)
	}
	return types, nil
}

func parseConfig(m map[string]interface{}) (*config, error) {
	c := &config{}
	if err := mapstructure.Decode(m, c); err != nil {
		err = errors.Wrap(err, "error decoding conf")
		return nil, err
	}
	return c, nil
}

func registerMimeTypes(mappingFile string) error {
	if mappingFile != "" {
		f, err := ioutil.ReadFile(mappingFile)
		if err != nil {
			return fmt.Errorf("storageprovider: error reading the custom mime types file: +%v", err)
		}
		mimeTypes := map[string]string{}
		err = json.Unmarshal(f, &mimeTypes)
		if err != nil {
			return fmt.Errorf("storageprovider: error unmarshalling the custom mime types file: +%v", err)
		}
		// register all mime types that were read
		for e, m := range mimeTypes {
			mime.RegisterMime(e, m)
		}
	}
	return nil
}

// New creates a new storage provider svc
func New(m map[string]interface{}, ss *grpc.Server) (rgrpc.Service, error) {

	c, err := parseConfig(m)
	if err != nil {
		return nil, err
	}

	c.init()

	if err := os.MkdirAll(c.TmpFolder, 0755); err != nil {
		return nil, err
	}

	fs, err := getFS(c)
	if err != nil {
		return nil, err
	}

	// parse data server url
	u, err := url.Parse(c.DataServerURL)
	if err != nil {
		return nil, err
	}

	// validate available checksums
	xsTypes, err := parseXSTypes(c.AvailableXS)
	if err != nil {
		return nil, err
	}

	if len(xsTypes) == 0 {
		return nil, errtypes.NotFound("no available checksum, please set in config")
	}

	// read and register custom mime types if configured
	err = registerMimeTypes(c.CustomMimeTypesJSON)
	if err != nil {
		return nil, err
	}

	service := &service{
		conf:          c,
		storage:       fs,
		tmpFolder:     c.TmpFolder,
		dataServerURL: u,
		availableXS:   xsTypes,
	}

	return service, nil
}

func (s *service) SetArbitraryMetadata(ctx context.Context, req *provider.SetArbitraryMetadataRequest) (*provider.SetArbitraryMetadataResponse, error) {
	ctx = ctxpkg.ContextSetLockID(ctx, req.LockId)

	err := s.storage.SetArbitraryMetadata(ctx, req.Ref, req.ArbitraryMetadata)

	return &provider.SetArbitraryMetadataResponse{
		Status: status.NewStatusFromErrType(ctx, "set arbitrary metadata", err),
	}, nil
}

func (s *service) UnsetArbitraryMetadata(ctx context.Context, req *provider.UnsetArbitraryMetadataRequest) (*provider.UnsetArbitraryMetadataResponse, error) {
	ctx = ctxpkg.ContextSetLockID(ctx, req.LockId)

	err := s.storage.UnsetArbitraryMetadata(ctx, req.Ref, req.ArbitraryMetadataKeys)

	return &provider.UnsetArbitraryMetadataResponse{
		Status: status.NewStatusFromErrType(ctx, "unset arbitrary metadata", err),
	}, nil
}

// SetLock puts a lock on the given reference
func (s *service) SetLock(ctx context.Context, req *provider.SetLockRequest) (*provider.SetLockResponse, error) {
	err := s.storage.SetLock(ctx, req.Ref, req.Lock)

	return &provider.SetLockResponse{
		Status: status.NewStatusFromErrType(ctx, "set lock", err),
	}, nil
}

// GetLock returns an existing lock on the given reference
func (s *service) GetLock(ctx context.Context, req *provider.GetLockRequest) (*provider.GetLockResponse, error) {
	lock, err := s.storage.GetLock(ctx, req.Ref)

	return &provider.GetLockResponse{
		Status: status.NewStatusFromErrType(ctx, "get lock", err),
		Lock:   lock,
	}, nil
}

// RefreshLock refreshes an existing lock on the given reference
func (s *service) RefreshLock(ctx context.Context, req *provider.RefreshLockRequest) (*provider.RefreshLockResponse, error) {
	err := s.storage.RefreshLock(ctx, req.Ref, req.Lock)

	return &provider.RefreshLockResponse{
		Status: status.NewStatusFromErrType(ctx, "refresh lock", err),
	}, nil
}

// Unlock removes an existing lock from the given reference
func (s *service) Unlock(ctx context.Context, req *provider.UnlockRequest) (*provider.UnlockResponse, error) {
	err := s.storage.Unlock(ctx, req.Ref, req.Lock)

	return &provider.UnlockResponse{
		Status: status.NewStatusFromErrType(ctx, "unlock", err),
	}, nil
}

// SetLock puts a lock on the given reference
func (s *service) SetLock(ctx context.Context, req *provider.SetLockRequest) (*provider.SetLockResponse, error) {
	newRef, err := s.unwrap(ctx, req.Ref)
	if err != nil {
		err := errors.Wrap(err, "storageprovidersvc: error unwrapping path")
		return &provider.SetLockResponse{
			Status: status.NewInternal(ctx, err, "error setting lock"),
		}, nil
	}

	if err := s.storage.SetLock(ctx, newRef, req.Lock); err != nil {
		var st *rpc.Status
		switch err.(type) {
		case errtypes.IsNotFound:
			st = status.NewNotFound(ctx, "path not found when setting lock")
		case errtypes.PermissionDenied:
			st = status.NewPermissionDenied(ctx, err, "permission denied")
		default:
			st = status.NewInternal(ctx, err, "error setting lock: "+req.Ref.String())
		}
		return &provider.SetLockResponse{
			Status: st,
		}, nil
	}

	res := &provider.SetLockResponse{
		Status: status.NewOK(ctx),
	}
	return res, nil
}

// GetLock returns an existing lock on the given reference
func (s *service) GetLock(ctx context.Context, req *provider.GetLockRequest) (*provider.GetLockResponse, error) {
	newRef, err := s.unwrap(ctx, req.Ref)
	if err != nil {
		err := errors.Wrap(err, "storageprovidersvc: error unwrapping path")
		return &provider.GetLockResponse{
			Status: status.NewInternal(ctx, err, "error getting lock"),
		}, nil
	}

	var lock *provider.Lock
	if lock, err = s.storage.GetLock(ctx, newRef); err != nil {
		var st *rpc.Status
		switch err.(type) {
		case errtypes.IsNotFound:
			st = status.NewNotFound(ctx, "path not found when getting lock")
		case errtypes.PermissionDenied:
			st = status.NewPermissionDenied(ctx, err, "permission denied")
		default:
			st = status.NewInternal(ctx, err, "error getting lock: "+req.Ref.String())
		}
		return &provider.GetLockResponse{
			Status: st,
		}, nil
	}

	res := &provider.GetLockResponse{
		Status: status.NewOK(ctx),
		Lock:   lock,
	}
	return res, nil
}

// RefreshLock refreshes an existing lock on the given reference
func (s *service) RefreshLock(ctx context.Context, req *provider.RefreshLockRequest) (*provider.RefreshLockResponse, error) {
	newRef, err := s.unwrap(ctx, req.Ref)
	if err != nil {
		err := errors.Wrap(err, "storageprovidersvc: error unwrapping path")
		return &provider.RefreshLockResponse{
			Status: status.NewInternal(ctx, err, "error refreshing lock"),
		}, nil
	}

	if err = s.storage.RefreshLock(ctx, newRef, req.Lock); err != nil {
		var st *rpc.Status
		switch err.(type) {
		case errtypes.IsNotFound:
			st = status.NewNotFound(ctx, "path not found when refreshing lock")
		case errtypes.PermissionDenied:
			st = status.NewPermissionDenied(ctx, err, "permission denied")
		default:
			st = status.NewInternal(ctx, err, "error refreshing lock: "+req.Ref.String())
		}
		return &provider.RefreshLockResponse{
			Status: st,
		}, nil
	}

	res := &provider.RefreshLockResponse{
		Status: status.NewOK(ctx),
	}
	return res, nil
}

// Unlock removes an existing lock from the given reference
func (s *service) Unlock(ctx context.Context, req *provider.UnlockRequest) (*provider.UnlockResponse, error) {
	newRef, err := s.unwrap(ctx, req.Ref)
	if err != nil {
		err := errors.Wrap(err, "storageprovidersvc: error unwrapping path")
		return &provider.UnlockResponse{
			Status: status.NewInternal(ctx, err, "error on unlocking"),
		}, nil
	}

	if err = s.storage.Unlock(ctx, newRef); err != nil {
		var st *rpc.Status
		switch err.(type) {
		case errtypes.IsNotFound:
			st = status.NewNotFound(ctx, "path not found when unlocking")
		case errtypes.PermissionDenied:
			st = status.NewPermissionDenied(ctx, err, "permission denied")
		default:
			st = status.NewInternal(ctx, err, "error unlocking: "+req.Ref.String())
		}
		return &provider.UnlockResponse{
			Status: st,
		}, nil
	}

	res := &provider.UnlockResponse{
		Status: status.NewOK(ctx),
	}
	return res, nil
}

func (s *service) InitiateFileDownload(ctx context.Context, req *provider.InitiateFileDownloadRequest) (*provider.InitiateFileDownloadResponse, error) {
	// TODO(labkode): maybe add some checks before download starts? eg. check permissions?
	// TODO(labkode): maybe add short-lived token?
	// We now simply point the client to the data server.
	// For example, https://data-server.example.org/home/docs/myfile.txt
	// or ownclouds://data-server.example.org/home/docs/myfile.txt
	log := appctx.GetLogger(ctx)
	u := *s.dataServerURL
	log.Info().Str("data-server", u.String()).Interface("ref", req.Ref).Msg("file download")

	protocol := &provider.FileDownloadProtocol{Expose: s.conf.ExposeDataServer}

	if utils.IsRelativeReference(req.Ref) {
		protocol.Protocol = "spaces"
		u.Path = path.Join(u.Path, "spaces", req.Ref.ResourceId.StorageId+"!"+req.Ref.ResourceId.OpaqueId, req.Ref.Path)
	} else {
		// Currently, we only support the simple protocol for GET requests
		// Once we have multiple protocols, this would be moved to the fs layer
		protocol.Protocol = "simple"
		u.Path = path.Join(u.Path, "simple", req.Ref.GetPath())
	}

	protocol.DownloadEndpoint = u.String()

	return &provider.InitiateFileDownloadResponse{
		Protocols: []*provider.FileDownloadProtocol{protocol},
		Status:    status.NewOK(ctx),
	}, nil
}

func (s *service) InitiateFileUpload(ctx context.Context, req *provider.InitiateFileUploadRequest) (*provider.InitiateFileUploadResponse, error) {
	// TODO(labkode): same considerations as download
	log := appctx.GetLogger(ctx)
	if req.Ref.GetPath() == "/" {
		return &provider.InitiateFileUploadResponse{
			Status: status.NewInternal(ctx, "can't upload to mount path"),
		}, nil
	}

	metadata := map[string]string{}
	ifMatch := req.GetIfMatch()
	if ifMatch != "" {
		sRes, err := s.Stat(ctx, &provider.StatRequest{Ref: req.Ref})
		if err != nil {
			return nil, err
		}

		switch sRes.Status.Code {
		case rpc.Code_CODE_OK:
			if sRes.Info.Etag != ifMatch {
				return &provider.InitiateFileUploadResponse{
					Status: status.NewFailedPrecondition(ctx, errors.New("etag doesn't match"), "etag doesn't match"),
				}, nil
			}
		case rpc.Code_CODE_NOT_FOUND:
			// Just continue with a normal upload
		default:
			return &provider.InitiateFileUploadResponse{
				Status: sRes.Status,
			}, nil
		}
		metadata["if-match"] = ifMatch
	}

	ctx = ctxpkg.ContextSetLockID(ctx, req.LockId)

	var uploadLength int64
	if req.Opaque != nil && req.Opaque.Map != nil {
		if req.Opaque.Map["Upload-Length"] != nil {
			var err error
			uploadLength, err = strconv.ParseInt(string(req.Opaque.Map["Upload-Length"].Value), 10, 64)
			if err != nil {
				log.Error().Err(err).Msg("error parsing upload length")
				return &provider.InitiateFileUploadResponse{
					Status: status.NewInternal(ctx, "error parsing upload length"),
				}, nil
			}
		}
		// TUS forward Upload-Checksum header as checksum, uses '[type] [hash]' format
		if req.Opaque.Map["Upload-Checksum"] != nil {
			metadata["checksum"] = string(req.Opaque.Map["Upload-Checksum"].Value)
		}
		// ownCloud mtime to set for the uploaded file
		if req.Opaque.Map["X-OC-Mtime"] != nil {
			metadata["mtime"] = string(req.Opaque.Map["X-OC-Mtime"].Value)
		}
	}
	uploadIDs, err := s.storage.InitiateUpload(ctx, req.Ref, uploadLength, metadata)
	if err != nil {
		var st *rpc.Status
		switch err.(type) {
		case errtypes.IsNotFound:
			st = status.NewNotFound(ctx, "path not found when initiating upload")
		case errtypes.IsBadRequest, errtypes.IsChecksumMismatch:
			st = status.NewInvalidArg(ctx, err.Error())
			// TODO TUS uses a custom ChecksumMismatch 460 http status which is in an unassigned range in
			// https://www.iana.org/assignments/http-status-codes/http-status-codes.xhtml
			// maybe 409 conflict is good enough
			// someone is proposing `419 Checksum Error`, see https://stackoverflow.com/a/35665694
			// - it is also unassigned
			// - ends in 9 as the 409 conflict
			// - is near the 4xx errors about conditions: 415 Unsupported Media Type, 416 Range Not Satisfiable or 417 Expectation Failed
			// owncloud only expects a 400 Bad request so InvalidArg is good enough for now
			// seealso errtypes.StatusChecksumMismatch
		case errtypes.PermissionDenied:
			st = status.NewPermissionDenied(ctx, err, "permission denied")
		case errtypes.InsufficientStorage:
			st = status.NewInsufficientStorage(ctx, err, "insufficient storage")
		default:
			st = status.NewInternal(ctx, "error getting upload id: "+req.Ref.String())
		}
		log.Error().
			Err(err).
			Interface("status", st).
			Msg("failed to initiate upload")
		return &provider.InitiateFileUploadResponse{
			Status: st,
		}, nil
	}

	protocols := make([]*provider.FileUploadProtocol, len(uploadIDs))
	var i int
	for protocol, ID := range uploadIDs {
		u := *s.dataServerURL
		u.Path = path.Join(u.Path, protocol, ID)
		protocols[i] = &provider.FileUploadProtocol{
			Protocol:           protocol,
			UploadEndpoint:     u.String(),
			AvailableChecksums: s.availableXS,
			Expose:             s.conf.ExposeDataServer,
		}
		i++
		log.Info().Str("data-server", u.String()).
			Str("fn", req.Ref.GetPath()).
			Str("xs", fmt.Sprintf("%+v", s.conf.AvailableXS)).
			Msg("file upload")
	}

	res := &provider.InitiateFileUploadResponse{
		Protocols: protocols,
		Status:    status.NewOK(ctx),
	}
	return res, nil
}

func (s *service) GetPath(ctx context.Context, req *provider.GetPathRequest) (*provider.GetPathResponse, error) {
	// TODO(labkode): check that the storage ID is the same as the storage provider id.
	fn, err := s.storage.GetPathByID(ctx, req.ResourceId)
	if err != nil {
		appctx.GetLogger(ctx).Error().
			Err(err).
			Interface("resource_id", req.ResourceId).
			Msg("error getting path by id")
		return &provider.GetPathResponse{
			Status: status.NewInternal(ctx, "error getting path by id"),
		}, nil
	}
	res := &provider.GetPathResponse{
		Path:   fn,
		Status: status.NewOK(ctx),
	}
	return res, nil
}

func (s *service) GetHome(ctx context.Context, req *provider.GetHomeRequest) (*provider.GetHomeResponse, error) {
	return nil, errtypes.NotSupported("unused, use the gateway to look up the user home")
}

func (s *service) CreateHome(ctx context.Context, req *provider.CreateHomeRequest) (*provider.CreateHomeResponse, error) {
	return nil, errtypes.NotSupported("use CreateStorageSpace with type personal")
}

// CreateStorageSpace creates a storage space
func (s *service) CreateStorageSpace(ctx context.Context, req *provider.CreateStorageSpaceRequest) (*provider.CreateStorageSpaceResponse, error) {
	resp, err := s.storage.CreateStorageSpace(ctx, req)
	if err != nil {
		var st *rpc.Status
		switch err.(type) {
		case errtypes.IsNotFound:
			st = status.NewNotFound(ctx, "not found when creating space")
		case errtypes.PermissionDenied:
			st = status.NewPermissionDenied(ctx, err, "permission denied")
		case errtypes.NotSupported:
			// if trying to create a user home fall back to CreateHome
			if u, ok := ctxpkg.ContextGetUser(ctx); ok && req.Type == "personal" && utils.UserEqual(req.GetOwner().Id, u.Id) {
				if err := s.storage.CreateHome(ctx); err != nil {
					st = status.NewInternal(ctx, "error creating home")
				} else {
					st = status.NewOK(ctx)
					// TODO we cannot return a space, but the gateway currently does not expect one...
				}
			} else {
				st = status.NewUnimplemented(ctx, err, "not implemented")
			}
		case errtypes.AlreadyExists:
			st = status.NewAlreadyExists(ctx, err, "already exists")
		default:
			st = status.NewInternal(ctx, "error creating space")
			appctx.GetLogger(ctx).
				Error().
				Err(err).
				Interface("status", st).
				Interface("request", req).
				Msg("failed to create storage space")
		}
		return &provider.CreateStorageSpaceResponse{
			Status: st,
		}, nil
	}

	return resp, nil
}

func (s *service) ListStorageSpaces(ctx context.Context, req *provider.ListStorageSpacesRequest) (*provider.ListStorageSpacesResponse, error) {
	log := appctx.GetLogger(ctx)

	spaces, err := s.storage.ListStorageSpaces(ctx, req.Filters)
	if err != nil {
		var st *rpc.Status
		switch err.(type) {
		case errtypes.IsNotFound:
			st = status.NewNotFound(ctx, "not found when listing spaces")
		case errtypes.PermissionDenied:
			st = status.NewPermissionDenied(ctx, err, "permission denied")
		case errtypes.NotSupported:
			st = status.NewUnimplemented(ctx, err, "not implemented")
		default:
			st = status.NewInternal(ctx, "error listing spaces")
		}
		log.Error().
			Err(err).
			Interface("status", st).
			Interface("filters", req.Filters).
			Msg("failed to list storage spaces")
		return &provider.ListStorageSpacesResponse{
			Status: st,
		}, nil
	}

	for i := range spaces {
		if spaces[i].Id == nil || spaces[i].Id.OpaqueId == "" {
			log.Error().Str("service", "storageprovider").Str("driver", s.conf.Driver).Interface("space", spaces[i]).Msg("space is missing space id and root id")
		}
	}

	return &provider.ListStorageSpacesResponse{
		Status:        status.NewOK(ctx),
		StorageSpaces: spaces,
	}, nil
}

func (s *service) UpdateStorageSpace(ctx context.Context, req *provider.UpdateStorageSpaceRequest) (*provider.UpdateStorageSpaceResponse, error) {
	res, err := s.storage.UpdateStorageSpace(ctx, req)
	if err != nil {
		appctx.GetLogger(ctx).
			Error().
			Err(err).
			Interface("req", req).
			Msg("failed to update storage space")
		return nil, err
	}
	return res, nil
}

func (s *service) DeleteStorageSpace(ctx context.Context, req *provider.DeleteStorageSpaceRequest) (*provider.DeleteStorageSpaceResponse, error) {
	if err := s.storage.DeleteStorageSpace(ctx, req); err != nil {
		var st *rpc.Status
		switch err.(type) {
		case errtypes.IsNotFound:
			st = status.NewNotFound(ctx, "not found when deleting space")
		case errtypes.PermissionDenied:
			st = status.NewPermissionDenied(ctx, err, "permission denied")
		case errtypes.BadRequest:
			st = status.NewInvalidArg(ctx, err.Error())
		default:
			st = status.NewInternal(ctx, "error deleting space: "+req.Id.String())
		}
		appctx.GetLogger(ctx).
			Error().
			Err(err).
			Interface("status", st).
			Interface("storage_space_id", req.Id).
			Msg("failed to delete storage space")
		return &provider.DeleteStorageSpaceResponse{
			Status: st,
		}, nil
	}

	res := &provider.DeleteStorageSpaceResponse{
		Status: status.NewOK(ctx),
	}
	return res, nil
}

<<<<<<< HEAD
func (s *service) CreateContainer(ctx context.Context, req *provider.CreateContainerRequest) (*provider.CreateContainerResponse, error) {
	// FIXME these should be part of the CreateContainerRequest object
	if req.Opaque != nil {
		if e, ok := req.Opaque.Map["lockid"]; ok && e.Decoder == "plain" {
			ctx = ctxpkg.ContextSetLockID(ctx, string(e.Value))
		}
	}

	err := s.storage.CreateDir(ctx, req.Ref)

	return &provider.CreateContainerResponse{
		Status: status.NewStatusFromErrType(ctx, "create container", err),
	}, nil
}

func (s *service) TouchFile(ctx context.Context, req *provider.TouchFileRequest) (*provider.TouchFileResponse, error) {
	// FIXME these should be part of the TouchFileRequest object
	if req.Opaque != nil {
		if e, ok := req.Opaque.Map["lockid"]; ok && e.Decoder == "plain" {
			ctx = ctxpkg.ContextSetLockID(ctx, string(e.Value))
		}
=======
func (s *service) TouchFile(ctx context.Context, req *provider.TouchFileRequest) (*provider.TouchFileResponse, error) {
	newRef, err := s.unwrap(ctx, req.Ref)
	if err != nil {
		return &provider.TouchFileResponse{
			Status: status.NewInternal(ctx, err, "error unwrapping path"),
		}, nil
	}
	if err := s.storage.TouchFile(ctx, newRef); err != nil {
		var st *rpc.Status
		switch err.(type) {
		case errtypes.IsNotFound:
			st = status.NewNotFound(ctx, "path not found when touching the file")
		case errtypes.AlreadyExists:
			st = status.NewAlreadyExists(ctx, err, "file already exists")
		case errtypes.PermissionDenied:
			st = status.NewPermissionDenied(ctx, err, "permission denied")
		default:
			st = status.NewInternal(ctx, err, "error touching file: "+req.Ref.String())
		}
		return &provider.TouchFileResponse{
			Status: st,
		}, nil
	}

	res := &provider.TouchFileResponse{
		Status: status.NewOK(ctx),
	}
	return res, nil
}

func (s *service) Delete(ctx context.Context, req *provider.DeleteRequest) (*provider.DeleteResponse, error) {
	newRef, err := s.unwrap(ctx, req.Ref)
	if err != nil {
		return &provider.DeleteResponse{
			Status: status.NewInternal(ctx, err, "error unwrapping path"),
		}, nil
>>>>>>> 2e1c2a35
	}

	err := s.storage.TouchFile(ctx, req.Ref)

	return &provider.TouchFileResponse{
		Status: status.NewStatusFromErrType(ctx, "touch file", err),
	}, nil
}

func (s *service) Delete(ctx context.Context, req *provider.DeleteRequest) (*provider.DeleteResponse, error) {
	if req.Ref.GetPath() == "/" {
		return &provider.DeleteResponse{
			Status: status.NewInternal(ctx, "can't delete mount path"),
		}, nil
	}

	ctx = ctxpkg.ContextSetLockID(ctx, req.LockId)

	// check DeleteRequest for any known opaque properties.
	// FIXME these should be part of the DeleteRequest object
	if req.Opaque != nil {
		if _, ok := req.Opaque.Map["deleting_shared_resource"]; ok {
			// it is a binary key; its existence signals true. Although, do not assume.
			ctx = context.WithValue(ctx, appctx.DeletingSharedResource, true)
		}
	}

	err := s.storage.Delete(ctx, req.Ref)

	return &provider.DeleteResponse{
		Status: status.NewStatusFromErrType(ctx, "delete", err),
	}, nil
}

func (s *service) Move(ctx context.Context, req *provider.MoveRequest) (*provider.MoveResponse, error) {
	ctx = ctxpkg.ContextSetLockID(ctx, req.LockId)

	err := s.storage.Move(ctx, req.Source, req.Destination)

	return &provider.MoveResponse{
		Status: status.NewStatusFromErrType(ctx, "move", err),
	}, nil
}

func (s *service) Stat(ctx context.Context, req *provider.StatRequest) (*provider.StatResponse, error) {
	ctx, span := rtrace.Provider.Tracer("reva").Start(ctx, "stat")
	defer span.End()

	span.SetAttributes(attribute.KeyValue{
		Key:   "reference",
		Value: attribute.StringValue(req.Ref.String()),
	})

	md, err := s.storage.GetMD(ctx, req.Ref, req.ArbitraryMetadataKeys)

	return &provider.StatResponse{
		Status: status.NewStatusFromErrType(ctx, "stat", err),
		Info:   md,
	}, nil
}

func (s *service) ListContainerStream(req *provider.ListContainerStreamRequest, ss provider.ProviderAPI_ListContainerStreamServer) error {
	ctx := ss.Context()
	log := appctx.GetLogger(ctx)

	mds, err := s.storage.ListFolder(ctx, req.Ref, req.ArbitraryMetadataKeys)
	if err != nil {
		var st *rpc.Status
		switch err.(type) {
		case errtypes.IsNotFound:
			st = status.NewNotFound(ctx, "path not found when listing container")
		case errtypes.PermissionDenied:
			st = status.NewPermissionDenied(ctx, err, "permission denied")
		default:
			st = status.NewInternal(ctx, "error listing container: "+req.Ref.String())
		}
		log.Error().
			Err(err).
			Interface("status", st).
			Interface("reference", req.Ref).
			Msg("failed to list folder (stream)")
		res := &provider.ListContainerStreamResponse{
			Status: st,
		}
		if err := ss.Send(res); err != nil {
			log.Error().Err(err).Msg("ListContainerStream: error sending response")
			return err
		}
		return nil
	}

	for _, md := range mds {
		res := &provider.ListContainerStreamResponse{
			Info:   md,
			Status: status.NewOK(ctx),
		}

		if err := ss.Send(res); err != nil {
			log.Error().Err(err).Msg("ListContainerStream: error sending response")
			return err
		}
	}
	return nil
}

func (s *service) ListContainer(ctx context.Context, req *provider.ListContainerRequest) (*provider.ListContainerResponse, error) {
	mds, err := s.storage.ListFolder(ctx, req.Ref, req.ArbitraryMetadataKeys)

	res := &provider.ListContainerResponse{
		Status: status.NewStatusFromErrType(ctx, "list container", err),
		Infos:  mds,
	}
	return res, nil
}

func (s *service) ListFileVersions(ctx context.Context, req *provider.ListFileVersionsRequest) (*provider.ListFileVersionsResponse, error) {
	revs, err := s.storage.ListRevisions(ctx, req.Ref)

	sort.Sort(descendingMtime(revs))

	return &provider.ListFileVersionsResponse{
		Status:   status.NewStatusFromErrType(ctx, "list file versions", err),
		Versions: revs,
	}, nil
}

func (s *service) RestoreFileVersion(ctx context.Context, req *provider.RestoreFileVersionRequest) (*provider.RestoreFileVersionResponse, error) {
	ctx = ctxpkg.ContextSetLockID(ctx, req.LockId)

	err := s.storage.RestoreRevision(ctx, req.Ref, req.Key)

	return &provider.RestoreFileVersionResponse{
		Status: status.NewStatusFromErrType(ctx, "restore file version", err),
	}, nil
}

func (s *service) ListRecycleStream(req *provider.ListRecycleStreamRequest, ss provider.ProviderAPI_ListRecycleStreamServer) error {
	ctx := ss.Context()
	log := appctx.GetLogger(ctx)

	key, itemPath := router.ShiftPath(req.Key)
	items, err := s.storage.ListRecycle(ctx, req.Ref, key, itemPath)
	if err != nil {
		var st *rpc.Status
		switch err.(type) {
		case errtypes.IsNotFound:
			st = status.NewNotFound(ctx, "path not found when listing recycle stream")
		case errtypes.PermissionDenied:
			st = status.NewPermissionDenied(ctx, err, "permission denied")
		default:
			st = status.NewInternal(ctx, "error listing recycle stream")
		}
		log.Error().
			Err(err).
			Interface("status", st).
			Interface("reference", req.Ref).
			Str("key", req.Key).
			Msg("failed to list recycle (stream)")
		res := &provider.ListRecycleStreamResponse{
			Status: st,
		}
		if err := ss.Send(res); err != nil {
			log.Error().Err(err).Msg("ListRecycleStream: error sending response")
			return err
		}
		return nil
	}

	// TODO(labkode): CRITICAL: fill recycle info with storage provider.
	for _, item := range items {
		res := &provider.ListRecycleStreamResponse{
			RecycleItem: item,
			Status:      status.NewOK(ctx),
		}
		if err := ss.Send(res); err != nil {
			log.Error().Err(err).Msg("ListRecycleStream: error sending response")
			return err
		}
	}
	return nil
}

func (s *service) ListRecycle(ctx context.Context, req *provider.ListRecycleRequest) (*provider.ListRecycleResponse, error) {
	key, itemPath := router.ShiftPath(req.Key)
	items, err := s.storage.ListRecycle(ctx, req.Ref, key, itemPath)
	if err != nil {
		var st *rpc.Status
		switch err.(type) {
		case errtypes.IsNotFound:
			st = status.NewNotFound(ctx, "path not found when listing recycle")
		case errtypes.PermissionDenied:
			st = status.NewPermissionDenied(ctx, err, "permission denied")
		default:
			st = status.NewInternal(ctx, "error listing recycle")
		}
		appctx.GetLogger(ctx).
			Error().
			Err(err).
			Interface("status", st).
			Interface("reference", req.Ref).
			Str("key", req.Key).
			Msg("failed to list recycle")
		return &provider.ListRecycleResponse{
			Status: st,
		}, nil
	}

	prefixMountpoint := utils.IsAbsoluteReference(req.Ref)
	for _, md := range items {
		if err := s.wrapReference(ctx, md.Ref, prefixMountpoint); err != nil {
			return &provider.ListRecycleResponse{
				Status: status.NewInternal(ctx, err, "error wrapping path"),
			}, nil
		}
	}

	res := &provider.ListRecycleResponse{
		Status:       status.NewOK(ctx),
		RecycleItems: items,
	}
	return res, nil
}

func (s *service) RestoreRecycleItem(ctx context.Context, req *provider.RestoreRecycleItemRequest) (*provider.RestoreRecycleItemResponse, error) {
	ctx = ctxpkg.ContextSetLockID(ctx, req.LockId)

	// TODO(labkode): CRITICAL: fill recycle info with storage provider.
	key, itemPath := router.ShiftPath(req.Key)
	err := s.storage.RestoreRecycleItem(ctx, req.Ref, key, itemPath, req.RestoreRef)

	res := &provider.RestoreRecycleItemResponse{
		Status: status.NewStatusFromErrType(ctx, "restore recycle item", err),
	}
	return res, nil
}

func (s *service) PurgeRecycle(ctx context.Context, req *provider.PurgeRecycleRequest) (*provider.PurgeRecycleResponse, error) {
	// FIXME these should be part of the PurgeRecycleRequest object
	if req.Opaque != nil {
		if e, ok := req.Opaque.Map["lockid"]; ok && e.Decoder == "plain" {
			ctx = ctxpkg.ContextSetLockID(ctx, string(e.Value))
		}
	}

	// if a key was sent as opaque id purge only that item
	key, itemPath := router.ShiftPath(req.Key)
	if key != "" {
		if err := s.storage.PurgeRecycleItem(ctx, req.Ref, key, itemPath); err != nil {
			st := status.NewStatusFromErrType(ctx, "error purging recycle item", err)
			appctx.GetLogger(ctx).
				Error().
				Err(err).
				Interface("status", st).
				Interface("reference", req.Ref).
				Str("key", req.Key).
				Msg("failed to purge recycle item")
			return &provider.PurgeRecycleResponse{
				Status: st,
			}, nil
		}
	} else if err := s.storage.EmptyRecycle(ctx, req.Ref); err != nil {
		// otherwise try emptying the whole recycle bin
		st := status.NewStatusFromErrType(ctx, "error emptying recycle", err)
		appctx.GetLogger(ctx).
			Error().
			Err(err).
			Interface("status", st).
			Interface("reference", req.Ref).
			Str("key", req.Key).
			Msg("failed to empty recycle")
		return &provider.PurgeRecycleResponse{
			Status: st,
		}, nil
	}

	res := &provider.PurgeRecycleResponse{
		Status: status.NewOK(ctx),
	}
	return res, nil
}

func (s *service) ListGrants(ctx context.Context, req *provider.ListGrantsRequest) (*provider.ListGrantsResponse, error) {
	grants, err := s.storage.ListGrants(ctx, req.Ref)
	if err != nil {
		var st *rpc.Status
		switch err.(type) {
		case errtypes.IsNotFound:
			st = status.NewNotFound(ctx, "path not found when listing grants")
		case errtypes.PermissionDenied:
			st = status.NewPermissionDenied(ctx, err, "permission denied")
		default:
			st = status.NewInternal(ctx, "error listing grants")
		}
		appctx.GetLogger(ctx).
			Error().
			Err(err).
			Interface("status", st).
			Interface("reference", req.Ref).
			Msg("failed to list grants")
		return &provider.ListGrantsResponse{
			Status: st,
		}, nil
	}

	res := &provider.ListGrantsResponse{
		Status: status.NewOK(ctx),
		Grants: grants,
	}
	return res, nil
}

func (s *service) DenyGrant(ctx context.Context, req *provider.DenyGrantRequest) (*provider.DenyGrantResponse, error) {
	// check grantee type is valid
	if req.Grantee.Type == provider.GranteeType_GRANTEE_TYPE_INVALID {
		return &provider.DenyGrantResponse{
			Status: status.NewInvalid(ctx, "grantee type is invalid"),
		}, nil
	}

	err := s.storage.DenyGrant(ctx, req.Ref, req.Grantee)
	if err != nil {
		var st *rpc.Status
		switch err.(type) {
		case errtypes.NotSupported:
			// ignore - setting storage grants is optional
			return &provider.DenyGrantResponse{
				Status: status.NewOK(ctx),
			}, nil
		case errtypes.IsNotFound:
			st = status.NewNotFound(ctx, "path not found when setting grants")
		case errtypes.PermissionDenied:
			st = status.NewPermissionDenied(ctx, err, "permission denied")
		default:
			st = status.NewInternal(ctx, "error setting grants")
		}
		appctx.GetLogger(ctx).
			Error().
			Err(err).
			Interface("status", st).
			Interface("reference", req.Ref).
			Msg("failed to deny grant")
		return &provider.DenyGrantResponse{
			Status: st,
		}, nil
	}

	res := &provider.DenyGrantResponse{
		Status: status.NewOK(ctx),
	}
	return res, nil
}

func (s *service) AddGrant(ctx context.Context, req *provider.AddGrantRequest) (*provider.AddGrantResponse, error) {
	ctx = ctxpkg.ContextSetLockID(ctx, req.LockId)

	// TODO: update CS3 APIs
	// FIXME these should be part of the AddGrantRequest object
	if req.Opaque != nil {
		_, spacegrant := req.Opaque.Map["spacegrant"]
		if spacegrant {
			ctx = context.WithValue(ctx, utils.SpaceGrant, struct{}{})
		}
	}

	// check grantee type is valid
	if req.Grant.Grantee.Type == provider.GranteeType_GRANTEE_TYPE_INVALID {
		return &provider.AddGrantResponse{
			Status: status.NewInvalid(ctx, "grantee type is invalid"),
		}, nil
	}

	err := s.storage.AddGrant(ctx, req.Ref, req.Grant)

	return &provider.AddGrantResponse{
		Status: status.NewStatusFromErrType(ctx, "add grant", err),
	}, nil
}

func (s *service) UpdateGrant(ctx context.Context, req *provider.UpdateGrantRequest) (*provider.UpdateGrantResponse, error) {
	// FIXME these should be part of the UpdateGrantRequest object
	if req.Opaque != nil {
		if e, ok := req.Opaque.Map["lockid"]; ok && e.Decoder == "plain" {
			ctx = ctxpkg.ContextSetLockID(ctx, string(e.Value))
		}
	}

	// check grantee type is valid
	if req.Grant.Grantee.Type == provider.GranteeType_GRANTEE_TYPE_INVALID {
		return &provider.UpdateGrantResponse{
			Status: status.NewInvalid(ctx, "grantee type is invalid"),
		}, nil
	}

	err := s.storage.UpdateGrant(ctx, req.Ref, req.Grant)

	return &provider.UpdateGrantResponse{
		Status: status.NewStatusFromErrType(ctx, "update grant", err),
	}, nil
}

func (s *service) RemoveGrant(ctx context.Context, req *provider.RemoveGrantRequest) (*provider.RemoveGrantResponse, error) {
	ctx = ctxpkg.ContextSetLockID(ctx, req.LockId)

	// check targetType is valid
	if req.Grant.Grantee.Type == provider.GranteeType_GRANTEE_TYPE_INVALID {
		return &provider.RemoveGrantResponse{
			Status: status.NewInvalid(ctx, "grantee type is invalid"),
		}, nil
	}

	err := s.storage.RemoveGrant(ctx, req.Ref, req.Grant)

	return &provider.RemoveGrantResponse{
		Status: status.NewStatusFromErrType(ctx, "remove grant", err),
	}, nil
}

func (s *service) CreateReference(ctx context.Context, req *provider.CreateReferenceRequest) (*provider.CreateReferenceResponse, error) {
	log := appctx.GetLogger(ctx)

	// parse uri is valid
	u, err := url.Parse(req.TargetUri)
	if err != nil {
		log.Error().Err(err).Msg("invalid target uri")
		return &provider.CreateReferenceResponse{
			Status: status.NewInvalidArg(ctx, "target uri is invalid: "+err.Error()),
		}, nil
	}

	if err := s.storage.CreateReference(ctx, req.Ref.GetPath(), u); err != nil {
		var st *rpc.Status
		switch err.(type) {
		case errtypes.IsNotFound:
			st = status.NewNotFound(ctx, "path not found when creating reference")
		case errtypes.PermissionDenied:
			st = status.NewPermissionDenied(ctx, err, "permission denied")
		default:
			st = status.NewInternal(ctx, "error creating reference")
		}
		log.Error().
			Err(err).
			Interface("status", st).
			Interface("reference", req.Ref).
			Msg("failed to create reference")
		return &provider.CreateReferenceResponse{
			Status: st,
		}, nil
	}

	return &provider.CreateReferenceResponse{
		Status: status.NewOK(ctx),
	}, nil
}

func (s *service) CreateSymlink(ctx context.Context, req *provider.CreateSymlinkRequest) (*provider.CreateSymlinkResponse, error) {
	return &provider.CreateSymlinkResponse{
		Status: status.NewUnimplemented(ctx, errtypes.NotSupported("CreateSymlink not implemented"), "CreateSymlink not implemented"),
	}, nil
}

func (s *service) GetQuota(ctx context.Context, req *provider.GetQuotaRequest) (*provider.GetQuotaResponse, error) {
	total, used, remaining, err := s.storage.GetQuota(ctx, req.Ref)
	if err != nil {
		var st *rpc.Status
		switch err.(type) {
		case errtypes.IsNotFound:
			st = status.NewNotFound(ctx, "path not found when getting quota")
		case errtypes.PermissionDenied:
			st = status.NewPermissionDenied(ctx, err, "permission denied")
		default:
			st = status.NewInternal(ctx, "error getting quota")
		}
		appctx.GetLogger(ctx).
			Error().
			Err(err).
			Interface("status", st).
			Interface("reference", req.Ref).
			Msg("failed to get quota")
		return &provider.GetQuotaResponse{
			Status: st,
		}, nil
	}

	res := &provider.GetQuotaResponse{
		Opaque: &typesv1beta1.Opaque{
			Map: map[string]*typesv1beta1.OpaqueEntry{
				"remaining": {
					Decoder: "plain",
					Value:   []byte(strconv.FormatUint(remaining, 10)),
				},
			},
		},
		Status:     status.NewOK(ctx),
		TotalBytes: total,
		UsedBytes:  used,
	}
	return res, nil
}

func getFS(c *config) (storage.FS, error) {
	if f, ok := registry.NewFuncs[c.Driver]; ok {
		return f(c.Drivers[c.Driver])
	}
	return nil, errtypes.NotFound("driver not found: " + c.Driver)
}

<<<<<<< HEAD
=======
func (s *service) unwrap(ctx context.Context, ref *provider.Reference) (*provider.Reference, error) {
	// all references with an id can be passed on to the driver
	// there are two cases:
	// 1. absolute id references (resource_id is set, path is empty)
	// 2. relative references (resource_id is set, path starts with a `.`)
	if ref.GetResourceId() != nil {
		return ref, nil
	}

	if !strings.HasPrefix(ref.GetPath(), "/") {
		// abort, absolute path references must start with a `/`
		return nil, errtypes.BadRequest("ref is invalid: " + ref.String())
	}

	// TODO move mount path trimming to the gateway
	fn, err := s.trimMountPrefix(ref.GetPath())
	if err != nil {
		return nil, err
	}
	return &provider.Reference{Path: fn}, nil
}

func (s *service) trimMountPrefix(fn string) (string, error) {
	if strings.HasPrefix(fn, s.mountPath) {
		return path.Join("/", strings.TrimPrefix(fn, s.mountPath)), nil
	}
	return "", errtypes.BadRequest(fmt.Sprintf("path=%q does not belong to this storage provider mount path=%q", fn, s.mountPath))
}

func (s *service) wrap(ctx context.Context, ri *provider.ResourceInfo, prefixMountpoint bool) error {
	if ri.Id.StorageId == "" {
		// For wrapper drivers, the storage ID might already be set. In that case, skip setting it
		ri.Id.StorageId = s.mountID
	}
	if prefixMountpoint {
		// TODO move mount path prefixing to the gateway
		ri.Path = path.Join(s.mountPath, ri.Path)
	}
	return nil
}

func (s *service) wrapReference(ctx context.Context, ref *provider.Reference, prefixMountpoint bool) error {
	if ref.ResourceId != nil && ref.ResourceId.StorageId == "" {
		// For wrapper drivers, the storage ID might already be set. In that case, skip setting it
		ref.ResourceId.StorageId = s.mountID
	}
	if prefixMountpoint {
		// TODO move mount path prefixing to the gateway
		ref.Path = path.Join(s.mountPath, ref.Path)
	}
	return nil
}

>>>>>>> 2e1c2a35
type descendingMtime []*provider.FileVersion

func (v descendingMtime) Len() int {
	return len(v)
}

func (v descendingMtime) Less(i, j int) bool {
	return v[i].Mtime >= v[j].Mtime
}

func (v descendingMtime) Swap(i, j int) {
	v[i], v[j] = v[j], v[i]
}<|MERGE_RESOLUTION|>--- conflicted
+++ resolved
@@ -53,7 +53,6 @@
 }
 
 type config struct {
-<<<<<<< HEAD
 	Driver           string                            `mapstructure:"driver" docs:"localhome;The storage driver to be used."`
 	Drivers          map[string]map[string]interface{} `mapstructure:"drivers" docs:"url:pkg/storage/fs/localhome/localhome.go"`
 	TmpFolder        string                            `mapstructure:"tmp_folder" docs:"/var/tmp;Path to temporary folder."`
@@ -61,17 +60,6 @@
 	ExposeDataServer bool                              `mapstructure:"expose_data_server" docs:"false;Whether to expose data server."` // if true the client will be able to upload/download directly to it
 	AvailableXS      map[string]uint32                 `mapstructure:"available_checksums" docs:"nil;List of available checksums."`
 	MimeTypes        map[string]string                 `mapstructure:"mimetypes" docs:"nil;List of supported mime types and corresponding file extensions."`
-=======
-	MountPath           string                            `mapstructure:"mount_path" docs:"/;The path where the file system would be mounted."`
-	MountID             string                            `mapstructure:"mount_id" docs:"-;The ID of the mounted file system."`
-	Driver              string                            `mapstructure:"driver" docs:"localhome;The storage driver to be used."`
-	Drivers             map[string]map[string]interface{} `mapstructure:"drivers" docs:"url:pkg/storage/fs/localhome/localhome.go"`
-	TmpFolder           string                            `mapstructure:"tmp_folder" docs:"/var/tmp;Path to temporary folder."`
-	DataServerURL       string                            `mapstructure:"data_server_url" docs:"http://localhost/data;The URL for the data server."`
-	ExposeDataServer    bool                              `mapstructure:"expose_data_server" docs:"false;Whether to expose data server."` // if true the client will be able to upload/download directly to it
-	AvailableXS         map[string]uint32                 `mapstructure:"available_checksums" docs:"nil;List of available checksums."`
-	CustomMimeTypesJSON string                            `mapstructure:"custom_mimetypes_json" docs:"nil;An optional mapping file with the list of supported custom file extensions and corresponding mime types."`
->>>>>>> 2e1c2a35
 }
 
 func (c *config) init() {
@@ -689,7 +677,6 @@
 	return res, nil
 }
 
-<<<<<<< HEAD
 func (s *service) CreateContainer(ctx context.Context, req *provider.CreateContainerRequest) (*provider.CreateContainerResponse, error) {
 	// FIXME these should be part of the CreateContainerRequest object
 	if req.Opaque != nil {
@@ -711,44 +698,6 @@
 		if e, ok := req.Opaque.Map["lockid"]; ok && e.Decoder == "plain" {
 			ctx = ctxpkg.ContextSetLockID(ctx, string(e.Value))
 		}
-=======
-func (s *service) TouchFile(ctx context.Context, req *provider.TouchFileRequest) (*provider.TouchFileResponse, error) {
-	newRef, err := s.unwrap(ctx, req.Ref)
-	if err != nil {
-		return &provider.TouchFileResponse{
-			Status: status.NewInternal(ctx, err, "error unwrapping path"),
-		}, nil
-	}
-	if err := s.storage.TouchFile(ctx, newRef); err != nil {
-		var st *rpc.Status
-		switch err.(type) {
-		case errtypes.IsNotFound:
-			st = status.NewNotFound(ctx, "path not found when touching the file")
-		case errtypes.AlreadyExists:
-			st = status.NewAlreadyExists(ctx, err, "file already exists")
-		case errtypes.PermissionDenied:
-			st = status.NewPermissionDenied(ctx, err, "permission denied")
-		default:
-			st = status.NewInternal(ctx, err, "error touching file: "+req.Ref.String())
-		}
-		return &provider.TouchFileResponse{
-			Status: st,
-		}, nil
-	}
-
-	res := &provider.TouchFileResponse{
-		Status: status.NewOK(ctx),
-	}
-	return res, nil
-}
-
-func (s *service) Delete(ctx context.Context, req *provider.DeleteRequest) (*provider.DeleteResponse, error) {
-	newRef, err := s.unwrap(ctx, req.Ref)
-	if err != nil {
-		return &provider.DeleteResponse{
-			Status: status.NewInternal(ctx, err, "error unwrapping path"),
-		}, nil
->>>>>>> 2e1c2a35
 	}
 
 	err := s.storage.TouchFile(ctx, req.Ref)
@@ -1255,62 +1204,6 @@
 	return nil, errtypes.NotFound("driver not found: " + c.Driver)
 }
 
-<<<<<<< HEAD
-=======
-func (s *service) unwrap(ctx context.Context, ref *provider.Reference) (*provider.Reference, error) {
-	// all references with an id can be passed on to the driver
-	// there are two cases:
-	// 1. absolute id references (resource_id is set, path is empty)
-	// 2. relative references (resource_id is set, path starts with a `.`)
-	if ref.GetResourceId() != nil {
-		return ref, nil
-	}
-
-	if !strings.HasPrefix(ref.GetPath(), "/") {
-		// abort, absolute path references must start with a `/`
-		return nil, errtypes.BadRequest("ref is invalid: " + ref.String())
-	}
-
-	// TODO move mount path trimming to the gateway
-	fn, err := s.trimMountPrefix(ref.GetPath())
-	if err != nil {
-		return nil, err
-	}
-	return &provider.Reference{Path: fn}, nil
-}
-
-func (s *service) trimMountPrefix(fn string) (string, error) {
-	if strings.HasPrefix(fn, s.mountPath) {
-		return path.Join("/", strings.TrimPrefix(fn, s.mountPath)), nil
-	}
-	return "", errtypes.BadRequest(fmt.Sprintf("path=%q does not belong to this storage provider mount path=%q", fn, s.mountPath))
-}
-
-func (s *service) wrap(ctx context.Context, ri *provider.ResourceInfo, prefixMountpoint bool) error {
-	if ri.Id.StorageId == "" {
-		// For wrapper drivers, the storage ID might already be set. In that case, skip setting it
-		ri.Id.StorageId = s.mountID
-	}
-	if prefixMountpoint {
-		// TODO move mount path prefixing to the gateway
-		ri.Path = path.Join(s.mountPath, ri.Path)
-	}
-	return nil
-}
-
-func (s *service) wrapReference(ctx context.Context, ref *provider.Reference, prefixMountpoint bool) error {
-	if ref.ResourceId != nil && ref.ResourceId.StorageId == "" {
-		// For wrapper drivers, the storage ID might already be set. In that case, skip setting it
-		ref.ResourceId.StorageId = s.mountID
-	}
-	if prefixMountpoint {
-		// TODO move mount path prefixing to the gateway
-		ref.Path = path.Join(s.mountPath, ref.Path)
-	}
-	return nil
-}
-
->>>>>>> 2e1c2a35
 type descendingMtime []*provider.FileVersion
 
 func (v descendingMtime) Len() int {
