// Copyright 2018-2021 CERN
//
// Licensed under the Apache License, Version 2.0 (the "License");
// you may not use this file except in compliance with the License.
// You may obtain a copy of the License at
//
//     http://www.apache.org/licenses/LICENSE-2.0
//
// Unless required by applicable law or agreed to in writing, software
// distributed under the License is distributed on an "AS IS" BASIS,
// WITHOUT WARRANTIES OR CONDITIONS OF ANY KIND, either express or implied.
// See the License for the specific language governing permissions and
// limitations under the License.
//
// In applying this license, CERN does not waive the privileges and immunities
// granted to it by virtue of its status as an Intergovernmental Organization
// or submit itself to any jurisdiction.

package preferences

import (
	"context"

	"google.golang.org/grpc"

<<<<<<< HEAD
	userpb "github.com/cs3org/go-cs3apis/cs3/identity/user/v1beta1"
	preferences "github.com/cs3org/go-cs3apis/cs3/preferences/v1beta1"
	ctxpkg "github.com/cs3org/reva/v2/pkg/ctx"
	"github.com/cs3org/reva/v2/pkg/rgrpc"
	"github.com/cs3org/reva/v2/pkg/rgrpc/status"
=======
	preferencespb "github.com/cs3org/go-cs3apis/cs3/preferences/v1beta1"
	"github.com/cs3org/reva/pkg/errtypes"
	"github.com/cs3org/reva/pkg/preferences"
	"github.com/cs3org/reva/pkg/preferences/registry"
	"github.com/cs3org/reva/pkg/rgrpc"
	"github.com/cs3org/reva/pkg/rgrpc/status"
	"github.com/mitchellh/mapstructure"
>>>>>>> c5b7874c
	"github.com/pkg/errors"
)

func init() {
	rgrpc.Register("preferences", New)
}

type config struct {
	Driver  string                            `mapstructure:"driver"`
	Drivers map[string]map[string]interface{} `mapstructure:"drivers"`
}

func (c *config) init() {
	if c.Driver == "" {
		c.Driver = "memory"
	}
}

type service struct {
	conf *config
	pm   preferences.Manager
}

func getPreferencesManager(c *config) (preferences.Manager, error) {
	if f, ok := registry.NewFuncs[c.Driver]; ok {
		return f(c.Drivers[c.Driver])
	}
	return nil, errtypes.NotFound("driver not found: " + c.Driver)
}

func parseConfig(m map[string]interface{}) (*config, error) {
	c := &config{}
	if err := mapstructure.Decode(m, c); err != nil {
		err = errors.Wrap(err, "error decoding conf")
		return nil, err
	}
	return c, nil
}

// New returns a new PreferencesServiceServer
func New(m map[string]interface{}, ss *grpc.Server) (rgrpc.Service, error) {
	c, err := parseConfig(m)
	if err != nil {
		return nil, err
	}

	c.init()

	pm, err := getPreferencesManager(c)
	if err != nil {
		return nil, err
	}

	return &service{
		conf: c,
		pm:   pm,
	}, nil
}

func (s *service) Close() error {
	return nil
}

func (s *service) UnprotectedEndpoints() []string {
	return []string{}
}

func (s *service) Register(ss *grpc.Server) {
	preferencespb.RegisterPreferencesAPIServer(ss, s)
}

func (s *service) SetKey(ctx context.Context, req *preferencespb.SetKeyRequest) (*preferencespb.SetKeyResponse, error) {
	err := s.pm.SetKey(ctx, req.Key.Key, req.Key.Namespace, req.Val)
	if err != nil {
		return &preferencespb.SetKeyResponse{
			Status: status.NewInternal(ctx, err, "error setting key"),
		}, nil
	}

<<<<<<< HEAD
	name := u.Username

	mutex.Lock()
	defer mutex.Unlock()
	if len(m[name]) == 0 {
		m[name] = map[string]string{key.Key: value}
	} else {
		usersettings := m[name]
		usersettings[key.Key] = value
	}

	return &preferences.SetKeyResponse{
=======
	return &preferencespb.SetKeyResponse{
>>>>>>> c5b7874c
		Status: status.NewOK(ctx),
	}, nil
}

func (s *service) GetKey(ctx context.Context, req *preferencespb.GetKeyRequest) (*preferencespb.GetKeyResponse, error) {
	val, err := s.pm.GetKey(ctx, req.Key.Key, req.Key.Namespace)
	if err != nil {
<<<<<<< HEAD
		err = errors.Wrap(err, "preferences: failed to call getUser")
		return &preferences.GetKeyResponse{
			Status: status.NewUnauthenticated(ctx, err, "user not found or invalid"),
		}, err
	}

	name := u.Username

	mutex.Lock()
	defer mutex.Unlock()
	if len(m[name]) != 0 {
		if value, ok := m[name][key.Key]; ok {
			return &preferences.GetKeyResponse{
				Status: status.NewOK(ctx),
				Val:    value,
			}, nil
=======
		st := status.NewInternal(ctx, err, "error retrieving key")
		if _, ok := err.(errtypes.IsNotFound); ok {
			st = status.NewNotFound(ctx, "key not found")
>>>>>>> c5b7874c
		}
		return &preferencespb.GetKeyResponse{
			Status: st,
		}, nil
	}

	return &preferencespb.GetKeyResponse{
		Status: status.NewOK(ctx),
		Val:    val,
	}, nil
}<|MERGE_RESOLUTION|>--- conflicted
+++ resolved
@@ -23,21 +23,13 @@
 
 	"google.golang.org/grpc"
 
-<<<<<<< HEAD
-	userpb "github.com/cs3org/go-cs3apis/cs3/identity/user/v1beta1"
-	preferences "github.com/cs3org/go-cs3apis/cs3/preferences/v1beta1"
-	ctxpkg "github.com/cs3org/reva/v2/pkg/ctx"
+	preferencespb "github.com/cs3org/go-cs3apis/cs3/preferences/v1beta1"
+	"github.com/cs3org/reva/v2/pkg/errtypes"
+	"github.com/cs3org/reva/v2/pkg/preferences"
+	"github.com/cs3org/reva/v2/pkg/preferences/registry"
 	"github.com/cs3org/reva/v2/pkg/rgrpc"
 	"github.com/cs3org/reva/v2/pkg/rgrpc/status"
-=======
-	preferencespb "github.com/cs3org/go-cs3apis/cs3/preferences/v1beta1"
-	"github.com/cs3org/reva/pkg/errtypes"
-	"github.com/cs3org/reva/pkg/preferences"
-	"github.com/cs3org/reva/pkg/preferences/registry"
-	"github.com/cs3org/reva/pkg/rgrpc"
-	"github.com/cs3org/reva/pkg/rgrpc/status"
 	"github.com/mitchellh/mapstructure"
->>>>>>> c5b7874c
 	"github.com/pkg/errors"
 )
 
@@ -113,26 +105,11 @@
 	err := s.pm.SetKey(ctx, req.Key.Key, req.Key.Namespace, req.Val)
 	if err != nil {
 		return &preferencespb.SetKeyResponse{
-			Status: status.NewInternal(ctx, err, "error setting key"),
+			Status: status.NewInternal(ctx, "error setting key"),
 		}, nil
 	}
 
-<<<<<<< HEAD
-	name := u.Username
-
-	mutex.Lock()
-	defer mutex.Unlock()
-	if len(m[name]) == 0 {
-		m[name] = map[string]string{key.Key: value}
-	} else {
-		usersettings := m[name]
-		usersettings[key.Key] = value
-	}
-
-	return &preferences.SetKeyResponse{
-=======
 	return &preferencespb.SetKeyResponse{
->>>>>>> c5b7874c
 		Status: status.NewOK(ctx),
 	}, nil
 }
@@ -140,28 +117,9 @@
 func (s *service) GetKey(ctx context.Context, req *preferencespb.GetKeyRequest) (*preferencespb.GetKeyResponse, error) {
 	val, err := s.pm.GetKey(ctx, req.Key.Key, req.Key.Namespace)
 	if err != nil {
-<<<<<<< HEAD
-		err = errors.Wrap(err, "preferences: failed to call getUser")
-		return &preferences.GetKeyResponse{
-			Status: status.NewUnauthenticated(ctx, err, "user not found or invalid"),
-		}, err
-	}
-
-	name := u.Username
-
-	mutex.Lock()
-	defer mutex.Unlock()
-	if len(m[name]) != 0 {
-		if value, ok := m[name][key.Key]; ok {
-			return &preferences.GetKeyResponse{
-				Status: status.NewOK(ctx),
-				Val:    value,
-			}, nil
-=======
-		st := status.NewInternal(ctx, err, "error retrieving key")
+		st := status.NewInternal(ctx, "error retrieving key")
 		if _, ok := err.(errtypes.IsNotFound); ok {
 			st = status.NewNotFound(ctx, "key not found")
->>>>>>> c5b7874c
 		}
 		return &preferencespb.GetKeyResponse{
 			Status: st,
