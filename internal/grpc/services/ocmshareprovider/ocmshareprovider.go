// Copyright 2018-2023 CERN
//
// Licensed under the Apache License, Version 2.0 (the "License");
// you may not use this file except in compliance with the License.
// You may obtain a copy of the License at
//
//     http://www.apache.org/licenses/LICENSE-2.0
//
// Unless required by applicable law or agreed to in writing, software
// distributed under the License is distributed on an "AS IS" BASIS,
// WITHOUT WARRANTIES OR CONDITIONS OF ANY KIND, either express or implied.
// See the License for the specific language governing permissions and
// limitations under the License.
//
// In applying this license, CERN does not waive the privileges and immunities
// granted to it by virtue of its status as an Intergovernmental Organization
// or submit itself to any jurisdiction.

package ocmshareprovider

import (
	"context"
	"fmt"
	"net/url"
	"path/filepath"
	"strings"
	"text/template"
	"time"

	gateway "github.com/cs3org/go-cs3apis/cs3/gateway/v1beta1"
	userpb "github.com/cs3org/go-cs3apis/cs3/identity/user/v1beta1"
	ocmprovider "github.com/cs3org/go-cs3apis/cs3/ocm/provider/v1beta1"
	rpc "github.com/cs3org/go-cs3apis/cs3/rpc/v1beta1"
	ocm "github.com/cs3org/go-cs3apis/cs3/sharing/ocm/v1beta1"
	providerpb "github.com/cs3org/go-cs3apis/cs3/storage/provider/v1beta1"
	typespb "github.com/cs3org/go-cs3apis/cs3/types/v1beta1"
	"github.com/cs3org/reva/internal/http/services/ocmd"
	ctxpkg "github.com/cs3org/reva/pkg/ctx"
	"github.com/cs3org/reva/pkg/errtypes"
	"github.com/cs3org/reva/pkg/ocm/client"
	"github.com/cs3org/reva/pkg/ocm/share"
	"github.com/cs3org/reva/pkg/ocm/share/repository/registry"
	"github.com/cs3org/reva/pkg/rgrpc"
	"github.com/cs3org/reva/pkg/rgrpc/status"
	"github.com/cs3org/reva/pkg/rgrpc/todo/pool"
	"github.com/cs3org/reva/pkg/sharedconf"
	"github.com/cs3org/reva/pkg/utils"
	"github.com/mitchellh/mapstructure"
	"github.com/pkg/errors"
	"google.golang.org/grpc"
)

func init() {
	rgrpc.Register("ocmshareprovider", New)
}

type config struct {
	Driver         string                            `mapstructure:"driver"`
	Drivers        map[string]map[string]interface{} `mapstructure:"drivers"`
	ClientTimeout  int                               `mapstructure:"client_timeout"`
	ClientInsecure bool                              `mapstructure:"client_insecure"`
	GatewaySVC     string                            `mapstructure:"gatewaysvc"`
	ProviderDomain string                            `mapstructure:"provider_domain" docs:"The same domain registered in the provider authorizer"`
<<<<<<< HEAD
	WebDAVEndpoint string                            `mapstructure:"webdav_endpoint"`
=======
	WebappTemplate string                            `mapstructure:"webapp_template"`
>>>>>>> a83cc99f
}

type service struct {
	conf       *config
	repo       share.Repository
	client     *client.OCMClient
	gateway    gateway.GatewayAPIClient
	webappTmpl *template.Template
}

func (c *config) init() {
	if c.Driver == "" {
		c.Driver = "json"
	}
	if c.ClientTimeout == 0 {
		c.ClientTimeout = 10
	}
	if c.WebappTemplate == "" {
		c.WebappTemplate = "https://cernbox.cern.ch/external/sciencemesh/{{.Token}}{relative-path-to-shared-resource}"
	}

	c.GatewaySVC = sharedconf.GetGatewaySVC(c.GatewaySVC)
}

func (s *service) Register(ss *grpc.Server) {
	ocm.RegisterOcmAPIServer(ss, s)
}

func getShareRepository(c *config) (share.Repository, error) {
	if f, ok := registry.NewFuncs[c.Driver]; ok {
		return f(c.Drivers[c.Driver])
	}
	return nil, errtypes.NotFound("driver not found: " + c.Driver)
}

func parseConfig(m map[string]interface{}) (*config, error) {
	c := &config{}
	if err := mapstructure.Decode(m, c); err != nil {
		err = errors.Wrap(err, "error decoding conf")
		return nil, err
	}
	return c, nil
}

// New creates a new ocm share provider svc.
func New(m map[string]interface{}, ss *grpc.Server) (rgrpc.Service, error) {
	c, err := parseConfig(m)
	if err != nil {
		return nil, err
	}
	c.init()

	repo, err := getShareRepository(c)
	if err != nil {
		return nil, err
	}

	client := client.New(&client.Config{
		Timeout:  time.Duration(c.ClientTimeout) * time.Second,
		Insecure: c.ClientInsecure,
	})

	gateway, err := pool.GetGatewayServiceClient(pool.Endpoint(c.GatewaySVC))
	if err != nil {
		return nil, err
	}

	tpl, err := template.New("webapp_template").Parse(c.WebappTemplate)
	if err != nil {
		return nil, err
	}

	service := &service{
		conf:       c,
		repo:       repo,
		client:     client,
		gateway:    gateway,
		webappTmpl: tpl,
	}

	return service, nil
}

func (s *service) Close() error {
	return nil
}

func (s *service) UnprotectedEndpoints() []string {
	return []string{"/cs3.sharing.ocm.v1beta1.OcmAPI/GetOCMShareByToken"}
}

func getOCMEndpoint(originProvider *ocmprovider.ProviderInfo) (string, error) {
	for _, s := range originProvider.Services {
		if s.Endpoint.Type.Name == "OCM" {
			return s.Endpoint.Path, nil
		}
	}
	return "", errors.New("ocm endpoint not specified for mesh provider")
}

func formatOCMUser(u *userpb.UserId) string {
	return fmt.Sprintf("%s@%s", u.OpaqueId, u.Idp)
}

func getResourceType(info *providerpb.ResourceInfo) string {
	switch info.Type {
	case providerpb.ResourceType_RESOURCE_TYPE_FILE:
		return "file"
	case providerpb.ResourceType_RESOURCE_TYPE_CONTAINER:
		return "folder"
	}
	return "unknown"
}

func (s *service) webdavURL(ctx context.Context, share *ocm.Share) string {
	// the url is in the form of https://cernbox.cern.ch/remote.php/dav/ocm/token
	p, _ := url.JoinPath(s.conf.WebDAVEndpoint, "/remote.php/dav/ocm", share.Token)
	return p
}

func (s *service) getWebdavProtocol(ctx context.Context, share *ocm.Share, m *ocm.AccessMethod_WebdavOptions) *ocmd.WebDAV {
	var perms []string
	if m.WebdavOptions.Permissions.InitiateFileDownload {
		perms = append(perms, "read")
	}
	if m.WebdavOptions.Permissions.InitiateFileUpload {
		perms = append(perms, "write")
	}

	return &ocmd.WebDAV{
		Permissions: perms,
		URL:         s.webdavURL(ctx, share),
	}
}

<<<<<<< HEAD
func (s *service) getProtocols(ctx context.Context, share *ocm.Share) ocmd.Protocols {
=======
func (s *service) getWebappProtocol(share *ocm.Share) *ocmd.Webapp {
	var b strings.Builder
	if err := s.webappTmpl.Execute(&b, share); err != nil {
		panic(err)
	}
	return &ocmd.Webapp{
		URITemplate: b.String(),
	}
}

func (s *service) getProtocols(ctx context.Context, share *ocm.Share, info *providerpb.ResourceInfo, methods []*ocm.AccessMethod) ocmd.Protocols {
>>>>>>> a83cc99f
	var p ocmd.Protocols
	for _, m := range share.AccessMethods {
		switch t := m.Term.(type) {
		case *ocm.AccessMethod_WebdavOptions:
			p = append(p, s.getWebdavProtocol(ctx, share, t))
		case *ocm.AccessMethod_WebappOptions:
			p = append(p, s.getWebappProtocol(share))
		case *ocm.AccessMethod_TransferOptions:
			// TODO
		}
	}
	return p
}

func (s *service) CreateOCMShare(ctx context.Context, req *ocm.CreateOCMShareRequest) (*ocm.CreateOCMShareResponse, error) {
	statRes, err := s.gateway.Stat(ctx, &providerpb.StatRequest{
		Ref: &providerpb.Reference{
			ResourceId: req.ResourceId,
		},
	})
	if err != nil {
		return &ocm.CreateOCMShareResponse{
			Status: status.NewInternal(ctx, err, err.Error()),
		}, err
	}

	if statRes.Status.Code != rpc.Code_CODE_OK {
		if statRes.Status.Code == rpc.Code_CODE_NOT_FOUND {
			return &ocm.CreateOCMShareResponse{
				Status: status.NewNotFound(ctx, statRes.Status.Message),
			}, nil
		}
		return &ocm.CreateOCMShareResponse{
			Status: status.NewInternal(ctx, errors.New(statRes.Status.Message), statRes.Status.Message),
		}, nil
	}

	info := statRes.Info
	user := ctxpkg.ContextMustGetUser(ctx)
	tkn := utils.RandString(32)
	now := time.Now().UnixNano()
	ts := &typespb.Timestamp{
		Seconds: uint64(now / 1000000000),
		Nanos:   uint32(now % 1000000000),
	}

	ocmshare := &ocm.Share{
		Token:         tkn,
		Name:          filepath.Base(info.Path),
		ResourceId:    req.ResourceId,
		Grantee:       req.Grantee,
		ShareType:     ocm.ShareType_SHARE_TYPE_USER,
		Owner:         info.Owner,
		Creator:       user.Id,
		Ctime:         ts,
		Mtime:         ts,
		Expiration:    req.Expiration,
		AccessMethods: req.AccessMethods,
	}

	ocmshare, err = s.repo.StoreShare(ctx, ocmshare)
	if err != nil {
		if errors.Is(err, share.ErrShareAlreadyExisting) {
			return &ocm.CreateOCMShareResponse{
				Status: status.NewAlreadyExists(ctx, err, "share already exists"),
			}, nil
		}
		return &ocm.CreateOCMShareResponse{
			Status: status.NewInternal(ctx, err, err.Error()),
		}, nil
	}

	ocmEndpoint, err := getOCMEndpoint(req.RecipientMeshProvider)
	if err != nil {
		return &ocm.CreateOCMShareResponse{
			Status: status.NewInvalidArg(ctx, "the selected provider does not have an OCM endpoint"),
		}, nil
	}

	newShareReq := &client.NewShareRequest{
		ShareWith:  formatOCMUser(req.Grantee.GetUserId()),
		Name:       ocmshare.Name,
		ResourceID: fmt.Sprintf("%s:%s", req.ResourceId.StorageId, req.ResourceId.OpaqueId),
		Owner: formatOCMUser(&userpb.UserId{
			OpaqueId: info.Owner.OpaqueId,
			Idp:      s.conf.ProviderDomain, // FIXME: this is not generally true in case of resharing
		}),
		Sender: formatOCMUser(&userpb.UserId{
			OpaqueId: user.Id.OpaqueId,
			Idp:      s.conf.ProviderDomain,
		}),
		SenderDisplayName: user.DisplayName,
		ShareType:         "user",
		ResourceType:      getResourceType(info),
<<<<<<< HEAD
		Protocols:         s.getProtocols(ctx, ocmshare),
=======
		Protocols:         s.getProtocols(ctx, ocmshare, info, req.AccessMethods),
>>>>>>> a83cc99f
	}

	if req.Expiration != nil {
		newShareReq.Expiration = req.Expiration.Seconds
	}

	newShareRes, err := s.client.NewShare(ctx, ocmEndpoint, newShareReq)
	if err != nil {
		switch {
		case errors.Is(err, client.ErrInvalidParameters):
			return &ocm.CreateOCMShareResponse{
				Status: status.NewInvalidArg(ctx, err.Error()),
			}, nil
		case errors.Is(err, client.ErrServiceNotTrusted):
			return &ocm.CreateOCMShareResponse{
				Status: status.NewInvalidArg(ctx, err.Error()),
			}, nil
		default:
			return &ocm.CreateOCMShareResponse{
				Status: status.NewInternal(ctx, err, err.Error()),
			}, nil
		}
	}

	res := &ocm.CreateOCMShareResponse{
		Status:               status.NewOK(ctx),
		Share:                ocmshare,
		RecipientDisplayName: newShareRes.RecipientDisplayName,
	}
	return res, nil
}

func (s *service) RemoveOCMShare(ctx context.Context, req *ocm.RemoveOCMShareRequest) (*ocm.RemoveOCMShareResponse, error) {
	// TODO (gdelmont): notify the remote provider using the /notification ocm endpoint
	// https://cs3org.github.io/OCM-API/docs.html?branch=develop&repo=OCM-API&user=cs3org#/paths/~1notifications/post
	user := ctxpkg.ContextMustGetUser(ctx)
	if err := s.repo.DeleteShare(ctx, user, req.Ref); err != nil {
		if errors.Is(err, share.ErrShareNotFound) {
			return &ocm.RemoveOCMShareResponse{
				Status: status.NewNotFound(ctx, "share does not exist"),
			}, nil
		}
		return &ocm.RemoveOCMShareResponse{
			Status: status.NewInternal(ctx, err, "error removing share"),
		}, nil
	}

	return &ocm.RemoveOCMShareResponse{
		Status: status.NewOK(ctx),
	}, nil
}

func (s *service) GetOCMShare(ctx context.Context, req *ocm.GetOCMShareRequest) (*ocm.GetOCMShareResponse, error) {
	// if the request is by token, the user does not need to be in the ctx
	var user *userpb.User
	if req.Ref.GetToken() == "" {
		user = ctxpkg.ContextMustGetUser(ctx)
	}
	ocmshare, err := s.repo.GetShare(ctx, user, req.Ref)
	if err != nil {
		if errors.Is(err, share.ErrShareNotFound) {
			return &ocm.GetOCMShareResponse{
				Status: status.NewNotFound(ctx, "share does not exist"),
			}, nil
		}
		return &ocm.GetOCMShareResponse{
			Status: status.NewInternal(ctx, err, "error getting share"),
		}, nil
	}

	return &ocm.GetOCMShareResponse{
		Status: status.NewOK(ctx),
		Share:  ocmshare,
	}, nil
}

func (s *service) GetOCMShareByToken(ctx context.Context, req *ocm.GetOCMShareByTokenRequest) (*ocm.GetOCMShareByTokenResponse, error) {
	ocmshare, err := s.repo.GetShare(ctx, nil, &ocm.ShareReference{
		Spec: &ocm.ShareReference_Token{
			Token: req.Token,
		},
	})
	if err != nil {
		if errors.Is(err, share.ErrShareNotFound) {
			return &ocm.GetOCMShareByTokenResponse{
				Status: status.NewNotFound(ctx, "share does not exist"),
			}, nil
		}
		return &ocm.GetOCMShareByTokenResponse{
			Status: status.NewInternal(ctx, err, "error getting share"),
		}, nil
	}

	return &ocm.GetOCMShareByTokenResponse{
		Status: status.NewOK(ctx),
		Share:  ocmshare,
	}, nil
}

func (s *service) ListOCMShares(ctx context.Context, req *ocm.ListOCMSharesRequest) (*ocm.ListOCMSharesResponse, error) {
	user := ctxpkg.ContextMustGetUser(ctx)
	shares, err := s.repo.ListShares(ctx, user, req.Filters)
	if err != nil {
		return &ocm.ListOCMSharesResponse{
			Status: status.NewInternal(ctx, err, "error listing shares"),
		}, nil
	}

	res := &ocm.ListOCMSharesResponse{
		Status: status.NewOK(ctx),
		Shares: shares,
	}
	return res, nil
}

func (s *service) UpdateOCMShare(ctx context.Context, req *ocm.UpdateOCMShareRequest) (*ocm.UpdateOCMShareResponse, error) {
	user := ctxpkg.ContextMustGetUser(ctx)
	_, err := s.repo.UpdateShare(ctx, user, req.Ref, req.Field.GetPermissions()) // TODO(labkode): check what to update
	if err != nil {
		if errors.Is(err, share.ErrShareNotFound) {
			return &ocm.UpdateOCMShareResponse{
				Status: status.NewNotFound(ctx, "share does not exist"),
			}, nil
		}
		return &ocm.UpdateOCMShareResponse{
			Status: status.NewInternal(ctx, err, "error updating share"),
		}, nil
	}

	res := &ocm.UpdateOCMShareResponse{
		Status: status.NewOK(ctx),
	}
	return res, nil
}

func (s *service) ListReceivedOCMShares(ctx context.Context, req *ocm.ListReceivedOCMSharesRequest) (*ocm.ListReceivedOCMSharesResponse, error) {
	user := ctxpkg.ContextMustGetUser(ctx)
	shares, err := s.repo.ListReceivedShares(ctx, user)
	if err != nil {
		return &ocm.ListReceivedOCMSharesResponse{
			Status: status.NewInternal(ctx, err, "error listing received shares"),
		}, nil
	}

	res := &ocm.ListReceivedOCMSharesResponse{
		Status: status.NewOK(ctx),
		Shares: shares,
	}
	return res, nil
}

func (s *service) UpdateReceivedOCMShare(ctx context.Context, req *ocm.UpdateReceivedOCMShareRequest) (*ocm.UpdateReceivedOCMShareResponse, error) {
	user := ctxpkg.ContextMustGetUser(ctx)
	_, err := s.repo.UpdateReceivedShare(ctx, user, req.Share, req.UpdateMask) // TODO(labkode): check what to update
	if err != nil {
		if errors.Is(err, share.ErrShareNotFound) {
			return &ocm.UpdateReceivedOCMShareResponse{
				Status: status.NewNotFound(ctx, "share does not exist"),
			}, nil
		}
		return &ocm.UpdateReceivedOCMShareResponse{
			Status: status.NewInternal(ctx, err, "error updating received share"),
		}, nil
	}

	res := &ocm.UpdateReceivedOCMShareResponse{
		Status: status.NewOK(ctx),
	}
	return res, nil
}

func (s *service) GetReceivedOCMShare(ctx context.Context, req *ocm.GetReceivedOCMShareRequest) (*ocm.GetReceivedOCMShareResponse, error) {
	user := ctxpkg.ContextMustGetUser(ctx)
	ocmshare, err := s.repo.GetReceivedShare(ctx, user, req.Ref)
	if err != nil {
		if errors.Is(err, share.ErrShareNotFound) {
			return &ocm.GetReceivedOCMShareResponse{
				Status: status.NewNotFound(ctx, "share does not exist"),
			}, nil
		}
		return &ocm.GetReceivedOCMShareResponse{
			Status: status.NewInternal(ctx, err, "error getting received share"),
		}, nil
	}

	res := &ocm.GetReceivedOCMShareResponse{
		Status: status.NewOK(ctx),
		Share:  ocmshare,
	}
	return res, nil
}<|MERGE_RESOLUTION|>--- conflicted
+++ resolved
@@ -61,11 +61,8 @@
 	ClientInsecure bool                              `mapstructure:"client_insecure"`
 	GatewaySVC     string                            `mapstructure:"gatewaysvc"`
 	ProviderDomain string                            `mapstructure:"provider_domain" docs:"The same domain registered in the provider authorizer"`
-<<<<<<< HEAD
 	WebDAVEndpoint string                            `mapstructure:"webdav_endpoint"`
-=======
 	WebappTemplate string                            `mapstructure:"webapp_template"`
->>>>>>> a83cc99f
 }
 
 type service struct {
@@ -201,9 +198,6 @@
 	}
 }
 
-<<<<<<< HEAD
-func (s *service) getProtocols(ctx context.Context, share *ocm.Share) ocmd.Protocols {
-=======
 func (s *service) getWebappProtocol(share *ocm.Share) *ocmd.Webapp {
 	var b strings.Builder
 	if err := s.webappTmpl.Execute(&b, share); err != nil {
@@ -214,8 +208,7 @@
 	}
 }
 
-func (s *service) getProtocols(ctx context.Context, share *ocm.Share, info *providerpb.ResourceInfo, methods []*ocm.AccessMethod) ocmd.Protocols {
->>>>>>> a83cc99f
+func (s *service) getProtocols(ctx context.Context, share *ocm.Share) ocmd.Protocols {
 	var p ocmd.Protocols
 	for _, m := range share.AccessMethods {
 		switch t := m.Term.(type) {
@@ -310,11 +303,7 @@
 		SenderDisplayName: user.DisplayName,
 		ShareType:         "user",
 		ResourceType:      getResourceType(info),
-<<<<<<< HEAD
 		Protocols:         s.getProtocols(ctx, ocmshare),
-=======
-		Protocols:         s.getProtocols(ctx, ocmshare, info, req.AccessMethods),
->>>>>>> a83cc99f
 	}
 
 	if req.Expiration != nil {
