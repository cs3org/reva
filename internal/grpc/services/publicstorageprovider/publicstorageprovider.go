// Copyright 2018-2021 CERN
//
// Licensed under the Apache License, Version 2.0 (the "License");
// you may not use this file except in compliance with the License.
// You may obtain a copy of the License at
//
//     http://www.apache.org/licenses/LICENSE-2.0
//
// Unless required by applicable law or agreed to in writing, software
// distributed under the License is distributed on an "AS IS" BASIS,
// WITHOUT WARRANTIES OR CONDITIONS OF ANY KIND, either express or implied.
// See the License for the specific language governing permissions and
// limitations under the License.
//
// In applying this license, CERN does not waive the privileges and immunities
// granted to it by virtue of its status as an Intergovernmental Organization
// or submit itself to any jurisdiction.

package publicstorageprovider

import (
	"context"
	"encoding/json"
	"path"
	"strings"

	gateway "github.com/cs3org/go-cs3apis/cs3/gateway/v1beta1"
	rpc "github.com/cs3org/go-cs3apis/cs3/rpc/v1beta1"
	link "github.com/cs3org/go-cs3apis/cs3/sharing/link/v1beta1"
	provider "github.com/cs3org/go-cs3apis/cs3/storage/provider/v1beta1"
	typesv1beta1 "github.com/cs3org/go-cs3apis/cs3/types/v1beta1"
	"github.com/cs3org/reva/pkg/appctx"
	"github.com/cs3org/reva/pkg/errtypes"
	"github.com/cs3org/reva/pkg/rgrpc"
	"github.com/cs3org/reva/pkg/rgrpc/status"
	"github.com/cs3org/reva/pkg/rgrpc/todo/pool"
	rtrace "github.com/cs3org/reva/pkg/trace"
	"github.com/cs3org/reva/pkg/utils"
	"github.com/mitchellh/mapstructure"
	"github.com/pkg/errors"
	"go.opentelemetry.io/otel/attribute"
	"google.golang.org/grpc"
	"google.golang.org/grpc/codes"
	gstatus "google.golang.org/grpc/status"
)

func init() {
	rgrpc.Register("publicstorageprovider", New)
}

type config struct {
	GatewayAddr string `mapstructure:"gateway_addr"`
}

type service struct {
	conf    *config
	gateway gateway.GatewayAPIClient
}

func (s *service) Close() error {
	return nil
}

func (s *service) UnprotectedEndpoints() []string {
	return []string{}
}

func (s *service) Register(ss *grpc.Server) {
	provider.RegisterProviderAPIServer(ss, s)
}

func parseConfig(m map[string]interface{}) (*config, error) {
	c := &config{}
	if err := mapstructure.Decode(m, c); err != nil {
		err = errors.Wrap(err, "error decoding conf")
		return nil, err
	}
	return c, nil
}

// New creates a new IsPublic Storage Provider service.
func New(m map[string]interface{}, ss *grpc.Server) (rgrpc.Service, error) {
	c, err := parseConfig(m)
	if err != nil {
		return nil, err
	}

	gateway, err := pool.GetGatewayServiceClient(c.GatewayAddr)
	if err != nil {
		return nil, err
	}

	service := &service{
		conf:    c,
		gateway: gateway,
	}

	return service, nil
}

func (s *service) SetArbitraryMetadata(ctx context.Context, req *provider.SetArbitraryMetadataRequest) (*provider.SetArbitraryMetadataResponse, error) {
	ref, _, _, st, err := s.translatePublicRefToCS3Ref(ctx, req.Ref)
	switch {
	case err != nil:
		return nil, err
	case st != nil:
		return &provider.SetArbitraryMetadataResponse{
			Status: st,
		}, nil
	}
	return s.gateway.SetArbitraryMetadata(ctx, &provider.SetArbitraryMetadataRequest{Opaque: req.Opaque, Ref: ref, ArbitraryMetadata: req.ArbitraryMetadata})
}

func (s *service) UnsetArbitraryMetadata(ctx context.Context, req *provider.UnsetArbitraryMetadataRequest) (*provider.UnsetArbitraryMetadataResponse, error) {
	return nil, gstatus.Errorf(codes.Unimplemented, "method not implemented")
}

func (s *service) InitiateFileDownload(ctx context.Context, req *provider.InitiateFileDownloadRequest) (*provider.InitiateFileDownloadResponse, error) {
	statReq := &provider.StatRequest{Ref: req.Ref}
	statRes, err := s.Stat(ctx, statReq)
	if err != nil {
		return &provider.InitiateFileDownloadResponse{
			Status: status.NewInternal(ctx, "InitiateFileDownload: error stating ref:"+req.Ref.String()),
		}, nil
	}
	if statRes.Status.Code != rpc.Code_CODE_OK {
		if statRes.Status.Code == rpc.Code_CODE_NOT_FOUND {
			return &provider.InitiateFileDownloadResponse{
				Status: status.NewNotFound(ctx, "InitiateFileDownload: file not found"),
			}, nil
		}
		return &provider.InitiateFileDownloadResponse{
			Status: status.NewInternal(ctx, "InitiateFileDownload: error stating ref"),
		}, nil
	}

	req.Opaque = statRes.Info.Opaque
	return s.initiateFileDownload(ctx, req)
}

func (s *service) translatePublicRefToCS3Ref(ctx context.Context, ref *provider.Reference) (*provider.Reference, string, *link.PublicShare, *rpc.Status, error) {
	log := appctx.GetLogger(ctx)
	tkn, relativePath, err := s.unwrap(ctx, ref)
	if err != nil {
		return nil, "", nil, nil, err
	}

	ls, shareInfo, st, err := s.resolveToken(ctx, tkn)
	switch {
	case err != nil:
		return nil, "", nil, nil, err
	case st != nil:
		return nil, "", nil, st, nil
	}

<<<<<<< HEAD
	cs3Ref := &provider.Reference{
		ResourceId: shareInfo.Id,
		Path:       utils.MakeRelativePath(relativePath),
	}
=======
	p := shareInfo.Path
	if shareInfo.Type != provider.ResourceType_RESOURCE_TYPE_FILE {
		p = path.Join("/", shareInfo.Path, relativePath)
	}
	cs3Ref := &provider.Reference{Path: p}

>>>>>>> 5cde0187
	log.Debug().
		Interface("sourceRef", ref).
		Interface("cs3Ref", cs3Ref).
		Interface("share", ls).
		Str("tkn", tkn).
		Str("originalPath", shareInfo.Path).
		Str("relativePath", relativePath).
		Msg("translatePublicRefToCS3Ref")
	return cs3Ref, tkn, ls, nil, nil
}

// Both, t.dir and tokenPath paths need to be merged:
// tokenPath   = /oc/einstein/public-links
// t.dir       = /public/ausGxuUePCOi/foldera/folderb/
// res         = /public-links/foldera/folderb/
// this `res` will get then expanded taking into account the authenticated user and the storage:
// end         = /einstein/files/public-links/foldera/folderb/

func (s *service) initiateFileDownload(ctx context.Context, req *provider.InitiateFileDownloadRequest) (*provider.InitiateFileDownloadResponse, error) {
	cs3Ref, _, ls, st, err := s.translatePublicRefToCS3Ref(ctx, req.Ref)
	switch {
	case err != nil:
		return nil, err
	case st != nil:
		return &provider.InitiateFileDownloadResponse{
			Status: st,
		}, nil
	case ls.GetPermissions() == nil || !ls.GetPermissions().Permissions.InitiateFileDownload:
		return &provider.InitiateFileDownloadResponse{
			Status: status.NewPermissionDenied(ctx, nil, "share does not grant InitiateFileDownload permission"),
		}, nil
	}
	dReq := &provider.InitiateFileDownloadRequest{
		Ref: cs3Ref,
	}

	dRes, err := s.gateway.InitiateFileDownload(ctx, dReq)
	if err != nil {
		return &provider.InitiateFileDownloadResponse{
			Status: status.NewInternal(ctx, "initiateFileDownload: error calling InitiateFileDownload"),
		}, nil
	}

	if dRes.Status.Code != rpc.Code_CODE_OK {
		return &provider.InitiateFileDownloadResponse{
			Status: dRes.Status,
		}, nil
	}

	protocols := make([]*provider.FileDownloadProtocol, len(dRes.Protocols))
	for p := range dRes.Protocols {
		if !strings.HasSuffix(dRes.Protocols[p].DownloadEndpoint, "/") {
			dRes.Protocols[p].DownloadEndpoint += "/"
		}
		dRes.Protocols[p].DownloadEndpoint += dRes.Protocols[p].Token

		protocols = append(protocols, &provider.FileDownloadProtocol{
			Opaque:           dRes.Protocols[p].Opaque,
			Protocol:         dRes.Protocols[p].Protocol,
			DownloadEndpoint: dRes.Protocols[p].DownloadEndpoint,
			Expose:           true, // the gateway already has encoded the upload endpoint
		})
	}

	return &provider.InitiateFileDownloadResponse{
		Status:    dRes.Status,
		Protocols: protocols,
	}, nil
}

func (s *service) InitiateFileUpload(ctx context.Context, req *provider.InitiateFileUploadRequest) (*provider.InitiateFileUploadResponse, error) {
	cs3Ref, _, ls, st, err := s.translatePublicRefToCS3Ref(ctx, req.Ref)
	switch {
	case err != nil:
		return nil, err
	case st != nil:
		return &provider.InitiateFileUploadResponse{
			Status: st,
		}, nil
	case ls.GetPermissions() == nil || !ls.GetPermissions().Permissions.InitiateFileUpload:
		return &provider.InitiateFileUploadResponse{
			Status: status.NewPermissionDenied(ctx, nil, "share does not grant InitiateFileUpload permission"),
		}, nil
	}
	uReq := &provider.InitiateFileUploadRequest{
		Ref:    cs3Ref,
		Opaque: req.Opaque,
	}

	uRes, err := s.gateway.InitiateFileUpload(ctx, uReq)
	if err != nil {
		return &provider.InitiateFileUploadResponse{
			Status: status.NewInternal(ctx, "InitiateFileUpload: error calling InitiateFileUpload"),
		}, nil
	}

	if uRes.Status.Code != rpc.Code_CODE_OK {
		return &provider.InitiateFileUploadResponse{
			Status: uRes.Status,
		}, nil
	}

	protocols := make([]*provider.FileUploadProtocol, len(uRes.Protocols))
	for p := range uRes.Protocols {
		if !strings.HasSuffix(uRes.Protocols[p].UploadEndpoint, "/") {
			uRes.Protocols[p].UploadEndpoint += "/"
		}
		uRes.Protocols[p].UploadEndpoint += uRes.Protocols[p].Token

		protocols = append(protocols, &provider.FileUploadProtocol{
			Opaque:             uRes.Protocols[p].Opaque,
			Protocol:           uRes.Protocols[p].Protocol,
			UploadEndpoint:     uRes.Protocols[p].UploadEndpoint,
			AvailableChecksums: uRes.Protocols[p].AvailableChecksums,
			Expose:             true, // the gateway already has encoded the upload endpoint
		})
	}

	res := &provider.InitiateFileUploadResponse{
		Status:    uRes.Status,
		Protocols: protocols,
	}

	return res, nil
}

func (s *service) GetPath(ctx context.Context, req *provider.GetPathRequest) (*provider.GetPathResponse, error) {
	return nil, gstatus.Errorf(codes.Unimplemented, "method not implemented")
}

func (s *service) GetHome(ctx context.Context, req *provider.GetHomeRequest) (*provider.GetHomeResponse, error) {
	return nil, gstatus.Errorf(codes.Unimplemented, "method not implemented")
}

func (s *service) CreateHome(ctx context.Context, req *provider.CreateHomeRequest) (*provider.CreateHomeResponse, error) {
	return nil, gstatus.Errorf(codes.Unimplemented, "method not implemented")
}

func (s *service) CreateStorageSpace(ctx context.Context, req *provider.CreateStorageSpaceRequest) (*provider.CreateStorageSpaceResponse, error) {
	return nil, gstatus.Errorf(codes.Unimplemented, "method not implemented")
}

// ListStorageSpaces returns a Storage spaces of type "public" when given a filter by id with  the public link token as spaceid.
// The root node of every storag space is the real (spaceid, nodeid) of the publicly shared node
// The ocdav service has to
// 1. Authenticate / Log in at the gateway using the token and can then
// 2. look up the storage space using ListStorageSpaces.
// 3. make related requests to that (spaceid, nodeid)
func (s *service) ListStorageSpaces(ctx context.Context, req *provider.ListStorageSpacesRequest) (*provider.ListStorageSpacesResponse, error) {
	for _, f := range req.Filters {
		switch f.Type {
		case provider.ListStorageSpacesRequest_Filter_TYPE_SPACE_TYPE:
			if f.GetSpaceType() != "public" {
				return &provider.ListStorageSpacesResponse{
					Status: &rpc.Status{Code: rpc.Code_CODE_OK},
				}, nil
			}
		case provider.ListStorageSpacesRequest_Filter_TYPE_ID:
			spaceid, _ := utils.SplitStorageSpaceID(f.GetId().OpaqueId)
			if spaceid != utils.PublicStorageProviderID {
				return &provider.ListStorageSpacesResponse{
					Status: &rpc.Status{Code: rpc.Code_CODE_OK},
				}, nil
			}
		}
	}

	return &provider.ListStorageSpacesResponse{
		Status: &rpc.Status{Code: rpc.Code_CODE_OK},
		StorageSpaces: []*provider.StorageSpace{{
			Id: &provider.StorageSpaceId{
				OpaqueId: utils.PublicStorageProviderID,
			},
			SpaceType: "public",
			// return the actual resource id?
			Root: &provider.ResourceId{
				StorageId: utils.PublicStorageProviderID,
				OpaqueId:  utils.PublicStorageProviderID,
			},
			Name:  "Public shares",
			Mtime: &typesv1beta1.Timestamp{}, // do we need to update it?
		}},
	}, nil

}

func (s *service) UpdateStorageSpace(ctx context.Context, req *provider.UpdateStorageSpaceRequest) (*provider.UpdateStorageSpaceResponse, error) {
	return nil, gstatus.Errorf(codes.Unimplemented, "method not implemented")
}

func (s *service) DeleteStorageSpace(ctx context.Context, req *provider.DeleteStorageSpaceRequest) (*provider.DeleteStorageSpaceResponse, error) {
	return nil, gstatus.Errorf(codes.Unimplemented, "method not implemented")
}

func (s *service) CreateContainer(ctx context.Context, req *provider.CreateContainerRequest) (*provider.CreateContainerResponse, error) {
	ctx, span := rtrace.Provider.Tracer("publicstorageprovider").Start(ctx, "CreateContainer")
	defer span.End()

	span.SetAttributes(attribute.KeyValue{
		Key:   "reference",
		Value: attribute.StringValue(req.Ref.String()),
	})

	cs3Ref, _, ls, st, err := s.translatePublicRefToCS3Ref(ctx, req.Ref)
	switch {
	case err != nil:
		return nil, err
	case st != nil:
		return &provider.CreateContainerResponse{
			Status: st,
		}, nil
	case ls.GetPermissions() == nil || !ls.GetPermissions().Permissions.CreateContainer:
		return &provider.CreateContainerResponse{
			Status: status.NewPermissionDenied(ctx, nil, "share does not grant CreateContainer permission"),
		}, nil
	}

	var res *provider.CreateContainerResponse
	// the call has to be made to the gateway instead of the storage.
	res, err = s.gateway.CreateContainer(ctx, &provider.CreateContainerRequest{
		Ref: cs3Ref,
	})
	if err != nil {
		return &provider.CreateContainerResponse{
			Status: status.NewInternal(ctx, "createContainer: error calling CreateContainer for ref:"+req.Ref.String()),
		}, nil
	}
	if res.Status.Code == rpc.Code_CODE_INTERNAL {
		return res, nil
	}

	return res, nil
}

func (s *service) Delete(ctx context.Context, req *provider.DeleteRequest) (*provider.DeleteResponse, error) {
	ctx, span := rtrace.Provider.Tracer("publicstorageprovider").Start(ctx, "Delete")
	defer span.End()

	span.SetAttributes(attribute.KeyValue{
		Key:   "reference",
		Value: attribute.StringValue(req.Ref.String()),
	})

	cs3Ref, _, ls, st, err := s.translatePublicRefToCS3Ref(ctx, req.Ref)
	switch {
	case err != nil:
		return nil, err
	case st != nil:
		return &provider.DeleteResponse{
			Status: st,
		}, nil
	case ls.GetPermissions() == nil || !ls.GetPermissions().Permissions.Delete:
		return &provider.DeleteResponse{
			Status: status.NewPermissionDenied(ctx, nil, "share does not grant Delete permission"),
		}, nil
	}

	var res *provider.DeleteResponse
	// the call has to be made to the gateway instead of the storage.
	res, err = s.gateway.Delete(ctx, &provider.DeleteRequest{
		Ref: cs3Ref,
	})
	if err != nil {
		return &provider.DeleteResponse{
			Status: status.NewInternal(ctx, "Delete: error calling Delete for ref:"+req.Ref.String()),
		}, nil
	}
	if res.Status.Code == rpc.Code_CODE_INTERNAL {
		return res, nil
	}

	return res, nil
}

func (s *service) Move(ctx context.Context, req *provider.MoveRequest) (*provider.MoveResponse, error) {
	ctx, span := rtrace.Provider.Tracer("publicstorageprovider").Start(ctx, "Move")
	defer span.End()

	span.SetAttributes(
		attribute.KeyValue{
			Key:   "source",
			Value: attribute.StringValue(req.Source.String()),
		},
		attribute.KeyValue{
			Key:   "destination",
			Value: attribute.StringValue(req.Destination.String()),
		},
	)

	cs3RefSource, tknSource, ls, st, err := s.translatePublicRefToCS3Ref(ctx, req.Source)
	switch {
	case err != nil:
		return nil, err
	case st != nil:
		return &provider.MoveResponse{
			Status: st,
		}, nil
	case ls.GetPermissions() == nil || !ls.GetPermissions().Permissions.Move:
		return &provider.MoveResponse{
			Status: status.NewPermissionDenied(ctx, nil, "share does not grant Move permission"),
		}, nil
	}
	// FIXME: maybe there's a shortcut possible here using the source path
	cs3RefDestination, tknDest, _, st, err := s.translatePublicRefToCS3Ref(ctx, req.Destination)
	switch {
	case err != nil:
		return nil, err
	case st != nil:
		return &provider.MoveResponse{
			Status: st,
		}, nil
	}

	if tknSource != tknDest {
		return &provider.MoveResponse{
			Status: status.NewInvalidArg(ctx, "Source and destination token must be the same"),
		}, nil
	}

	var res *provider.MoveResponse
	// the call has to be made to the gateway instead of the storage.
	res, err = s.gateway.Move(ctx, &provider.MoveRequest{
		Source:      cs3RefSource,
		Destination: cs3RefDestination,
	})
	if err != nil {
		return &provider.MoveResponse{
			Status: status.NewInternal(ctx, "Move: error calling Move for source ref "+req.Source.String()+" to destination ref "+req.Destination.String()),
		}, nil
	}
	if res.Status.Code == rpc.Code_CODE_INTERNAL {
		return res, nil
	}

	return res, nil
}

func (s *service) Stat(ctx context.Context, req *provider.StatRequest) (*provider.StatResponse, error) {
	ctx, span := rtrace.Provider.Tracer("publicstorageprovider").Start(ctx, "Stat")
	defer span.End()

	span.SetAttributes(
		attribute.KeyValue{
			Key:   "source",
			Value: attribute.StringValue(req.Ref.String()),
		})

	tkn, relativePath, err := s.unwrap(ctx, req.Ref)
	if err != nil {
		return nil, err
	}

	share, shareInfo, st, err := s.resolveToken(ctx, tkn)
	switch {
	case err != nil:
		return nil, err
	case st != nil:
		return &provider.StatResponse{
			Status: st,
		}, nil
	case share.GetPermissions() == nil || !share.GetPermissions().Permissions.Stat:
		return &provider.StatResponse{
			Status: status.NewPermissionDenied(ctx, nil, "share does not grant Stat permission"),
		}, nil
	}

	if shareInfo.Type == provider.ResourceType_RESOURCE_TYPE_FILE || relativePath == "" {
		res := &provider.StatResponse{
			Status: status.NewOK(ctx),
			Info:   shareInfo,
		}
		s.augmentStatResponse(ctx, res, shareInfo, share, tkn)
		return res, nil
	}

	ref := &provider.Reference{
		ResourceId: share.ResourceId,
		Path:       utils.MakeRelativePath(relativePath),
	}

	statResponse, err := s.gateway.Stat(ctx, &provider.StatRequest{Ref: ref})
	if err != nil {
		return &provider.StatResponse{
			Status: status.NewInternal(ctx, "Stat: error calling Stat for ref:"+req.Ref.String()),
		}, nil
	}

	s.augmentStatResponse(ctx, statResponse, shareInfo, share, tkn)

	return statResponse, nil
}

func (s *service) augmentStatResponse(ctx context.Context, res *provider.StatResponse, shareInfo *provider.ResourceInfo, share *link.PublicShare, tkn string) {
	// prevent leaking internal paths
	if res.Info != nil {
		if err := addShare(res.Info, share); err != nil {
			appctx.GetLogger(ctx).Error().Err(err).Interface("share", share).Interface("info", res.Info).Msg("error when adding share")
		}

		var sharePath string
		if shareInfo.Type == provider.ResourceType_RESOURCE_TYPE_FILE {
			sharePath = path.Base(shareInfo.Path)
		} else {
			sharePath = strings.TrimPrefix(res.Info.Path, shareInfo.Path)
		}

		res.Info.Path = path.Join("/", sharePath)
		s.setPublicStorageID(res.Info, tkn)
		filterPermissions(res.Info.PermissionSet, share.GetPermissions().Permissions)
	}
}

// setPublicStorageID encodes the actual spaceid and nodeid as an opaqueid in the publicstorageprovider space
func (s *service) setPublicStorageID(info *provider.ResourceInfo, shareToken string) {
	info.Id.StorageId = utils.PublicStorageProviderID
	info.Id.OpaqueId = shareToken + "/" + info.Id.OpaqueId
}

func addShare(i *provider.ResourceInfo, ls *link.PublicShare) error {
	if i.Opaque == nil {
		i.Opaque = &typesv1beta1.Opaque{}
	}
	if i.Opaque.Map == nil {
		i.Opaque.Map = map[string]*typesv1beta1.OpaqueEntry{}
	}
	val, err := json.Marshal(ls)
	if err != nil {
		return err
	}
	i.Opaque.Map["link-share"] = &typesv1beta1.OpaqueEntry{Decoder: "json", Value: val}
	return nil
}

func (s *service) ListContainerStream(req *provider.ListContainerStreamRequest, ss provider.ProviderAPI_ListContainerStreamServer) error {
	return gstatus.Errorf(codes.Unimplemented, "method not implemented")
}

func (s *service) ListContainer(ctx context.Context, req *provider.ListContainerRequest) (*provider.ListContainerResponse, error) {
	tkn, relativePath, err := s.unwrap(ctx, req.Ref)
	if err != nil {
		return nil, err
	}

	share, shareInfo, st, err := s.resolveToken(ctx, tkn)
	switch {
	case err != nil:
		return nil, err
	case st != nil:
		return &provider.ListContainerResponse{
			Status: st,
		}, nil
	}
	if share.GetPermissions() == nil || !share.GetPermissions().Permissions.ListContainer {
		return &provider.ListContainerResponse{
			Status: status.NewPermissionDenied(ctx, nil, "share does not grant ListContainer permission"),
		}, nil
	}

	listContainerR, err := s.gateway.ListContainer(
		ctx,
		&provider.ListContainerRequest{
			Ref: &provider.Reference{
				ResourceId: shareInfo.Id,
				// prefix relative path with './' to make it a CS3 relative path
				Path: utils.MakeRelativePath(relativePath),
			},
		},
	)
	if err != nil {
		return &provider.ListContainerResponse{
			Status: status.NewInternal(ctx, "ListContainer: error calling ListContainer for ref:"+req.Ref.String()),
		}, nil
	}

	for i := range listContainerR.Infos {
		filterPermissions(listContainerR.Infos[i].PermissionSet, share.GetPermissions().Permissions)
		s.setPublicStorageID(listContainerR.Infos[i], tkn)
		if err := addShare(listContainerR.Infos[i], share); err != nil {
			appctx.GetLogger(ctx).Error().Err(err).Interface("share", share).Interface("info", listContainerR.Infos[i]).Msg("error when adding share")
		}
	}

	return listContainerR, nil
}

func filterPermissions(l *provider.ResourcePermissions, r *provider.ResourcePermissions) {
	l.AddGrant = l.AddGrant && r.AddGrant
	l.CreateContainer = l.CreateContainer && r.CreateContainer
	l.Delete = l.Delete && r.Delete
	l.GetPath = l.GetPath && r.GetPath
	l.GetQuota = l.GetQuota && r.GetQuota
	l.InitiateFileDownload = l.InitiateFileDownload && r.InitiateFileDownload
	l.InitiateFileUpload = l.InitiateFileUpload && r.InitiateFileUpload
	l.ListContainer = l.ListContainer && r.ListContainer
	l.ListFileVersions = l.ListFileVersions && r.ListFileVersions
	l.ListGrants = l.ListGrants && r.ListGrants
	l.ListRecycle = l.ListRecycle && r.ListRecycle
	l.Move = l.Move && r.Move
	l.PurgeRecycle = l.PurgeRecycle && r.PurgeRecycle
	l.RemoveGrant = l.RemoveGrant && r.RemoveGrant
	l.RestoreFileVersion = l.RestoreFileVersion && r.RestoreFileVersion
	l.RestoreRecycleItem = l.RestoreRecycleItem && r.RestoreRecycleItem
	l.Stat = l.Stat && r.Stat
	l.UpdateGrant = l.UpdateGrant && r.UpdateGrant
}

func (s *service) unwrap(ctx context.Context, ref *provider.Reference) (token string, relativePath string, err error) {
	switch {
	case ref == nil, ref.ResourceId == nil, ref.ResourceId.StorageId == "", ref.ResourceId.OpaqueId == "":
		return "", "", errtypes.BadRequest("resourceid required, got " + ref.String())
	case ref.Path == "":
		// id based stat
		parts := strings.SplitN(ref.ResourceId.OpaqueId, "/", 2)
		if len(parts) < 2 {
			return "", "", errtypes.BadRequest("OpaqueId needs to have form {token}/{shared node id}: got " + ref.String())
		}
		token = parts[0]
		relativePath = ""
	default:
		// path has the form "./{token}/relative/path/"
		parts := strings.SplitN(ref.Path, "/", 3)
		if len(parts) < 2 {
			// FIXME ... we should expose every public link as a storage space
			// but do we need to list them then?
			return "", "", errtypes.BadRequest("need at least token in ref: got " + ref.String())
		}
		token = parts[1]
		if len(parts) > 2 {
			relativePath = parts[2]
		}
	}

	return
}

func (s *service) ListFileVersions(ctx context.Context, req *provider.ListFileVersionsRequest) (*provider.ListFileVersionsResponse, error) {
	return nil, gstatus.Errorf(codes.Unimplemented, "method not implemented")
}

func (s *service) RestoreFileVersion(ctx context.Context, req *provider.RestoreFileVersionRequest) (*provider.RestoreFileVersionResponse, error) {
	return nil, gstatus.Errorf(codes.Unimplemented, "method not implemented")
}

func (s *service) ListRecycleStream(req *provider.ListRecycleStreamRequest, ss provider.ProviderAPI_ListRecycleStreamServer) error {
	return gstatus.Errorf(codes.Unimplemented, "method not implemented")
}

func (s *service) ListRecycle(ctx context.Context, req *provider.ListRecycleRequest) (*provider.ListRecycleResponse, error) {
	return nil, gstatus.Errorf(codes.Unimplemented, "method not implemented")
}

func (s *service) RestoreRecycleItem(ctx context.Context, req *provider.RestoreRecycleItemRequest) (*provider.RestoreRecycleItemResponse, error) {
	return nil, gstatus.Errorf(codes.Unimplemented, "method not implemented")
}

func (s *service) PurgeRecycle(ctx context.Context, req *provider.PurgeRecycleRequest) (*provider.PurgeRecycleResponse, error) {
	return nil, gstatus.Errorf(codes.Unimplemented, "method not implemented")
}

func (s *service) ListGrants(ctx context.Context, req *provider.ListGrantsRequest) (*provider.ListGrantsResponse, error) {
	return nil, gstatus.Errorf(codes.Unimplemented, "method not implemented")
}

func (s *service) AddGrant(ctx context.Context, req *provider.AddGrantRequest) (*provider.AddGrantResponse, error) {
	return nil, gstatus.Errorf(codes.Unimplemented, "method not implemented")
}

func (s *service) DenyGrant(ctx context.Context, req *provider.DenyGrantRequest) (*provider.DenyGrantResponse, error) {
	return nil, gstatus.Errorf(codes.Unimplemented, "method not implemented")
}

func (s *service) CreateReference(ctx context.Context, req *provider.CreateReferenceRequest) (*provider.CreateReferenceResponse, error) {
	return nil, gstatus.Errorf(codes.Unimplemented, "method not implemented")
}

func (s *service) CreateSymlink(ctx context.Context, req *provider.CreateSymlinkRequest) (*provider.CreateSymlinkResponse, error) {
	return nil, gstatus.Errorf(codes.Unimplemented, "method not implemented")
}

func (s *service) UpdateGrant(ctx context.Context, req *provider.UpdateGrantRequest) (*provider.UpdateGrantResponse, error) {
	return nil, gstatus.Errorf(codes.Unimplemented, "method not implemented")
}

func (s *service) RemoveGrant(ctx context.Context, req *provider.RemoveGrantRequest) (*provider.RemoveGrantResponse, error) {
	return nil, gstatus.Errorf(codes.Unimplemented, "method not implemented")
}

func (s *service) GetQuota(ctx context.Context, req *provider.GetQuotaRequest) (*provider.GetQuotaResponse, error) {
	return nil, gstatus.Errorf(codes.Unimplemented, "method not implemented")
}

// resolveToken returns the path and share for the publicly shared resource.
func (s *service) resolveToken(ctx context.Context, token string) (*link.PublicShare, *provider.ResourceInfo, *rpc.Status, error) {
	driver, err := pool.GetGatewayServiceClient(s.conf.GatewayAddr)
	if err != nil {
		return nil, nil, nil, err
	}

	publicShareResponse, err := driver.GetPublicShare(
		ctx,
		&link.GetPublicShareRequest{
			Ref: &link.PublicShareReference{
				Spec: &link.PublicShareReference_Token{
					Token: token,
				},
			},
			Sign: true,
		},
	)
	switch {
	case err != nil:
		return nil, nil, nil, err
	case publicShareResponse.Status.Code != rpc.Code_CODE_OK:
		return nil, nil, publicShareResponse.Status, nil
	}

	sRes, err := s.gateway.Stat(ctx, &provider.StatRequest{
		Ref: &provider.Reference{
			ResourceId: publicShareResponse.GetShare().GetResourceId(),
		},
	})
	switch {
	case err != nil:
		return nil, nil, nil, err
	case sRes.Status.Code != rpc.Code_CODE_OK:
		return nil, nil, sRes.Status, nil
	}
	return publicShareResponse.GetShare(), sRes.Info, nil, nil
}<|MERGE_RESOLUTION|>--- conflicted
+++ resolved
@@ -153,19 +153,12 @@
 		return nil, "", nil, st, nil
 	}
 
-<<<<<<< HEAD
-	cs3Ref := &provider.Reference{
-		ResourceId: shareInfo.Id,
-		Path:       utils.MakeRelativePath(relativePath),
-	}
-=======
 	p := shareInfo.Path
 	if shareInfo.Type != provider.ResourceType_RESOURCE_TYPE_FILE {
 		p = path.Join("/", shareInfo.Path, relativePath)
 	}
 	cs3Ref := &provider.Reference{Path: p}
 
->>>>>>> 5cde0187
 	log.Debug().
 		Interface("sourceRef", ref).
 		Interface("cs3Ref", cs3Ref).
