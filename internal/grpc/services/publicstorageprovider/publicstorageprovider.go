--- conflicted
+++ resolved
@@ -120,74 +120,22 @@
 
 // SetLock puts a lock on the given reference
 func (s *service) SetLock(ctx context.Context, req *provider.SetLockRequest) (*provider.SetLockResponse, error) {
-<<<<<<< HEAD
-	return nil, gstatus.Errorf(codes.Unimplemented, "method not implemented")
-=======
-	ref, _, _, st, err := s.translatePublicRefToCS3Ref(ctx, req.Ref)
-	switch {
-	case err != nil:
-		return nil, err
-	case st != nil:
-		return &provider.SetLockResponse{
-			Status: st,
-		}, nil
-	}
-	return s.gateway.SetLock(ctx, &provider.SetLockRequest{Opaque: req.Opaque, Ref: ref, Lock: req.Lock})
->>>>>>> c437e579
+	return nil, gstatus.Errorf(codes.Unimplemented, "method not implemented")
 }
 
 // GetLock returns an existing lock on the given reference
 func (s *service) GetLock(ctx context.Context, req *provider.GetLockRequest) (*provider.GetLockResponse, error) {
-<<<<<<< HEAD
-	return nil, gstatus.Errorf(codes.Unimplemented, "method not implemented")
-=======
-	ref, _, _, st, err := s.translatePublicRefToCS3Ref(ctx, req.Ref)
-	switch {
-	case err != nil:
-		return nil, err
-	case st != nil:
-		return &provider.GetLockResponse{
-			Status: st,
-		}, nil
-	}
-	return s.gateway.GetLock(ctx, &provider.GetLockRequest{Opaque: req.Opaque, Ref: ref})
->>>>>>> c437e579
+	return nil, gstatus.Errorf(codes.Unimplemented, "method not implemented")
 }
 
 // RefreshLock refreshes an existing lock on the given reference
 func (s *service) RefreshLock(ctx context.Context, req *provider.RefreshLockRequest) (*provider.RefreshLockResponse, error) {
-<<<<<<< HEAD
-	return nil, gstatus.Errorf(codes.Unimplemented, "method not implemented")
-=======
-	ref, _, _, st, err := s.translatePublicRefToCS3Ref(ctx, req.Ref)
-	switch {
-	case err != nil:
-		return nil, err
-	case st != nil:
-		return &provider.RefreshLockResponse{
-			Status: st,
-		}, nil
-	}
-	return s.gateway.RefreshLock(ctx, &provider.RefreshLockRequest{Opaque: req.Opaque, Ref: ref, Lock: req.Lock})
->>>>>>> c437e579
+	return nil, gstatus.Errorf(codes.Unimplemented, "method not implemented")
 }
 
 // Unlock removes an existing lock from the given reference
 func (s *service) Unlock(ctx context.Context, req *provider.UnlockRequest) (*provider.UnlockResponse, error) {
-<<<<<<< HEAD
-	return nil, gstatus.Errorf(codes.Unimplemented, "method not implemented")
-=======
-	ref, _, _, st, err := s.translatePublicRefToCS3Ref(ctx, req.Ref)
-	switch {
-	case err != nil:
-		return nil, err
-	case st != nil:
-		return &provider.UnlockResponse{
-			Status: st,
-		}, nil
-	}
-	return s.gateway.Unlock(ctx, &provider.UnlockRequest{Opaque: req.Opaque, Ref: ref, Lock: req.Lock})
->>>>>>> c437e579
+	return nil, gstatus.Errorf(codes.Unimplemented, "method not implemented")
 }
 
 func (s *service) InitiateFileDownload(ctx context.Context, req *provider.InitiateFileDownloadRequest) (*provider.InitiateFileDownloadResponse, error) {
@@ -231,31 +179,11 @@
 		return nil, "", nil, st, nil
 	}
 
-<<<<<<< HEAD
 	p := shareInfo.Path
 	if shareInfo.Type != provider.ResourceType_RESOURCE_TYPE_FILE {
 		p = path.Join("/", shareInfo.Path, relativePath)
 	}
 	cs3Ref := &provider.Reference{Path: p}
-=======
-	var path string
-	switch shareInfo.Type {
-	case provider.ResourceType_RESOURCE_TYPE_CONTAINER:
-		// folders point to the folder -> path needs to be added
-		path = utils.MakeRelativePath(ref.Path)
-	case provider.ResourceType_RESOURCE_TYPE_FILE:
-		// files already point to the correct id
-		path = "."
-	default:
-		// TODO: can this happen?
-		// path = utils.MakeRelativePath(relativePath)
-	}
-
-	cs3Ref := &provider.Reference{
-		ResourceId: shareInfo.Id,
-		Path:       path,
-	}
->>>>>>> c437e579
 
 	log.Debug().
 		Interface("sourceRef", ref).
@@ -779,15 +707,10 @@
 
 // setPublicStorageID encodes the actual spaceid and nodeid as an opaqueid in the publicstorageprovider space
 func (s *service) setPublicStorageID(info *provider.ResourceInfo, shareToken string) {
-<<<<<<< HEAD
 	if s.mountID != "" {
 		info.Id.StorageId = s.mountID
 		info.Id.OpaqueId = shareToken + "/" + info.Id.OpaqueId
 	}
-=======
-	info.Id.StorageId = utils.PublicStorageProviderID
-	info.Id.OpaqueId = shareToken
->>>>>>> c437e579
 }
 
 func addShare(i *provider.ResourceInfo, ls *link.PublicShare) error {
