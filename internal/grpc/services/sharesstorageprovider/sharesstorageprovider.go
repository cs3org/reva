--- conflicted
+++ resolved
@@ -325,13 +325,6 @@
 				fetchShares = true
 			}
 		case provider.ListStorageSpacesRequest_Filter_TYPE_ID:
-<<<<<<< HEAD
-			spaceID = &provider.ResourceId{}
-			spaceID.StorageId, spaceID.OpaqueId = utils.SplitStorageSpaceID(f.GetId().OpaqueId)
-			if spaceID.StorageId == "" || spaceID.OpaqueId == "" {
-				res.Status = status.NewInvalid(ctx, "invalid space id")
-				return res, nil
-=======
 			spaceid, _, err := utils.SplitStorageSpaceID(f.GetId().OpaqueId)
 			if err != nil {
 				continue
@@ -341,7 +334,6 @@
 					// a specific id was requested, return not found instead of empty list
 					Status: &rpc.Status{Code: rpc.Code_CODE_NOT_FOUND},
 				}, nil
->>>>>>> 06154a21
 			}
 		}
 	}
