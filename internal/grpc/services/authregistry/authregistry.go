--- conflicted
+++ resolved
@@ -120,24 +120,13 @@
 	pinfo, err := s.reg.GetProvider(ctx, req.Type)
 	if err != nil {
 		return &registrypb.GetAuthProvidersResponse{
-<<<<<<< HEAD
-			Status: status.NewInternal(ctx, "error getting auth provider for type: "+req.Type),
-=======
 			Status: status.NewInternal(ctx, err, "error getting auth provider for type: "+req.Type),
->>>>>>> 2e1c2a35
 		}, nil
 	}
 
 	res := &registrypb.GetAuthProvidersResponse{
-<<<<<<< HEAD
-		Status: status.NewOK(ctx),
-		Providers: []*registrypb.ProviderInfo{
-			pinfo,
-		},
-=======
 		Status:    status.NewOK(ctx),
 		Providers: []*registrypb.ProviderInfo{pinfo},
->>>>>>> 2e1c2a35
 	}
 	return res, nil
 }