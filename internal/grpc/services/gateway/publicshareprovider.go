// Copyright 2018-2019 CERN
//
// Licensed under the Apache License, Version 2.0 (the "License");
// you may not use this file except in compliance with the License.
// You may obtain a copy of the License at
//
//     http://www.apache.org/licenses/LICENSE-2.0
//
// Unless required by applicable law or agreed to in writing, software
// distributed under the License is distributed on an "AS IS" BASIS,
// WITHOUT WARRANTIES OR CONDITIONS OF ANY KIND, either express or implied.
// See the License for the specific language governing permissions and
// limitations under the License.
//
// In applying this license, CERN does not waive the privileges and immunities
// granted to it by virtue of its status as an Intergovernmental Organization
// or submit itself to any jurisdiction.

package gateway

import (
	"context"

	rpc "github.com/cs3org/go-cs3apis/cs3/rpc/v1beta1"
	link "github.com/cs3org/go-cs3apis/cs3/sharing/link/v1beta1"
	"github.com/cs3org/reva/pkg/appctx"
	"github.com/cs3org/reva/pkg/rgrpc/status"
	"github.com/cs3org/reva/pkg/rgrpc/todo/pool"
	"github.com/pkg/errors"
)

func (s *svc) CreatePublicShare(ctx context.Context, req *link.CreatePublicShareRequest) (*link.CreatePublicShareResponse, error) {
	log := appctx.GetLogger(ctx)
	log.Info().Msg("create public share")

	c, err := pool.GetPublicShareProviderClient(s.c.PublicShareProviderEndpoint)
	if err != nil {
		return nil, err
	}

	res, err := c.CreatePublicShare(ctx, req)
	if err != nil {
		return nil, err
	}

	// TODO(refs) commit to storage if configured
	return res, nil
}

func (s *svc) RemovePublicShare(ctx context.Context, req *link.RemovePublicShareRequest) (*link.RemovePublicShareResponse, error) {
	log := appctx.GetLogger(ctx)
	log.Info().Msg("remove public share")

	return &link.RemovePublicShareResponse{
		Status: status.NewOK(ctx),
	}, nil
}

func (s *svc) GetPublicShareByToken(ctx context.Context, req *link.GetPublicShareByTokenRequest) (*link.GetPublicShareByTokenResponse, error) {
	log := appctx.GetLogger(ctx)
	log.Info().Msg("get public share by token")

<<<<<<< HEAD
	pClient, err := pool.GetPublicShareProviderClient(s.c.PublicShareProviderEndpoint)
	if err != nil {
		log.Err(err).Msg("error connecting to a public share provider")
		return &publicshareproviderv0alphapb.GetPublicShareByTokenResponse{
			Status: &rpcpb.Status{
				Code: rpcpb.Code_CODE_INTERNAL,
			},
		}, nil
	}

	return pClient.GetPublicShareByToken(ctx, req)
=======
	return &link.GetPublicShareByTokenResponse{
		Status: status.NewOK(ctx),
	}, nil
>>>>>>> e56f28d2
}

func (s *svc) GetPublicShare(ctx context.Context, req *link.GetPublicShareRequest) (*link.GetPublicShareResponse, error) {
	log := appctx.GetLogger(ctx)
	log.Info().Msg("get public share")

<<<<<<< HEAD
	pClient, err := pool.GetPublicShareProviderClient(s.c.PublicShareProviderEndpoint)
	if err != nil {
		log.Err(err).Msg("error connecting to a public share provider")
		return &publicshareproviderv0alphapb.GetPublicShareResponse{
			Status: &rpcpb.Status{
				Code: rpcpb.Code_CODE_INTERNAL,
			},
		}, nil
	}

	return pClient.GetPublicShare(ctx, req)
=======
	return &link.GetPublicShareResponse{
		Status: status.NewOK(ctx),
		// Share:  share,
	}, nil
>>>>>>> e56f28d2
}

func (s *svc) ListPublicShares(ctx context.Context, req *link.ListPublicSharesRequest) (*link.ListPublicSharesResponse, error) {
	log := appctx.GetLogger(ctx)
	log.Info().Msg("listing public shares")

	pClient, err := pool.GetPublicShareProviderClient(s.c.PublicShareProviderEndpoint)
	if err != nil {
		log.Err(err).Msg("error connecting to a public share provider")
		return &link.ListPublicSharesResponse{
			Status: &rpc.Status{
				Code: rpc.Code_CODE_INTERNAL,
			},
		}, nil
	}

	res, err := pClient.ListPublicShares(ctx, req)
	if err != nil {
		return nil, errors.Wrap(err, "error calling ListShares")
	}

<<<<<<< HEAD
=======
	// res := &link.ListPublicSharesResponse{
	// 	Status: status.NewOK(ctx),
	// 	Share: []*link.PublicShare{
	// &link.PublicShare{
	// 	Id: &link.PublicShareId{
	// 		OpaqueId: "some_publicly_shared_id",
	// 	},
	// 	Token:       "my_token",
	// 	ResourceId:  &v1beta1.ResourceId{},
	// 	Permissions: &link.PublicSharePermissions{},
	// 	Owner:       &types.UserId{},
	// 	Creator:     &types.UserId{},
	// 	Ctime:       &types.Timestamp{},
	// 	Expiration:  &types.Timestamp{},
	// 	Mtime:       &types.Timestamp{},
	// 	DisplayName: "some_public_share",
	// },
	// 	},
	// }
>>>>>>> e56f28d2
	return res, nil
}

func (s *svc) UpdatePublicShare(ctx context.Context, req *link.UpdatePublicShareRequest) (*link.UpdatePublicShareResponse, error) {
	log := appctx.GetLogger(ctx)
	log.Info().Msg("list public share")

	res := &link.UpdatePublicShareResponse{
		Status: status.NewOK(ctx),
	}
	return res, nil
}<|MERGE_RESOLUTION|>--- conflicted
+++ resolved
@@ -60,47 +60,34 @@
 	log := appctx.GetLogger(ctx)
 	log.Info().Msg("get public share by token")
 
-<<<<<<< HEAD
 	pClient, err := pool.GetPublicShareProviderClient(s.c.PublicShareProviderEndpoint)
 	if err != nil {
 		log.Err(err).Msg("error connecting to a public share provider")
-		return &publicshareproviderv0alphapb.GetPublicShareByTokenResponse{
-			Status: &rpcpb.Status{
-				Code: rpcpb.Code_CODE_INTERNAL,
+		return &link.GetPublicShareByTokenResponse{
+			Status: &rpc.Status{
+				Code: rpc.Code_CODE_INTERNAL,
 			},
 		}, nil
 	}
 
 	return pClient.GetPublicShareByToken(ctx, req)
-=======
-	return &link.GetPublicShareByTokenResponse{
-		Status: status.NewOK(ctx),
-	}, nil
->>>>>>> e56f28d2
 }
 
 func (s *svc) GetPublicShare(ctx context.Context, req *link.GetPublicShareRequest) (*link.GetPublicShareResponse, error) {
 	log := appctx.GetLogger(ctx)
 	log.Info().Msg("get public share")
 
-<<<<<<< HEAD
 	pClient, err := pool.GetPublicShareProviderClient(s.c.PublicShareProviderEndpoint)
 	if err != nil {
 		log.Err(err).Msg("error connecting to a public share provider")
-		return &publicshareproviderv0alphapb.GetPublicShareResponse{
-			Status: &rpcpb.Status{
-				Code: rpcpb.Code_CODE_INTERNAL,
+		return &link.GetPublicShareResponse{
+			Status: &rpc.Status{
+				Code: rpc.Code_CODE_INTERNAL,
 			},
 		}, nil
 	}
 
 	return pClient.GetPublicShare(ctx, req)
-=======
-	return &link.GetPublicShareResponse{
-		Status: status.NewOK(ctx),
-		// Share:  share,
-	}, nil
->>>>>>> e56f28d2
 }
 
 func (s *svc) ListPublicShares(ctx context.Context, req *link.ListPublicSharesRequest) (*link.ListPublicSharesResponse, error) {
@@ -122,28 +109,6 @@
 		return nil, errors.Wrap(err, "error calling ListShares")
 	}
 
-<<<<<<< HEAD
-=======
-	// res := &link.ListPublicSharesResponse{
-	// 	Status: status.NewOK(ctx),
-	// 	Share: []*link.PublicShare{
-	// &link.PublicShare{
-	// 	Id: &link.PublicShareId{
-	// 		OpaqueId: "some_publicly_shared_id",
-	// 	},
-	// 	Token:       "my_token",
-	// 	ResourceId:  &v1beta1.ResourceId{},
-	// 	Permissions: &link.PublicSharePermissions{},
-	// 	Owner:       &types.UserId{},
-	// 	Creator:     &types.UserId{},
-	// 	Ctime:       &types.Timestamp{},
-	// 	Expiration:  &types.Timestamp{},
-	// 	Mtime:       &types.Timestamp{},
-	// 	DisplayName: "some_public_share",
-	// },
-	// 	},
-	// }
->>>>>>> e56f28d2
 	return res, nil
 }
 
