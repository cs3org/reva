// Copyright 2018-2020 CERN
//
// Licensed under the Apache License, Version 2.0 (the "License");
// you may not use this file except in compliance with the License.
// You may obtain a copy of the License at
//
//     http://www.apache.org/licenses/LICENSE-2.0
//
// Unless required by applicable law or agreed to in writing, software
// distributed under the License is distributed on an "AS IS" BASIS,
// WITHOUT WARRANTIES OR CONDITIONS OF ANY KIND, either express or implied.
// See the License for the specific language governing permissions and
// limitations under the License.
//
// In applying this license, CERN does not waive the privileges and immunities
// granted to it by virtue of its status as an Intergovernmental Organization
// or submit itself to any jurisdiction.

package gateway

import (
	"context"
	"fmt"
	"net/url"
	"path"
	"strings"
	"time"

	gateway "github.com/cs3org/go-cs3apis/cs3/gateway/v1beta1"
	rpc "github.com/cs3org/go-cs3apis/cs3/rpc/v1beta1"
	provider "github.com/cs3org/go-cs3apis/cs3/storage/provider/v1beta1"
	registry "github.com/cs3org/go-cs3apis/cs3/storage/registry/v1beta1"
	"github.com/cs3org/reva/pkg/appctx"
	"github.com/cs3org/reva/pkg/errtypes"
	"github.com/cs3org/reva/pkg/rgrpc/status"
	"github.com/cs3org/reva/pkg/rgrpc/todo/pool"
	"github.com/dgrijalva/jwt-go"
	"github.com/pkg/errors"
)

// transferClaims are custom claims for a JWT token to be used between the metadata and data gateways.
type transferClaims struct {
	jwt.StandardClaims
	Target string `json:"target"`
}

func (s *svc) sign(ctx context.Context, target string) (string, error) {
	ttl := time.Duration(s.c.TransferExpires) * time.Second
	claims := transferClaims{
		StandardClaims: jwt.StandardClaims{
			ExpiresAt: time.Now().Add(ttl).Unix(),
			Audience:  "reva",
			IssuedAt:  time.Now().Unix(),
		},
		Target: target,
	}

	t := jwt.NewWithClaims(jwt.GetSigningMethod("HS256"), claims)

	tkn, err := t.SignedString([]byte(s.c.TransferSharedSecret))
	if err != nil {
		return "", errors.Wrapf(err, "error signing token with claims %+v", claims)
	}

	return tkn, nil
}

func (s *svc) CreateHome(ctx context.Context, req *provider.CreateHomeRequest) (*provider.CreateHomeResponse, error) {
	log := appctx.GetLogger(ctx)

	home := s.getHome(ctx)
	c, err := s.findByPath(ctx, home)
	if err != nil {
		log.Err(err).Msg("gateway: error finding storage provider")
		if _, ok := err.(errtypes.IsNotFound); ok {
			return &provider.CreateHomeResponse{
				Status: status.NewNotFound(ctx, "storage provider not found"),
			}, nil
		}
		return &provider.CreateHomeResponse{
			Status: status.NewInternal(ctx, err, "error finding storage provider"),
		}, nil
	}

	res, err := c.CreateHome(ctx, req)
	if err != nil {
		log.Err(err).Msg("gateway: error creating home on storage provider")
		return &provider.CreateHomeResponse{
			Status: status.NewInternal(ctx, err, "error calling CreateHome"),
		}, nil
	}

	return res, nil

}
func (s *svc) GetHome(ctx context.Context, req *provider.GetHomeRequest) (*provider.GetHomeResponse, error) {
	home := s.getHome(ctx)
	homeRes := &provider.GetHomeResponse{Path: home, Status: status.NewOK(ctx)}
	return homeRes, nil
}

func (s *svc) getHome(ctx context.Context) string {
	// TODO(labkode): issue #601, /home will be hardcoded.
	return "/home"
}
func (s *svc) InitiateFileDownload(ctx context.Context, req *provider.InitiateFileDownloadRequest) (*gateway.InitiateFileDownloadResponse, error) {
<<<<<<< HEAD
	statReq := &provider.StatRequest{Ref: req.Ref}
	statRes, err := s.stat(ctx, statReq)
	if err != nil {
		return &gateway.InitiateFileDownloadResponse{
			Status: status.NewInternal(ctx, err, "gateway: error stating ref:"+req.Ref.String()),
		}, nil
	}
	if statRes.Status.Code != rpc.Code_CODE_OK {
		if statRes.Status.Code == rpc.Code_CODE_NOT_FOUND {
			return &gateway.InitiateFileDownloadResponse{
				Status: status.NewNotFound(ctx, "gateway: file not found"),
			}, nil
		}
		err := status.NewErrorFromCode(statRes.Status.Code, "gateway")
		return &gateway.InitiateFileDownloadResponse{
			Status: status.NewInternal(ctx, err, "gateway: error stating ref"),
		}, nil
	}

	p, st := s.getPath(ctx, req.Ref)
=======
	p, err := s.getPath(ctx, req.Ref)
>>>>>>> cf28f009
	if err != nil {
		return &gateway.InitiateFileDownloadResponse{
			Status: st,
		}, nil
	}

	if !s.inSharedFolder(ctx, p) {
		statReq := &provider.StatRequest{Ref: req.Ref}
		statRes, err := s.stat(ctx, statReq)
		if err != nil {
			return &gateway.InitiateFileDownloadResponse{
				Status: status.NewInternal(ctx, err, "gateway: error stating ref:"+req.Ref.String()),
			}, nil
		}
		if statRes.Status.Code != rpc.Code_CODE_OK {
			if statRes.Status.Code == rpc.Code_CODE_NOT_FOUND {
				return &gateway.InitiateFileDownloadResponse{
					Status: status.NewNotFound(ctx, "gateway: file not found"),
				}, nil
			}
			err := status.NewErrorFromCode(statRes.Status.Code, "gateway")
			return &gateway.InitiateFileDownloadResponse{
				Status: status.NewInternal(ctx, err, "gateway: error stating ref"),
			}, nil
		}
		return s.initiateFileDownload(ctx, req)
	}

	log := appctx.GetLogger(ctx)
	if s.isSharedFolder(ctx, p) || s.isShareName(ctx, p) {
		log.Debug().Msgf("path:%s points to shared folder or share name", p)
		err := errtypes.PermissionDenied("gateway: cannot download share folder or share name: path=" + p)
		log.Err(err).Msg("gateway: error downloading")
		return &gateway.InitiateFileDownloadResponse{
			// Status: status.NewInvalidArg(ctx, "path points to share folder or share name"),
			Status: st,
		}, nil

	}

	if s.isShareChild(ctx, p) {
		log.Debug().Msgf("shared child: %s", p)
		shareName, shareChild := s.splitShare(ctx, p)

		ref := &provider.Reference{
			Spec: &provider.Reference_Path{
				Path: shareName,
			},
		}
		statReq := &provider.StatRequest{Ref: ref}
		statRes, err := s.stat(ctx, statReq)
		if err != nil {
			return &gateway.InitiateFileDownloadResponse{
				Status: status.NewInternal(ctx, err, "gateway: error creating container"),
			}, nil
		}

		if statRes.Status.Code != rpc.Code_CODE_OK {
			err := status.NewErrorFromCode(statRes.Status.Code, "gateway")
			log.Err(err).Msg("gateway: error creating container")
			return &gateway.InitiateFileDownloadResponse{
				Status: status.NewInternal(ctx, err, "gateway: error creating container"),
			}, nil
		}

		if statRes.Info.Type != provider.ResourceType_RESOURCE_TYPE_REFERENCE {
			err := errors.New(fmt.Sprintf("gateway: expected reference: got:%+v", statRes.Info))
			log.Err(err).Msg("gateway: error creating container")
			return &gateway.InitiateFileDownloadResponse{
				Status: status.NewInternal(ctx, err, "gateway: error creating container"),
			}, nil
		}

		ri, err := s.checkRef(ctx, statRes.Info)
		if err != nil {
			log.Err(err).Msg("gateway: error resolving reference")
			return &gateway.InitiateFileDownloadResponse{
				Status: status.NewInternal(ctx, err, "error creating container"),
			}, nil
		}

		// append child to target
		target := path.Join(ri.Path, shareChild)
		ref = &provider.Reference{
			Spec: &provider.Reference_Path{
				Path: target,
			},
		}
		req.Ref = ref
		log.Debug().Msg("download path: " + target)
		return s.initiateFileDownload(ctx, req)
	}

	panic("gateway: download: unknown path:" + p)
}

func (s *svc) initiateFileDownload(ctx context.Context, req *provider.InitiateFileDownloadRequest) (*gateway.InitiateFileDownloadResponse, error) {
	log := appctx.GetLogger(ctx)
	c, err := s.find(ctx, req.Ref)
	if err != nil {
		if _, ok := err.(errtypes.IsNotFound); ok {
			return &gateway.InitiateFileDownloadResponse{
				Status: status.NewNotFound(ctx, "storage provider not found"),
			}, nil
		}
		return &gateway.InitiateFileDownloadResponse{
			Status: status.NewInternal(ctx, err, "error finding storage provider"),
		}, nil
	}

	storageRes, err := c.InitiateFileDownload(ctx, req)
	if err != nil {
		return nil, errors.Wrap(err, "gateway: error calling InitiateFileDownload")
	}

	res := &gateway.InitiateFileDownloadResponse{
		Opaque:           storageRes.Opaque,
		Status:           storageRes.Status,
		DownloadEndpoint: storageRes.DownloadEndpoint,
	}

	if storageRes.Expose {
		log.Info().Msg("download is routed directly to data server - skipping data gateway")
		return res, nil
	}

	// sign the download location and pass it to the data gateway
	u, err := url.Parse(res.DownloadEndpoint)
	if err != nil {
		return &gateway.InitiateFileDownloadResponse{
			Status: status.NewInternal(ctx, err, "wrong format for download endpoint"),
		}, nil
	}

	// TODO(labkode): calculate signature of the whole request? we only sign the URI now. Maybe worth https://tools.ietf.org/html/draft-cavage-http-signatures-11
	target := u.String()
	token, err := s.sign(ctx, target)
	if err != nil {
		return &gateway.InitiateFileDownloadResponse{
			Status: status.NewInternal(ctx, err, "error creating signature for download"),
		}, nil
	}

	res.DownloadEndpoint = s.c.DataGatewayEndpoint
	res.Token = token

	return res, nil
}

func (s *svc) InitiateFileUpload(ctx context.Context, req *provider.InitiateFileUploadRequest) (*gateway.InitiateFileUploadResponse, error) {
	p, st := s.getPath(ctx, req.Ref)
	if st.Code != rpc.Code_CODE_OK {
		return &gateway.InitiateFileUploadResponse{
			Status: st,
		}, nil
	}

	if !s.inSharedFolder(ctx, p) {
		return s.initiateFileUpload(ctx, req)
	}

	log := appctx.GetLogger(ctx)
	if s.isSharedFolder(ctx, p) || s.isShareName(ctx, p) {
		log.Debug().Msgf("path:%s points to shared folder or share name", p)
		err := errtypes.PermissionDenied("gateway: cannot upload to share folder or share name: path=" + p)
		log.Err(err).Msg("gateway: error downloading")
		return &gateway.InitiateFileUploadResponse{
			Status: status.NewInvalidArg(ctx, "path points to share folder or share name"),
		}, nil

	}

	if s.isShareChild(ctx, p) {
		log.Debug().Msgf("shared child: %s", p)
		shareName, shareChild := s.splitShare(ctx, p)

		ref := &provider.Reference{
			Spec: &provider.Reference_Path{
				Path: shareName,
			},
		}
		statReq := &provider.StatRequest{Ref: ref}
		statRes, err := s.stat(ctx, statReq)
		if err != nil {
			return &gateway.InitiateFileUploadResponse{
				Status: status.NewInternal(ctx, err, "gateway: error uploading"),
			}, nil
		}

		if statRes.Status.Code != rpc.Code_CODE_OK {
			err := status.NewErrorFromCode(statRes.Status.Code, "gateway")
			log.Err(err).Msg("gateway: error uploading")
			return &gateway.InitiateFileUploadResponse{
				Status: status.NewInternal(ctx, err, "gateway: error uploading"),
			}, nil
		}

		if statRes.Info.Type != provider.ResourceType_RESOURCE_TYPE_REFERENCE {
			err := errors.New(fmt.Sprintf("gateway: expected reference: got:%+v", statRes.Info))
			log.Err(err).Msg("gateway: error creating container")
			return &gateway.InitiateFileUploadResponse{
				Status: status.NewInternal(ctx, err, "gateway: error uploading"),
			}, nil
		}

		ri, err := s.checkRef(ctx, statRes.Info)
		if err != nil {
			log.Err(err).Msg("gateway: error resolving reference")
			return &gateway.InitiateFileUploadResponse{
				Status: status.NewInternal(ctx, err, "error creating container"),
			}, nil
		}

		// append child to target
		target := path.Join(ri.Path, shareChild)
		ref = &provider.Reference{
			Spec: &provider.Reference_Path{
				Path: target,
			},
		}
		req.Ref = ref
		return s.initiateFileUpload(ctx, req)
	}

	panic("gateway: upload: unknown path:" + p)
}

func (s *svc) initiateFileUpload(ctx context.Context, req *provider.InitiateFileUploadRequest) (*gateway.InitiateFileUploadResponse, error) {
	log := appctx.GetLogger(ctx)
	c, err := s.find(ctx, req.Ref)
	if err != nil {
		if _, ok := err.(errtypes.IsNotFound); ok {
			return &gateway.InitiateFileUploadResponse{
				Status: status.NewNotFound(ctx, "storage provider not found"),
			}, nil
		}
		return &gateway.InitiateFileUploadResponse{
			Status: status.NewInternal(ctx, err, "error finding storage provider"),
		}, nil
	}

	storageRes, err := c.InitiateFileUpload(ctx, req)
	if err != nil {
		return nil, errors.Wrap(err, "gateway: error calling InitiateFileUpload")
	}

	if storageRes.Status.Code != rpc.Code_CODE_OK {
		err := status.NewErrorFromCode(storageRes.Status.Code, "gateway")
		log.Err(err).Msg("gateway: upload: error uploading")
		return &gateway.InitiateFileUploadResponse{
			Status: status.NewInternal(ctx, err, "error initiating upload"),
		}, nil

	}

	res := &gateway.InitiateFileUploadResponse{
		Opaque:             storageRes.Opaque,
		Status:             storageRes.Status,
		UploadEndpoint:     storageRes.UploadEndpoint,
		AvailableChecksums: storageRes.AvailableChecksums,
	}

	if storageRes.Expose {
		log.Info().Msg("upload is routed directly to data server - skipping data gateway")
		return res, nil
	}

	// sign the upload location and pass it to the data gateway
	u, err := url.Parse(res.UploadEndpoint)
	if err != nil {
		return &gateway.InitiateFileUploadResponse{
			Status: status.NewInternal(ctx, err, "wrong format for upload endpoint"),
		}, nil
	}

	// TODO(labkode): calculate signature of the url, we only sign the URI. At some points maybe worth https://tools.ietf.org/html/draft-cavage-http-signatures-11
	target := u.String()
	token, err := s.sign(ctx, target)
	if err != nil {
		return &gateway.InitiateFileUploadResponse{
			Status: status.NewInternal(ctx, err, "error creating signature for download"),
		}, nil
	}

	res.UploadEndpoint = s.c.DataGatewayEndpoint
	res.Token = token

	return res, nil
}

func (s *svc) GetPath(ctx context.Context, req *provider.GetPathRequest) (*provider.GetPathResponse, error) {
	ref := &provider.Reference{
		Spec: &provider.Reference_Id{
			Id: req.ResourceId,
		},
	}

	statReq := &provider.StatRequest{
		Ref: ref,
	}
	res, err := s.stat(ctx, statReq)
	if err != nil {
		err = errors.Wrap(err, "gateway: error stating ref:"+ref.String())
		return nil, err
	}

	if res.Status.Code != rpc.Code_CODE_OK {
		err := status.NewErrorFromCode(res.Status.Code, "gateway")
		return nil, err
	}

	return &provider.GetPathResponse{
		Status: res.Status,
		Path:   res.GetInfo().GetPath(),
	}, nil
}

func (s *svc) CreateContainer(ctx context.Context, req *provider.CreateContainerRequest) (*provider.CreateContainerResponse, error) {
	p, st := s.getPath(ctx, req.Ref)
	if st.Code != rpc.Code_CODE_OK {
		return &provider.CreateContainerResponse{
			Status: st,
		}, nil
	}

	if !s.inSharedFolder(ctx, p) {
		return s.createContainer(ctx, req)
	}

	log := appctx.GetLogger(ctx)
	if s.isSharedFolder(ctx, p) || s.isShareName(ctx, p) {
		log.Debug().Msgf("path:%s points to shared folder or share name", p)
		err := errtypes.PermissionDenied("gateway: cannot create container on share folder or share name: path=" + p)
		log.Err(err).Msg("gateway: error creating container")
		return &provider.CreateContainerResponse{
			Status: status.NewInvalidArg(ctx, "path points to share folder or share name"),
		}, nil

	}

	if s.isShareChild(ctx, p) {
		log.Debug().Msgf("shared child: %s", p)
		shareName, shareChild := s.splitShare(ctx, p)

		ref := &provider.Reference{
			Spec: &provider.Reference_Path{
				Path: shareName,
			},
		}
		statReq := &provider.StatRequest{Ref: ref}
		statRes, err := s.stat(ctx, statReq)
		if err != nil {
			return &provider.CreateContainerResponse{
				Status: status.NewInternal(ctx, err, "gateway: error creating container"),
			}, nil
		}

		if statRes.Status.Code != rpc.Code_CODE_OK {
			err := status.NewErrorFromCode(statRes.Status.Code, "gateway")
			log.Err(err).Msg("gateway: error creating container")
			return &provider.CreateContainerResponse{
				Status: status.NewInternal(ctx, err, "gateway: error creating container"),
			}, nil
		}

		if statRes.Info.Type != provider.ResourceType_RESOURCE_TYPE_REFERENCE {
			err := errors.New(fmt.Sprintf("gateway: expected reference: got:%+v", statRes.Info))
			log.Err(err).Msg("gateway: error creating container")
			return &provider.CreateContainerResponse{
				Status: status.NewInternal(ctx, err, "gateway: error creating container"),
			}, nil
		}

		ri, err := s.checkRef(ctx, statRes.Info)
		if err != nil {
			log.Err(err).Msg("gateway: error resolving reference")
			return &provider.CreateContainerResponse{
				Status: status.NewInternal(ctx, err, "error creating container"),
			}, nil
		}

		// append child to target
		target := path.Join(ri.Path, shareChild)
		ref = &provider.Reference{
			Spec: &provider.Reference_Path{
				Path: target,
			},
		}
		req.Ref = ref
		return s.createContainer(ctx, req)
	}

	panic("gateway: create container on unknown path:" + p)
}

func (s *svc) createContainer(ctx context.Context, req *provider.CreateContainerRequest) (*provider.CreateContainerResponse, error) {
	c, err := s.find(ctx, req.Ref)
	if err != nil {
		if _, ok := err.(errtypes.IsNotFound); ok {
			return &provider.CreateContainerResponse{
				Status: status.NewNotFound(ctx, "storage provider not found"),
			}, nil
		}
		return &provider.CreateContainerResponse{
			Status: status.NewInternal(ctx, err, "error finding storage provider"),
		}, nil
	}

	res, err := c.CreateContainer(ctx, req)
	if err != nil {
		return nil, errors.Wrap(err, "gateway: error calling CreateContainer")
	}

	return res, nil
}

// check if the path contains the prefix of the shared folder
func (s *svc) inSharedFolder(ctx context.Context, p string) bool {
	sharedFolder := s.getSharedFolder(ctx)
	return strings.HasPrefix(p, sharedFolder)
}

func (s *svc) Delete(ctx context.Context, req *provider.DeleteRequest) (*provider.DeleteResponse, error) {
	p, st := s.getPath(ctx, req.Ref)
	if st.Code != rpc.Code_CODE_OK {
		return &provider.DeleteResponse{
			Status: st,
		}, nil
	}

	if !s.inSharedFolder(ctx, p) {
		return s.delete(ctx, req)
	}

	log := appctx.GetLogger(ctx)
	if s.isSharedFolder(ctx, p) {
		// TODO(labkode): deleting share names should be allowed, means unmounting.
		log.Debug().Msgf("path:%s points to shared folder or share name", p)
		err := errtypes.PermissionDenied("gateway: cannot delete share folder or share name: path=" + p)
		log.Err(err).Msg("gateway: error creating container")
		return &provider.DeleteResponse{
			Status: status.NewInvalidArg(ctx, "path points to share folder or share name"),
		}, nil

	}

	if s.isShareName(ctx, p) {
		log.Debug().Msgf("path:%s points to share name", p)

		ref := &provider.Reference{
			Spec: &provider.Reference_Path{
				Path: p,
			},
		}

		req.Ref = ref
		return s.delete(ctx, req)
	}

	if s.isShareChild(ctx, p) {
		shareName, shareChild := s.splitShare(ctx, p)
		log.Debug().Msgf("path:%s sharename:%s sharechild: %s", p, shareName, shareChild)

		ref := &provider.Reference{
			Spec: &provider.Reference_Path{
				Path: shareName,
			},
		}

		statReq := &provider.StatRequest{Ref: ref}
		statRes, err := s.stat(ctx, statReq)
		if err != nil {
			return &provider.DeleteResponse{
				Status: status.NewInternal(ctx, err, "gateway: error deleting"),
			}, nil
		}

		if statRes.Status.Code != rpc.Code_CODE_OK {
			err := status.NewErrorFromCode(statRes.Status.Code, "gateway")
			log.Err(err).Msg("gateway: error deleting")
			return &provider.DeleteResponse{
				Status: status.NewInternal(ctx, err, "gateway: error deleting"),
			}, nil
		}

		if statRes.Info.Type != provider.ResourceType_RESOURCE_TYPE_REFERENCE {
			err := errors.New(fmt.Sprintf("gateway: expected reference: got:%+v", statRes.Info))
			log.Err(err).Msg("gateway: error deleting")
			return &provider.DeleteResponse{
				Status: status.NewInternal(ctx, err, "gateway: error deleting"),
			}, nil
		}

		ri, err := s.checkRef(ctx, statRes.Info)
		if err != nil {
			log.Err(err).Msg("gateway: error resolving reference")
			return &provider.DeleteResponse{
				Status: status.NewInternal(ctx, err, "error creating container"),
			}, nil
		}

		// append child to target
		target := path.Join(ri.Path, shareChild)
		ref = &provider.Reference{
			Spec: &provider.Reference_Path{
				Path: target,
			},
		}

		req.Ref = ref
		return s.delete(ctx, req)
	}

	panic("gateway: delete called on unknown path:" + p)
}

func (s *svc) delete(ctx context.Context, req *provider.DeleteRequest) (*provider.DeleteResponse, error) {
	c, err := s.find(ctx, req.Ref)
	if err != nil {
		if _, ok := err.(errtypes.IsNotFound); ok {
			return &provider.DeleteResponse{
				Status: status.NewNotFound(ctx, "storage provider not found"),
			}, nil
		}
		return &provider.DeleteResponse{
			Status: status.NewInternal(ctx, err, "error finding storage provider"),
		}, nil
	}

	res, err := c.Delete(ctx, req)
	if err != nil {
		return nil, errors.Wrap(err, "gateway: error calling Delete")
	}

	return res, nil
}

func (s *svc) Move(ctx context.Context, req *provider.MoveRequest) (*provider.MoveResponse, error) {
	log := appctx.GetLogger(ctx)

	p, st := s.getPath(ctx, req.Source)
	if st.Code != rpc.Code_CODE_OK {
		// log.Err(err).Msg("gateway: error moving")
		return &provider.MoveResponse{
			Status: st,
		}, nil
	}

	dp, err := s.getPath(ctx, req.Destination)
	if err != nil {
		// log.Err(err).Msg("gateway: error moving")
		return &provider.MoveResponse{
			Status: st,
		}, nil
	}

	if !s.inSharedFolder(ctx, p) && !s.inSharedFolder(ctx, dp) {
		return s.move(ctx, req)
	}

	// allow renaming the share folder, the mount point, not the target.
	if s.isShareName(ctx, p) && s.isShareName(ctx, dp) {
		log.Info().Msgf("gateway: move: renaming share mountpoint: from:%s to:%s", p, dp)
		return s.move(ctx, req)
	}

	// resolve references and check the ref points to the same base path, paranoia check.
	if s.isShareChild(ctx, p) && s.isShareChild(ctx, dp) {
		shareName, shareChild := s.splitShare(ctx, p)
		dshareName, dshareChild := s.splitShare(ctx, dp)
		log.Debug().Msgf("srcpath:%s dstpath:%s srcsharename:%s srcsharechild: %s dstsharename:%s dstsharechild:%s ", p, dp, shareName, shareChild, dshareName, dshareChild)

		if shareName != dshareName {
			err := errors.New("gateway: move: src and dst points to different targets")
			return &provider.MoveResponse{
				Status: status.NewInternal(ctx, err, "gateway: error moving"),
			}, nil

		}

		ref := &provider.Reference{
			Spec: &provider.Reference_Path{
				Path: shareName,
			},
		}

		statReq := &provider.StatRequest{Ref: ref}
		statRes, err := s.stat(ctx, statReq)
		if err != nil {
			return &provider.MoveResponse{
				Status: status.NewInternal(ctx, err, "gateway: error moving"),
			}, nil
		}

		if statRes.Status.Code != rpc.Code_CODE_OK {
			err := status.NewErrorFromCode(statRes.Status.Code, "gateway")
			log.Err(err).Msg("gateway: error moving")
			return &provider.MoveResponse{
				Status: status.NewInternal(ctx, err, "gateway: error moving"),
			}, nil
		}

		if statRes.Info.Type != provider.ResourceType_RESOURCE_TYPE_REFERENCE {
			err := errors.New(fmt.Sprintf("gateway: expected reference: got:%+v", statRes.Info))
			log.Err(err).Msg("gateway: error deleting")
			return &provider.MoveResponse{
				Status: status.NewInternal(ctx, err, "gateway: error deleting"),
			}, nil
		}

		ri, err := s.checkRef(ctx, statRes.Info)
		if err != nil {
			log.Err(err).Msg("gateway: error resolving reference")
			return &provider.MoveResponse{
				Status: status.NewInternal(ctx, err, "error moving"),
			}, nil
		}

		src := &provider.Reference{
			Spec: &provider.Reference_Path{
				Path: path.Join(ri.Path, shareChild),
			},
		}
		dst := &provider.Reference{
			Spec: &provider.Reference_Path{
				Path: path.Join(ri.Path, dshareChild),
			},
		}

		req.Source = src
		req.Destination = dst

		return s.move(ctx, req)
	}

	panic("gateway: move called on unknown path:" + p)
}

func (s *svc) move(ctx context.Context, req *provider.MoveRequest) (*provider.MoveResponse, error) {
	srcP, err := s.findProvider(ctx, req.Source)
	if err != nil {
		if _, ok := err.(errtypes.IsNotFound); ok {
			return &provider.MoveResponse{
				Status: status.NewNotFound(ctx, "source storage provider not found"),
			}, nil
		}
		return &provider.MoveResponse{
			Status: status.NewInternal(ctx, err, "error finding storage provider"),
		}, nil
	}

	dstP, err := s.findProvider(ctx, req.Destination)
	if err != nil {
		if _, ok := err.(errtypes.IsNotFound); ok {
			return &provider.MoveResponse{
				Status: status.NewNotFound(ctx, "destination storage provider not found"),
			}, nil
		}
		return &provider.MoveResponse{
			Status: status.NewInternal(ctx, err, "error finding storage provider"),
		}, nil
	}

	// if providers are not the same we do not implement cross storage copy yet.
	if srcP.Address != dstP.Address {
		res := &provider.MoveResponse{
			Status: status.NewUnimplemented(ctx, nil, "gateway: cross storage copy not yet implemented"),
		}
		return res, nil
	}

	c, err := s.getStorageProviderClient(ctx, srcP)
	if err != nil {
		return &provider.MoveResponse{
			Status: status.NewInternal(ctx, err, "error connecting to storage provider="+srcP.Address),
		}, nil
	}

	return c.Move(ctx, req)
}

func (s *svc) SetArbitraryMetadata(ctx context.Context, req *provider.SetArbitraryMetadataRequest) (*provider.SetArbitraryMetadataResponse, error) {
	c, err := s.find(ctx, req.Ref)
	if err != nil {
		if _, ok := err.(errtypes.IsNotFound); ok {
			return &provider.SetArbitraryMetadataResponse{
				Status: status.NewNotFound(ctx, "storage provider not found"),
			}, nil
		}
		return &provider.SetArbitraryMetadataResponse{
			Status: status.NewInternal(ctx, err, "error finding storage provider"),
		}, nil
	}

	res, err := c.SetArbitraryMetadata(ctx, req)
	if err != nil {
		return nil, errors.Wrap(err, "gateway: error calling Stat")
	}

	return res, nil
}

func (s *svc) UnsetArbitraryMetadata(ctx context.Context, req *provider.UnsetArbitraryMetadataRequest) (*provider.UnsetArbitraryMetadataResponse, error) {
	c, err := s.find(ctx, req.Ref)
	if err != nil {
		if _, ok := err.(errtypes.IsNotFound); ok {
			return &provider.UnsetArbitraryMetadataResponse{
				Status: status.NewNotFound(ctx, "storage provider not found"),
			}, nil
		}
		return &provider.UnsetArbitraryMetadataResponse{
			Status: status.NewInternal(ctx, err, "error finding storage provider"),
		}, nil
	}

	res, err := c.UnsetArbitraryMetadata(ctx, req)
	if err != nil {
		return nil, errors.Wrap(err, "gateway: error calling Stat")
	}

	return res, nil
}

func (s *svc) stat(ctx context.Context, req *provider.StatRequest) (*provider.StatResponse, error) {
	c, err := s.find(ctx, req.Ref)
	if err != nil {
		if _, ok := err.(errtypes.IsNotFound); ok {
			return &provider.StatResponse{
				Status: status.NewNotFound(ctx, "storage provider not found"),
			}, nil
		}
		return &provider.StatResponse{
			Status: status.NewInternal(ctx, err, "error finding storage provider"),
		}, nil
	}

	return c.Stat(ctx, req)
}

func (s *svc) Stat(ctx context.Context, req *provider.StatRequest) (*provider.StatResponse, error) {
	p, st := s.getPath(ctx, req.Ref, req.ArbitraryMetadataKeys...)
	if st.Code != rpc.Code_CODE_OK {
		return &provider.StatResponse{
			// Status: status.NewInternal(ctx, "", "gateway: error getting path for ref"),
			Status: st,
		}, nil
	}

	if !s.inSharedFolder(ctx, p) {
		return s.stat(ctx, req)
	}

	// TODO(labkode): we need to generate a unique etag based on the contained share names.
	if s.isSharedFolder(ctx, p) {
		return s.stat(ctx, req)
	}

	log := appctx.GetLogger(ctx)

	// we need to provide the info of the target, not the reference.
	if s.isShareName(ctx, p) {
		res, err := s.stat(ctx, req)
		if err != nil {
			return &provider.StatResponse{
				Status: status.NewInternal(ctx, err, "gateway: error stating"),
			}, nil
		}

		if res.Status.Code != rpc.Code_CODE_OK {
			err := status.NewErrorFromCode(res.Status.Code, "gateway")
			log.Err(err).Msg("gateway: error stating")
			return &provider.StatResponse{
				Status: status.NewInternal(ctx, err, "gateway: error stating"),
			}, nil
		}

		if res.Info.Type != provider.ResourceType_RESOURCE_TYPE_REFERENCE {
			panic("gateway: a share name must be of type reference: ref:" + res.Info.Path)
		}

		ri, err := s.checkRef(ctx, res.Info)
		if err != nil {
			return &provider.StatResponse{
				Status: status.NewInternal(ctx, err, "gateway: error resolving reference:"+p),
			}, nil
		}

		// we need to make sure we don't expose the reference target in the resource
		// information. For example, if requests comes to: /home/MyShares/photos and photos
		// is reference to /user/peter/Holidays/photos, we need to still return to the user
		// /home/MyShares/photos
		orgPath := res.Info.Path
		res.Info = ri
		res.Info.Path = orgPath
		return res, nil

	}

	if s.isShareChild(ctx, p) {
		shareName, shareChild := s.splitShare(ctx, p)

		ref := &provider.Reference{
			Spec: &provider.Reference_Path{
				Path: shareName,
			},
		}

		statReq := &provider.StatRequest{Ref: ref}
		statRes, err := s.stat(ctx, statReq)
		if err != nil {
			return &provider.StatResponse{
				Status: status.NewInternal(ctx, err, "gateway: error stating"),
			}, nil
		}

		if statRes.Status.Code != rpc.Code_CODE_OK {
			err := status.NewErrorFromCode(statRes.Status.Code, "gateway")
			log.Err(err).Msg("gateway: error stating")
			return &provider.StatResponse{
				Status: status.NewInternal(ctx, err, "gateway: error stating"),
			}, nil
		}

		ri, err := s.checkRef(ctx, statRes.Info)
		if err != nil {
			log.Err(err).Msg("gateway: error resolving reference")
			return &provider.StatResponse{
				Status: status.NewInternal(ctx, err, "error stating"),
			}, nil
		}

		// append child to target
		target := path.Join(ri.Path, shareChild)
		ref = &provider.Reference{
			Spec: &provider.Reference_Path{
				Path: target,
			},
		}

		req.Ref = ref
		res, err := s.stat(ctx, req)
		if err != nil {
			return &provider.StatResponse{
				Status: status.NewInternal(ctx, err, "gateway: error stating"),
			}, nil
		}
		if res.Status.Code != rpc.Code_CODE_OK {
			err := status.NewErrorFromCode(res.Status.Code, "gateway")
			log.Err(err).Msg("gateway: error stating")
			return &provider.StatResponse{
				Status: status.NewInternal(ctx, err, "gateway: error stating"),
			}, nil
		}

		// we need to make sure we don't expose the reference target in the resource
		// information.
		res.Info.Path = p
		return res, nil
	}

	panic("gateway: stating an unknown path:" + p)
}

func (s *svc) checkRef(ctx context.Context, ri *provider.ResourceInfo) (*provider.ResourceInfo, error) {
	if ri.Type != provider.ResourceType_RESOURCE_TYPE_REFERENCE {
		panic("gateway: calling checkRef on a non reference type:" + ri.String())
	}

	// reference types MUST have a target resource id.
	target := ri.Target
	if target == "" {
		err := errors.New("gateway: ref target is an empty uri")
		return nil, err
	}

	newResourceInfo, err := s.handleRef(ctx, ri)
	if err != nil {
		err := errors.Wrapf(err, "gateway: error handling ref target:%s", target)
		return nil, err
	}
	return newResourceInfo, nil
}

func (s *svc) handleRef(ctx context.Context, ri *provider.ResourceInfo) (*provider.ResourceInfo, error) {
	uri, err := url.Parse(ri.Target)
	if err != nil {
		return nil, errors.Wrapf(err, "gateway: error parsing target uri:%s", ri.Target)
	}

	scheme := uri.Scheme

	switch scheme {
	case "cs3":
		return s.handleCS3Ref(ctx, uri.Opaque)
	case "webdav":
		return s.handleWebdavRef(ctx, ri)
	default:
		err := errors.New("gateway: no reference handler for scheme:" + scheme)
		return nil, err
	}
}

func (s *svc) handleCS3Ref(ctx context.Context, opaque string) (*provider.ResourceInfo, error) {
	// a cs3 ref has the following layout: <storage_id>/<opaque_id>
	parts := strings.SplitN(opaque, "/", 2)
	if len(parts) < 2 {
		err := errors.New("gateway: cs3 ref does not follow the layout storageid/opaqueid:" + opaque)
		return nil, err
	}

	storageid := parts[0]
	opaqueid := parts[1]
	id := &provider.ResourceId{
		StorageId: storageid,
		OpaqueId:  opaqueid,
	}

	ref := &provider.Reference{
		Spec: &provider.Reference_Id{
			Id: id,
		},
	}

	// we could call here the Stat method again, but that is calling for problems in case
	// there is a loop of targets pointing to targets, so better avoid it.

	req := &provider.StatRequest{Ref: ref}
	res, err := s.stat(ctx, req)
	if err != nil {
		return nil, errors.Wrap(err, "gateway: error calling stat")
	}

	if res.Status.Code != rpc.Code_CODE_OK {
		err := errors.New("gateway: error stating target reference")
		return nil, err
	}

	if res.Info.Type == provider.ResourceType_RESOURCE_TYPE_REFERENCE {
		err := errors.New("gateway: error the target of a reference cannot be another reference")
		return nil, err
	}

	return res.Info, nil
}

func (s *svc) handleWebdavRef(ctx context.Context, ri *provider.ResourceInfo) (*provider.ResourceInfo, error) {
	// A webdav ref has the following layout: <storage_id>/<opaque_id>@webdav_endpoint
	// TODO: Once file transfer functionalities have been added.
	return ri, nil
}

func (s *svc) ListContainerStream(req *provider.ListContainerStreamRequest, ss gateway.GatewayAPI_ListContainerStreamServer) error {
	return errors.New("Unimplemented")
}

func (s *svc) listContainer(ctx context.Context, req *provider.ListContainerRequest) (*provider.ListContainerResponse, error) {
	c, err := s.find(ctx, req.Ref)
	if err != nil {
		if _, ok := err.(errtypes.IsNotFound); ok {
			return &provider.ListContainerResponse{
				Status: status.NewNotFound(ctx, "storage provider not found"),
			}, nil
		}
		return &provider.ListContainerResponse{
			Status: status.NewInternal(ctx, err, "error finding storage provider"),
		}, nil
	}

	res, err := c.ListContainer(ctx, req)
	if err != nil {
		return nil, errors.Wrap(err, "gateway: error calling ListContainer")
	}

	return res, nil
}

func (s *svc) ListContainer(ctx context.Context, req *provider.ListContainerRequest) (*provider.ListContainerResponse, error) {
	p, st := s.getPath(ctx, req.Ref, req.ArbitraryMetadataKeys...)
	if st.Code != rpc.Code_CODE_OK {
		return &provider.ListContainerResponse{
			// Status: status.NewInternal(ctx, err, "gateway: error getting path for ref"),
			Status: st,
		}, nil
	}

	if !s.inSharedFolder(ctx, p) {
		return s.listContainer(ctx, req)
	}

	if s.isSharedFolder(ctx, p) {
		// TODO(labkode): we need to generate a unique etag if any of the underlying share changes.
		// the response will contain all the share names and we need to convert them to non reference types.
		lcr, err := s.listContainer(ctx, req)
		if err != nil {
			return &provider.ListContainerResponse{
				Status: status.NewInternal(ctx, err, "gateway: error listing shared folder"),
			}, nil
		}

		for i, ref := range lcr.Infos {

			info, err := s.checkRef(ctx, ref)
			if err != nil {
				return &provider.ListContainerResponse{
					Status: status.NewInternal(ctx, err, "gateway: error resolving reference:"+info.Path),
				}, nil
			}

			base := path.Base(ref.Path)
			info.Path = path.Join(p, base)

			lcr.Infos[i] = info

		}
		return lcr, nil
	}

	log := appctx.GetLogger(ctx)

	// we need to provide the info of the target, not the reference.
	if s.isShareName(ctx, p) {
		ref := &provider.Reference{
			Spec: &provider.Reference_Path{
				Path: p,
			},
		}

		statReq := &provider.StatRequest{Ref: ref}
		res, err := s.stat(ctx, statReq)
		if err != nil {
			return &provider.ListContainerResponse{
				Status: status.NewInternal(ctx, err, "gateway: error stating share"),
			}, nil
		}

		if res.Status.Code != rpc.Code_CODE_OK {
			err := status.NewErrorFromCode(res.Status.Code, "gateway")
			log.Err(err).Msg("gateway: error stating")
			return &provider.ListContainerResponse{
				Status: status.NewInternal(ctx, err, "gateway: error stating share"),
			}, nil
		}

		ri, err := s.checkRef(ctx, res.Info)
		if err != nil {
			return &provider.ListContainerResponse{
				Status: status.NewInternal(ctx, err, "gateway: error resolving reference:"+p),
			}, nil
		}

		if ri.Type != provider.ResourceType_RESOURCE_TYPE_CONTAINER {
			err := errtypes.NotSupported("gateway: list container: cannot list non-container type:" + ri.Path)
			log.Err(err).Msg("gateway: error listing")
			return &provider.ListContainerResponse{
				Status: status.NewInvalidArg(ctx, "resource is not a container"),
			}, nil
		}

		ref = &provider.Reference{
			Spec: &provider.Reference_Path{
				Path: ri.Path,
			},
		}

		newReq := &provider.ListContainerRequest{Ref: ref, ArbitraryMetadataKeys: req.ArbitraryMetadataKeys}
		newRes, err := s.listContainer(ctx, newReq)
		if err != nil {
			return &provider.ListContainerResponse{
				Status: status.NewInternal(ctx, err, "gateway: error listing"),
			}, nil
		}

		if newRes.Status.Code != rpc.Code_CODE_OK {
			err := status.NewErrorFromCode(newRes.Status.Code, "gateway")
			log.Err(err).Msg("gateway: error listing")
			return &provider.ListContainerResponse{
				Status: status.NewInternal(ctx, err, "gateway: error listing"),
			}, nil
		}

		// paths needs to be converted
		for _, info := range newRes.Infos {
			base := path.Base(info.Path)
			info.Path = path.Join(p, base)
		}

		return newRes, nil

	}

	if s.isShareChild(ctx, p) {
		shareName, shareChild := s.splitShare(ctx, p)

		ref := &provider.Reference{
			Spec: &provider.Reference_Path{
				Path: shareName,
			},
		}

		statReq := &provider.StatRequest{Ref: ref}
		res, err := s.stat(ctx, statReq)
		if err != nil {
			return &provider.ListContainerResponse{
				Status: status.NewInternal(ctx, err, "gateway: error stating share child"),
			}, nil
		}

		if res.Status.Code != rpc.Code_CODE_OK {
			err := status.NewErrorFromCode(res.Status.Code, "gateway")
			log.Err(err).Msg("gateway: error stating")
			return &provider.ListContainerResponse{
				Status: status.NewInternal(ctx, err, "gateway: error stating share child"),
			}, nil
		}

		ri, err := s.checkRef(ctx, res.Info)
		if err != nil {
			return &provider.ListContainerResponse{
				Status: status.NewInternal(ctx, err, "gateway: error resolving reference:"+p),
			}, nil
		}

		if ri.Type != provider.ResourceType_RESOURCE_TYPE_CONTAINER {
			err := errtypes.NotSupported("gateway: list container: cannot list non-container type:" + ri.Path)
			log.Err(err).Msg("gateway: error listing")
			return &provider.ListContainerResponse{
				Status: status.NewInvalidArg(ctx, "resource is not a container"),
			}, nil
		}

		target := path.Join(ri.Path, shareChild)
		ref = &provider.Reference{
			Spec: &provider.Reference_Path{
				Path: target,
			},
		}

		newReq := &provider.ListContainerRequest{Ref: ref, ArbitraryMetadataKeys: req.ArbitraryMetadataKeys}
		newRes, err := s.listContainer(ctx, newReq)
		if err != nil {
			return &provider.ListContainerResponse{
				Status: status.NewInternal(ctx, err, "gateway: error listing"),
			}, nil
		}

		if newRes.Status.Code != rpc.Code_CODE_OK {
			err := status.NewErrorFromCode(newRes.Status.Code, "gateway")
			log.Err(err).Msg("gateway: error listing")
			return &provider.ListContainerResponse{
				Status: status.NewInternal(ctx, err, "gateway: error listing"),
			}, nil
		}

		// paths needs to be converted
		for _, info := range newRes.Infos {
			base := path.Base(info.Path)
			info.Path = path.Join(shareName, shareChild, base)
		}

		return newRes, nil

	}

	panic("gateway: stating an unknown path:" + p)
}

func (s *svc) getPath(ctx context.Context, ref *provider.Reference, keys ...string) (string, *rpc.Status) {
	if ref.GetPath() != "" {
		return ref.GetPath(), &rpc.Status{Code: rpc.Code_CODE_OK}
	}

	if ref.GetId() != nil && ref.GetId().GetOpaqueId() != "" {
		req := &provider.StatRequest{Ref: ref, ArbitraryMetadataKeys: keys}
		res, err := s.stat(ctx, req)
		if res.Status.Code != rpc.Code_CODE_OK || err != nil {
			return "", res.Status
		}

		return res.Info.Path, res.Status
	}

	return "", &rpc.Status{Code: rpc.Code_CODE_INTERNAL}
}

// /home/MyShares/
func (s *svc) isSharedFolder(ctx context.Context, p string) bool {
	return s.split(ctx, p, 2)
}

// /home/MyShares/photos/
func (s *svc) isShareName(ctx context.Context, p string) bool {
	return s.split(ctx, p, 3)
}

// /home/MyShares/photos/Ibiza/beach.png
func (s *svc) isShareChild(ctx context.Context, p string) bool {
	return s.split(ctx, p, 4)
}

// always validate that the path contains the share folder
// split cannot be called with i<2
func (s *svc) split(ctx context.Context, p string, i int) bool {
	log := appctx.GetLogger(ctx)
	if i < 2 {
		panic("split called with i < 2")
	}

	parts := s.splitPath(ctx, p)

	// validate that we have always at least two elements
	if len(parts) < 2 {
		panic(fmt.Sprintf("split: len(parts) < 2: path:%s parts:%+v", p, parts))
	}

	// validate the share folder is always the second element, first element is always the hardcoded value of "home"
	if parts[1] != s.c.ShareFolder {
		log.Debug().Msgf("gateway: split: parts[1]:%+v != shareFolder:%+v", parts[1], s.c.ShareFolder)
		return false
	}

	log.Debug().Msgf("gateway: split: path:%+v parts:%+v shareFolder:%+v", p, parts, s.c.ShareFolder)

	if len(parts) == i && parts[i-1] != "" {
		return true
	}

	return false
}

// path must contain a share path with share children, if not it will panic.
// should be called after checking isShareChild == true
func (s *svc) splitShare(ctx context.Context, p string) (string, string) {
	parts := s.splitPath(ctx, p)
	if len(parts) != 4 {
		panic("gateway: path for splitShare does not contain 4 elements:" + p)
	}

	shareName := path.Join("/", parts[0], parts[1], parts[2])
	shareChild := path.Join("/", parts[3])
	return shareName, shareChild
}

func (s *svc) splitPath(ctx context.Context, p string) []string {
	p = strings.Trim(p, "/")
	return strings.SplitN(p, "/", 4) // ["home", "MyShares", "photos", "Ibiza/beach.png"]
}

func (s *svc) getSharedFolder(ctx context.Context) string {
	home := s.getHome(ctx)
	shareFolder := path.Join(home, s.c.ShareFolder)
	return shareFolder
}

func (s *svc) ListFileVersions(ctx context.Context, req *provider.ListFileVersionsRequest) (*provider.ListFileVersionsResponse, error) {
	c, err := s.find(ctx, req.Ref)
	if err != nil {
		if _, ok := err.(errtypes.IsNotFound); ok {
			return &provider.ListFileVersionsResponse{
				Status: status.NewNotFound(ctx, "storage provider not found"),
			}, nil
		}
		return &provider.ListFileVersionsResponse{
			Status: status.NewInternal(ctx, err, "error finding storage provider"),
		}, nil
	}

	res, err := c.ListFileVersions(ctx, req)
	if err != nil {
		return nil, errors.Wrap(err, "gateway: error calling ListFileVersions")
	}

	return res, nil
}

func (s *svc) RestoreFileVersion(ctx context.Context, req *provider.RestoreFileVersionRequest) (*provider.RestoreFileVersionResponse, error) {
	c, err := s.find(ctx, req.Ref)
	if err != nil {
		if _, ok := err.(errtypes.IsNotFound); ok {
			return &provider.RestoreFileVersionResponse{
				Status: status.NewNotFound(ctx, "storage provider not found"),
			}, nil
		}
		return &provider.RestoreFileVersionResponse{
			Status: status.NewInternal(ctx, err, "error finding storage provider"),
		}, nil
	}

	res, err := c.RestoreFileVersion(ctx, req)
	if err != nil {
		return nil, errors.Wrap(err, "gateway: error calling RestoreFileVersion")
	}

	return res, nil
}

func (s *svc) ListRecycleStream(req *gateway.ListRecycleStreamRequest, ss gateway.GatewayAPI_ListRecycleStreamServer) error {
	return errors.New("Unimplemented")
}

// TODO use the ListRecycleRequest.Ref to only list the trish of a specific storage
func (s *svc) ListRecycle(ctx context.Context, req *gateway.ListRecycleRequest) (*provider.ListRecycleResponse, error) {
	c, err := s.find(ctx, req.GetRef())
	if err != nil {
		if _, ok := err.(errtypes.IsNotFound); ok {
			return &provider.ListRecycleResponse{
				Status: status.NewNotFound(ctx, "storage provider not found"),
			}, nil
		}
		return &provider.ListRecycleResponse{
			Status: status.NewInternal(ctx, err, "error finding storage provider"),
		}, nil
	}

	res, err := c.ListRecycle(ctx, &provider.ListRecycleRequest{
		Opaque: req.Opaque,
		FromTs: req.FromTs,
		ToTs:   req.ToTs,
	})
	if err != nil {
		return nil, errors.Wrap(err, "gateway: error calling ListRecycleRequest")
	}

	return res, nil
}

func (s *svc) RestoreRecycleItem(ctx context.Context, req *provider.RestoreRecycleItemRequest) (*provider.RestoreRecycleItemResponse, error) {
	c, err := s.find(ctx, req.Ref)
	if err != nil {
		if _, ok := err.(errtypes.IsNotFound); ok {
			return &provider.RestoreRecycleItemResponse{
				Status: status.NewNotFound(ctx, "storage provider not found"),
			}, nil
		}
		return &provider.RestoreRecycleItemResponse{
			Status: status.NewInternal(ctx, err, "error finding storage provider"),
		}, nil
	}

	res, err := c.RestoreRecycleItem(ctx, req)
	if err != nil {
		return nil, errors.Wrap(err, "gateway: error calling RestoreRecycleItem")
	}

	return res, nil
}

func (s *svc) PurgeRecycle(ctx context.Context, req *gateway.PurgeRecycleRequest) (*provider.PurgeRecycleResponse, error) {
	// lookup storage by treating the key as a path. It has been prefixed with the storage path in ListRecycle
	c, err := s.find(ctx, req.Ref)
	if err != nil {
		if _, ok := err.(errtypes.IsNotFound); ok {
			return &provider.PurgeRecycleResponse{
				Status: status.NewNotFound(ctx, "storage provider not found"),
			}, nil
		}
		return &provider.PurgeRecycleResponse{
			Status: status.NewInternal(ctx, err, "error finding storage provider"),
		}, nil
	}

	res, err := c.PurgeRecycle(ctx, &provider.PurgeRecycleRequest{
		Opaque: req.GetOpaque(),
		Ref:    req.GetRef(),
	})
	if err != nil {
		return nil, errors.Wrap(err, "gateway: error calling PurgeRecycle")
	}
	return res, nil
}

func (s *svc) GetQuota(ctx context.Context, req *gateway.GetQuotaRequest) (*provider.GetQuotaResponse, error) {
	res := &provider.GetQuotaResponse{
		Status: status.NewUnimplemented(ctx, nil, "GetQuota not yet implemented"),
	}
	return res, nil
}

func (s *svc) findByID(ctx context.Context, id *provider.ResourceId) (provider.ProviderAPIClient, error) {
	ref := &provider.Reference{
		Spec: &provider.Reference_Id{
			Id: id,
		},
	}
	return s.find(ctx, ref)
}

func (s *svc) findByPath(ctx context.Context, path string) (provider.ProviderAPIClient, error) {
	ref := &provider.Reference{
		Spec: &provider.Reference_Path{
			Path: path,
		},
	}
	return s.find(ctx, ref)
}

func (s *svc) find(ctx context.Context, ref *provider.Reference) (provider.ProviderAPIClient, error) {
	p, err := s.findProvider(ctx, ref)
	if err != nil {
		return nil, err
	}
	return s.getStorageProviderClient(ctx, p)
}

func (s *svc) getStorageProviderClient(ctx context.Context, p *registry.ProviderInfo) (provider.ProviderAPIClient, error) {
	c, err := pool.GetStorageProviderServiceClient(p.Address)
	if err != nil {
		err = errors.Wrap(err, "gateway: error getting a storage provider client")
		return nil, err
	}

	return c, nil
}

func (s *svc) findProvider(ctx context.Context, ref *provider.Reference) (*registry.ProviderInfo, error) {
	c, err := pool.GetStorageRegistryClient(s.c.StorageRegistryEndpoint)
	if err != nil {
		err = errors.Wrap(err, "gateway: error getting storage registry client")
		return nil, err
	}

	res, err := c.GetStorageProvider(ctx, &registry.GetStorageProviderRequest{
		Ref: ref,
	})

	if err != nil {
		err = errors.Wrap(err, "gateway: error calling GetStorageProvider")
		return nil, err
	}

	if res.Status.Code != rpc.Code_CODE_OK {
		if res.Status.Code == rpc.Code_CODE_NOT_FOUND {
			return nil, errtypes.NotFound("gateway: storage provider not found for reference:" + ref.String())
		}
		err := status.NewErrorFromCode(res.Status.Code, "gateway")
		return nil, err
	}

	if res.Provider == nil {
		err := errors.New("gateway: provider is nil")
		return nil, err
	}

	return res.Provider, nil
}<|MERGE_RESOLUTION|>--- conflicted
+++ resolved
@@ -104,7 +104,6 @@
 	return "/home"
 }
 func (s *svc) InitiateFileDownload(ctx context.Context, req *provider.InitiateFileDownloadRequest) (*gateway.InitiateFileDownloadResponse, error) {
-<<<<<<< HEAD
 	statReq := &provider.StatRequest{Ref: req.Ref}
 	statRes, err := s.stat(ctx, statReq)
 	if err != nil {
@@ -125,10 +124,7 @@
 	}
 
 	p, st := s.getPath(ctx, req.Ref)
-=======
-	p, err := s.getPath(ctx, req.Ref)
->>>>>>> cf28f009
-	if err != nil {
+	if st.Code != rpc.Code_CODE_OK {
 		return &gateway.InitiateFileDownloadResponse{
 			Status: st,
 		}, nil
@@ -553,9 +549,6 @@
 func (s *svc) Delete(ctx context.Context, req *provider.DeleteRequest) (*provider.DeleteResponse, error) {
 	p, st := s.getPath(ctx, req.Ref)
 	if st.Code != rpc.Code_CODE_OK {
-		return &provider.DeleteResponse{
-			Status: st,
-		}, nil
 	}
 
 	if !s.inSharedFolder(ctx, p) {
