--- conflicted
+++ resolved
@@ -24,13 +24,7 @@
 	"encoding/xml"
 	"fmt"
 	"net/url"
-<<<<<<< HEAD
-	"sync"
-=======
-	"path"
 	"path/filepath"
-	"strings"
->>>>>>> 071c3f6c
 	"time"
 
 	"github.com/BurntSushi/toml"
@@ -622,7 +616,6 @@
 		}, nil
 	}
 
-<<<<<<< HEAD
 	if req.Source.ResourceId.StorageId != req.Destination.ResourceId.StorageId {
 		return &provider.MoveResponse{
 			Status: status.NewInvalidArg(ctx, "cross space move is not supported"),
@@ -630,44 +623,14 @@
 	}
 
 	c, _, err := s.find(ctx, req.Source)
-=======
-	c, sourceProviderInfo, req.Source, err = s.findAndUnwrap(ctx, req.Source)
->>>>>>> 071c3f6c
 	if err != nil {
 		return &provider.MoveResponse{
 			Status: status.NewStatusFromErrType(ctx, "Move ref="+req.Source.String(), err),
 		}, nil
 	}
 
-<<<<<<< HEAD
-	RemoveFromCache(s.statCache, ctxpkg.ContextMustGetUser(ctx), req.Source.ResourceId)
-	RemoveFromCache(s.statCache, ctxpkg.ContextMustGetUser(ctx), req.Destination.ResourceId)
-=======
-	// do we try to rename the root of a mountpoint?
-	// TODO how do we determine if the destination resides on the same storage space?
-	if req.Source.Path == "." {
-		req.Destination.ResourceId = req.Source.ResourceId
-		req.Destination.Path = utils.MakeRelativePath(filepath.Base(req.Destination.Path))
-	} else {
-		_, destinationProviderInfo, req.Destination, err = s.findAndUnwrap(ctx, req.Destination)
-		if err != nil {
-			return &provider.MoveResponse{
-				Status: status.NewStatusFromErrType(ctx, "Move ref="+req.Destination.String(), err),
-			}, nil
-		}
-
-		// if the storage id is the same the storage provider decides if the move is allowedy or not
-		if sourceProviderInfo.Address != destinationProviderInfo.Address {
-			res := &provider.MoveResponse{
-				Status: status.NewUnimplemented(ctx, nil, "gateway: cross storage move not supported, use copy and delete"),
-			}
-			return res, nil
-		}
-	}
-
 	s.cache.RemoveStat(ctxpkg.ContextMustGetUser(ctx), req.Source.ResourceId)
 	s.cache.RemoveStat(ctxpkg.ContextMustGetUser(ctx), req.Destination.ResourceId)
->>>>>>> 071c3f6c
 	return c.Move(ctx, req)
 }
 
@@ -717,7 +680,7 @@
 func (s *svc) SetLock(ctx context.Context, req *provider.SetLockRequest) (*provider.SetLockResponse, error) {
 	var c provider.ProviderAPIClient
 	var err error
-	c, _, req.Ref, err = s.findAndUnwrap(ctx, req.Ref)
+	c, _, err = s.find(ctx, req.Ref)
 	if err != nil {
 		return &provider.SetLockResponse{
 			Status: status.NewStatusFromErrType(ctx, "SetLock ref="+req.Ref.String(), err),
@@ -739,7 +702,7 @@
 func (s *svc) GetLock(ctx context.Context, req *provider.GetLockRequest) (*provider.GetLockResponse, error) {
 	var c provider.ProviderAPIClient
 	var err error
-	c, _, req.Ref, err = s.findAndUnwrap(ctx, req.Ref)
+	c, _, err = s.find(ctx, req.Ref)
 	if err != nil {
 		return &provider.GetLockResponse{
 			Status: status.NewStatusFromErrType(ctx, "GetLock ref="+req.Ref.String(), err),
@@ -761,7 +724,7 @@
 func (s *svc) RefreshLock(ctx context.Context, req *provider.RefreshLockRequest) (*provider.RefreshLockResponse, error) {
 	var c provider.ProviderAPIClient
 	var err error
-	c, _, req.Ref, err = s.findAndUnwrap(ctx, req.Ref)
+	c, _, err = s.find(ctx, req.Ref)
 	if err != nil {
 		return &provider.RefreshLockResponse{
 			Status: status.NewStatusFromErrType(ctx, "RefreshLock ref="+req.Ref.String(), err),
@@ -783,7 +746,7 @@
 func (s *svc) Unlock(ctx context.Context, req *provider.UnlockRequest) (*provider.UnlockResponse, error) {
 	var c provider.ProviderAPIClient
 	var err error
-	c, _, req.Ref, err = s.findAndUnwrap(ctx, req.Ref)
+	c, _, err = s.find(ctx, req.Ref)
 	if err != nil {
 		return &provider.UnlockResponse{
 			Status: status.NewStatusFromErrType(ctx, "Unlock ref="+req.Ref.String(), err),
@@ -804,141 +767,18 @@
 // Stat returns the Resoure info for a given resource by forwarding the request to the responsible provider.
 // It expects a relative Reference pointing to a unique resource. All other calls will fail.
 func (s *svc) Stat(ctx context.Context, req *provider.StatRequest) (*provider.StatResponse, error) {
-<<<<<<< HEAD
 	c, _, err := s.find(ctx, req.Ref)
-=======
-
-	requestPath := req.Ref.Path
-	// find the providers
-	providerInfos, err := s.findSpaces(ctx, req.Ref)
->>>>>>> 071c3f6c
 	if err != nil {
 		return &provider.StatResponse{
 			Status: status.NewStatusFromErrType(ctx, "could not find provider", err),
 		}, nil
 	}
 
-<<<<<<< HEAD
 	return c.Stat(ctx, &provider.StatRequest{
 		Opaque:                req.Opaque,
 		Ref:                   req.Ref,
 		ArbitraryMetadataKeys: req.ArbitraryMetadataKeys,
 	})
-=======
-	var info *provider.ResourceInfo
-	for i := range providerInfos {
-		// get client for storage provider
-		c, err := s.getStorageProviderClient(ctx, providerInfos[i])
-		if err != nil {
-			appctx.GetLogger(ctx).Error().Err(err).Msg("gateway: could not get storage provider client, skipping")
-			continue
-		}
-
-		for spaceID, mountPath := range decodeSpacePaths(providerInfos[i]) {
-			var root *provider.ResourceId
-			rootSpace, rootNode, _ := utils.SplitStorageSpaceID(spaceID)
-			if rootSpace != "" && rootNode != "" {
-				root = &provider.ResourceId{
-					StorageId: rootSpace,
-					OpaqueId:  rootNode,
-				}
-			}
-			// build reference for the provider
-			r := &provider.Reference{
-				ResourceId: req.Ref.ResourceId,
-				Path:       req.Ref.Path,
-			}
-			// NOTE: There are problems in the following case:
-			// Given a req.Ref.Path = "/projects" and a mountpath = "/projects/projectA"
-			// Then it will request path "/projects/projectA" from the provider
-			// But it should only request "/" as the ResourceId already points to the correct resource
-			// TODO: We need to cut the path in case the resourceId is already pointing to correct resource
-			if r.Path != "" && strings.HasPrefix(mountPath, r.Path) { // requesting the root in that case - No Path needed
-				r.Path = "/"
-			}
-			providerRef := unwrap(r, mountPath, root)
-
-			// there are three cases:
-			// 1. id based references -> send to provider as is. must return the path in the space. space root can be determined by the spaceid
-			// 2. path based references -> replace mount point with space and forward relative reference
-			// 3. relative reference -> forward as is
-
-			var currentInfo *provider.ResourceInfo
-			statResp, err := c.Stat(ctx, &provider.StatRequest{Opaque: req.Opaque, Ref: providerRef, ArbitraryMetadataKeys: req.ArbitraryMetadataKeys})
-			if err != nil {
-				appctx.GetLogger(ctx).Error().Err(err).Msg("gateway: could not stat parent mount, skipping")
-				continue
-			}
-			if statResp.Status.Code != rpc.Code_CODE_OK {
-				appctx.GetLogger(ctx).Debug().Interface("status", statResp.Status).Msg("gateway: stating parent mount was not ok, skipping")
-				continue
-			}
-			if statResp.Info == nil {
-				appctx.GetLogger(ctx).Error().Err(err).Msg("gateway: stat response for parent mount carried no info, skipping")
-				continue
-			}
-
-			if requestPath != "" && strings.HasPrefix(mountPath, requestPath) { // when path is used and requested path is above mount point
-
-				// mount path might be the reuqest path for file based shares
-				if mountPath != requestPath {
-					// mountpoint is deeper than the statted path
-					// -> make child a folder
-					statResp.Info.Type = provider.ResourceType_RESOURCE_TYPE_CONTAINER
-					statResp.Info.MimeType = "httpd/unix-directory"
-					// -> unset checksums for a folder
-					statResp.Info.Checksum = nil
-					if statResp.Info.Opaque != nil {
-						delete(statResp.Info.Opaque.Map, "md5")
-						delete(statResp.Info.Opaque.Map, "adler32")
-					}
-				}
-
-				// -> update metadata for /foo/bar -> set path to './bar'?
-				statResp.Info.Path = strings.TrimPrefix(mountPath, requestPath)
-				statResp.Info.Path, _ = router.ShiftPath(statResp.Info.Path)
-				statResp.Info.Path = utils.MakeRelativePath(statResp.Info.Path)
-				// TODO invent resourceid?
-				if utils.IsAbsoluteReference(req.Ref) {
-					statResp.Info.Path = path.Join(requestPath, statResp.Info.Path)
-				}
-			}
-			if statResp.Info.Id.StorageId == "" {
-				statResp.Info.Id.StorageId = providerInfos[i].ProviderId
-			}
-			currentInfo = statResp.Info
-
-			if info == nil {
-				switch {
-				case utils.IsAbsolutePathReference(req.Ref):
-					currentInfo.Path = requestPath
-				case utils.IsAbsoluteReference(req.Ref):
-					// an id based reference needs to adjust the path in the response with the provider path
-					currentInfo.Path = path.Join(mountPath, currentInfo.Path)
-				}
-				info = currentInfo
-			} else {
-				// aggregate metadata
-				if info.Type == provider.ResourceType_RESOURCE_TYPE_CONTAINER {
-					info.Size += currentInfo.Size
-				}
-				if info.Mtime == nil || (currentInfo.Mtime != nil && utils.TSToUnixNano(currentInfo.Mtime) > utils.TSToUnixNano(info.Mtime)) {
-					info.Mtime = currentInfo.Mtime
-					info.Etag = currentInfo.Etag
-					// info.Checksum = resp.Info.Checksum
-				}
-				if info.Etag == "" && info.Etag != currentInfo.Etag {
-					info.Etag = currentInfo.Etag
-				}
-			}
-		}
-	}
-
-	if info == nil {
-		return &provider.StatResponse{Status: &rpc.Status{Code: rpc.Code_CODE_NOT_FOUND}}, nil
-	}
-	return &provider.StatResponse{Status: &rpc.Status{Code: rpc.Code_CODE_OK}, Info: info}, nil
->>>>>>> 071c3f6c
 }
 
 func (s *svc) ListContainerStream(_ *provider.ListContainerStreamRequest, _ gateway.GatewayAPI_ListContainerStreamServer) error {
@@ -948,14 +788,7 @@
 // ListContainer lists the Resoure infos for a given resource by forwarding the request to the responsible provider.
 // It expects a relative Reference pointing to a unique resource. All other calls will fail
 func (s *svc) ListContainer(ctx context.Context, req *provider.ListContainerRequest) (*provider.ListContainerResponse, error) {
-<<<<<<< HEAD
 	c, _, err := s.find(ctx, req.Ref)
-=======
-
-	requestPath := req.Ref.Path
-	// find the providers
-	providerInfos, err := s.findSpaces(ctx, req.Ref)
->>>>>>> 071c3f6c
 	if err != nil {
 		// we have no provider -> not found
 		return &provider.ListContainerResponse{
@@ -963,160 +796,11 @@
 		}, nil
 	}
 
-<<<<<<< HEAD
 	return c.ListContainer(ctx, &provider.ListContainerRequest{
 		Opaque:                req.Opaque,
 		Ref:                   req.Ref,
 		ArbitraryMetadataKeys: req.ArbitraryMetadataKeys,
 	})
-=======
-		// get client for storage provider
-		c, err := s.getStorageProviderClient(ctx, providerInfos[i])
-		if err != nil {
-			appctx.GetLogger(ctx).Error().Err(err).Msg("gateway: could not get storage provider client, skipping")
-			continue
-		}
-
-		for spaceID, mountPath := range decodeSpacePaths(providerInfos[i]) {
-			var root *provider.ResourceId
-			rootSpace, rootNode, _ := utils.SplitStorageSpaceID(spaceID)
-			if rootSpace != "" && rootNode != "" {
-				root = &provider.ResourceId{
-					StorageId: rootSpace,
-					OpaqueId:  rootNode,
-				}
-			}
-			// build reference for the provider - copy to avoid side effects
-			r := &provider.Reference{
-				ResourceId: req.Ref.ResourceId,
-				Path:       req.Ref.Path,
-			}
-			// NOTE: There are problems in the following case:
-			// Given a req.Ref.Path = "/projects" and a mountpath = "/projects/projectA"
-			// Then it will request path "/projects/projectA" from the provider
-			// But it should only request "/" as the ResourceId already points to the correct resource
-			// TODO: We need to cut the path in case the resourceId is already pointing to correct resource
-			if r.Path != "" && strings.HasPrefix(mountPath, r.Path) { // requesting the root in that case - No Path accepted
-				r.Path = "/"
-			}
-			providerRef := unwrap(r, mountPath, root)
-
-			// ref Path: ., Id: a-b-c-d, provider path: /personal/a-b-c-d, provider id: a-b-c-d ->
-			// ref Path: ., Id: a-b-c-d, provider path: /home, provider id: a-b-c-d ->
-			// ref path: /foo/mop, provider path: /foo -> list(spaceid, ./mop)
-			// ref path: /foo, provider path: /foo
-			// if the requested path matches or is below a mount point we can list on that provider
-			//           requested path   provider path
-			// above   = /foo           <=> /foo/bar        -> stat(spaceid, .)    -> add metadata for /foo/bar
-			// above   = /foo           <=> /foo/bar/bif    -> stat(spaceid, .)    -> add metadata for /foo/bar
-			// matches = /foo/bar       <=> /foo/bar        -> list(spaceid, .)
-			// below   = /foo/bar/bif   <=> /foo/bar        -> list(spaceid, ./bif)
-			switch {
-			case requestPath == "": // id based request
-				fallthrough
-			case strings.HasPrefix(requestPath, "."): // space request
-				fallthrough
-			case strings.HasPrefix(requestPath, mountPath): //  requested path is below mount point
-				rsp, err := c.ListContainer(ctx, &provider.ListContainerRequest{
-					Opaque:                req.Opaque,
-					Ref:                   providerRef,
-					ArbitraryMetadataKeys: req.ArbitraryMetadataKeys,
-				})
-				if err != nil || rsp.Status.Code != rpc.Code_CODE_OK {
-					appctx.GetLogger(ctx).Error().Err(err).Msg("gateway: could not list provider, skipping")
-					continue
-				}
-
-				if utils.IsAbsoluteReference(req.Ref) {
-					var prefix string
-					if utils.IsAbsolutePathReference(providerRef) {
-						prefix = mountPath
-					} else {
-						prefix = path.Join(mountPath, providerRef.Path)
-					}
-					for j := range rsp.Infos {
-
-						rsp.Infos[j].Path = path.Join(prefix, rsp.Infos[j].Path)
-					}
-				}
-				for i := range rsp.Infos {
-					if info, ok := infos[rsp.Infos[i].Path]; ok {
-						if info.Mtime != nil && rsp.Infos[i].Mtime != nil && utils.TSToUnixNano(rsp.Infos[i].Mtime) > utils.TSToUnixNano(info.Mtime) {
-							continue
-						}
-					}
-					// replace with younger info
-					infos[rsp.Infos[i].Path] = rsp.Infos[i]
-				}
-			case strings.HasPrefix(mountPath, requestPath): // requested path is above mount point
-				//  requested path     provider path
-				//  /foo           <=> /foo/bar          -> stat(spaceid, .)    -> add metadata for /foo/bar
-				//  /foo           <=> /foo/bar/bif      -> stat(spaceid, .)    -> add metadata for /foo/bar, overwrite type with dir
-				statResp, err := c.Stat(ctx, &provider.StatRequest{
-					Opaque:                req.Opaque,
-					Ref:                   providerRef,
-					ArbitraryMetadataKeys: req.ArbitraryMetadataKeys,
-				})
-				if err != nil {
-					appctx.GetLogger(ctx).Error().Err(err).Msg("gateway: could not stat parent mount for list, skipping")
-					continue
-				}
-				if statResp.Status.Code != rpc.Code_CODE_OK {
-					appctx.GetLogger(ctx).Debug().Interface("status", statResp.Status).Msg("gateway: stating parent mount for list was not ok, skipping")
-					continue
-				}
-				if statResp.Info == nil {
-					appctx.GetLogger(ctx).Error().Err(err).Msg("gateway: stat response for list carried no info, skipping")
-					continue
-				}
-
-				// is the mount point a direct child of the requested resurce? only works for absolute paths ... hmmm
-				if filepath.Dir(mountPath) != requestPath {
-					// mountpoint is deeper than one level
-					// -> make child a folder
-					statResp.Info.Type = provider.ResourceType_RESOURCE_TYPE_CONTAINER
-					statResp.Info.MimeType = "httpd/unix-directory"
-					// -> unset checksums for a folder
-					statResp.Info.Checksum = nil
-					if statResp.Info.Opaque != nil {
-						delete(statResp.Info.Opaque.Map, "md5")
-						delete(statResp.Info.Opaque.Map, "adler32")
-					}
-				}
-
-				// -> update metadata for /foo/bar -> set path to './bar'?
-				statResp.Info.Path = strings.TrimPrefix(mountPath, requestPath)
-				statResp.Info.Path, _ = router.ShiftPath(statResp.Info.Path)
-				statResp.Info.Path = utils.MakeRelativePath(statResp.Info.Path)
-				// TODO invent resourceid? or unset resourceid? derive from path?
-
-				if utils.IsAbsoluteReference(req.Ref) {
-					statResp.Info.Path = path.Join(requestPath, statResp.Info.Path)
-				}
-
-				if info, ok := infos[statResp.Info.Path]; !ok {
-					// replace with younger info
-					infos[statResp.Info.Path] = statResp.Info
-				} else if info.Mtime == nil || (statResp.Info.Mtime != nil && utils.TSToUnixNano(statResp.Info.Mtime) > utils.TSToUnixNano(info.Mtime)) {
-					// replace with younger info
-					infos[statResp.Info.Path] = statResp.Info
-				}
-			default:
-				log := appctx.GetLogger(ctx)
-				log.Err(err).Msg("gateway: unhandled ListContainer case")
-			}
-		}
-	}
-
-	returnInfos := make([]*provider.ResourceInfo, 0, len(infos))
-	for path := range infos {
-		returnInfos = append(returnInfos, infos[path])
-	}
-	return &provider.ListContainerResponse{
-		Status: &rpc.Status{Code: rpc.Code_CODE_OK},
-		Infos:  returnInfos,
-	}, nil
->>>>>>> 071c3f6c
 }
 
 func (s *svc) CreateSymlink(ctx context.Context, req *provider.CreateSymlinkRequest) (*provider.CreateSymlinkResponse, error) {
@@ -1148,18 +832,8 @@
 		}, nil
 	}
 
-<<<<<<< HEAD
-	RemoveFromCache(s.statCache, ctxpkg.ContextMustGetUser(ctx), req.Ref.ResourceId)
+	s.cache.RemoveStat(ctxpkg.ContextMustGetUser(ctx), req.Ref.ResourceId)
 	return c.RestoreFileVersion(ctx, req)
-=======
-	res, err := c.RestoreFileVersion(ctx, req)
-	if err != nil {
-		return nil, errors.Wrap(err, "gateway: error calling RestoreFileVersion")
-	}
-
-	s.cache.RemoveStat(ctxpkg.ContextMustGetUser(ctx), req.Ref.ResourceId)
-	return res, nil
->>>>>>> 071c3f6c
 }
 
 func (s *svc) ListRecycleStream(_ *provider.ListRecycleStreamRequest, _ gateway.GatewayAPI_ListRecycleStreamServer) error {
@@ -1168,140 +842,27 @@
 
 // ListRecycle lists the recycle bin of a specific space. It expects a relative reference. Other calls fail
 func (s *svc) ListRecycle(ctx context.Context, req *provider.ListRecycleRequest) (*provider.ListRecycleResponse, error) {
-<<<<<<< HEAD
 	c, _, err := s.find(ctx, req.Ref)
-=======
-	providerInfos, err := s.findSpaces(ctx, req.Ref)
->>>>>>> 071c3f6c
 	if err != nil {
 		return &provider.ListRecycleResponse{
 			Status: status.NewStatusFromErrType(ctx, "cannot find provider for ref", err),
 		}, nil
 	}
-<<<<<<< HEAD
 
 	return c.ListRecycle(ctx, req)
-=======
-	for i := range providerInfos {
-
-		// get client for storage provider
-		c, err := s.getStorageProviderClient(ctx, providerInfos[i])
-		if err != nil {
-			return &provider.ListRecycleResponse{
-				Status: status.NewInternal(ctx, "gateway: could not get storage provider client"),
-			}, nil
-		}
-
-		var root *provider.ResourceId
-		for spaceID, mountPath := range decodeSpacePaths(providerInfos[i]) {
-			rootSpace, rootNode, _ := utils.SplitStorageSpaceID(spaceID)
-			root = &provider.ResourceId{
-				StorageId: rootSpace,
-				OpaqueId:  rootNode,
-			}
-			// build reference for the provider
-			r := &provider.Reference{
-				ResourceId: req.Ref.ResourceId,
-				Path:       req.Ref.Path,
-			}
-			// NOTE: There are problems in the following case:
-			// Given a req.Ref.Path = "/projects" and a mountpath = "/projects/projectA"
-			// Then it will request path "/projects/projectA" from the provider
-			// But it should only request "/" as the ResourceId already points to the correct resource
-			// TODO: We need to cut the path in case the resourceId is already pointing to correct resource
-			if r.Path != "" && strings.HasPrefix(mountPath, r.Path) { // requesting the root in that case - No Path accepted
-				r.Path = "/"
-			}
-			providerRef := unwrap(r, mountPath, root)
-
-			// there are three valid cases when listing trash
-			// 1. id based references of a space
-			// 2. path based references of a space
-			// 3. relative reference -> forward as is
-
-			// we can ignore spaces below the mount point
-			// -> only match exact references
-
-			res, err := c.ListRecycle(ctx, &provider.ListRecycleRequest{
-				Opaque: req.Opaque,
-				FromTs: req.FromTs,
-				ToTs:   req.ToTs,
-				Ref:    providerRef,
-				Key:    req.Key,
-			})
-			if err != nil {
-				return nil, errors.Wrap(err, "gateway: error calling ListRecycle")
-			}
-
-			if utils.IsAbsoluteReference(req.Ref) {
-				for j := range res.RecycleItems {
-					// wrap(res.RecycleItems[j].Ref, p) only handles ResourceInfo
-					res.RecycleItems[j].Ref.Path = path.Join(mountPath, res.RecycleItems[j].Ref.Path)
-				}
-			}
-
-			return res, nil
-		}
-
-	}
-
-	return &provider.ListRecycleResponse{
-		Status: status.NewNotFound(ctx, "ListRecycle no matching provider found ref="+req.Ref.String()),
-	}, nil
->>>>>>> 071c3f6c
 }
 
 // RestoreRecycleItem restores a recycle item from the trash.
 // req.Source must be set and a relative references pointing to a unique resource
 // Addtionally source and dest StorageId must be the same as cross space restoration is not supported.
 func (s *svc) RestoreRecycleItem(ctx context.Context, req *provider.RestoreRecycleItemRequest) (*provider.RestoreRecycleItemResponse, error) {
-<<<<<<< HEAD
 	if req.Ref.ResourceId == nil {
-=======
-	// requestPath := req.Ref.Path
-	providerInfos, err := s.findSpaces(ctx, req.Ref)
-	if err != nil {
->>>>>>> 071c3f6c
 		return &provider.RestoreRecycleItemResponse{
 			Status: status.NewInvalidArg(ctx, "gateway: need resourceid to restore"),
 		}, nil
-<<<<<<< HEAD
-=======
-	}
-	var srcProvider *registry.ProviderInfo
-	var srcRef *provider.Reference
-	for i := range providerInfos {
-
-		var root *provider.ResourceId
-		for spaceID, mountPath := range decodeSpacePaths(providerInfos[i]) {
-			rootSpace, rootNode, _ := utils.SplitStorageSpaceID(spaceID)
-			root = &provider.ResourceId{
-				StorageId: rootSpace,
-				OpaqueId:  rootNode,
-			}
-			// build reference for the provider
-			r := &provider.Reference{
-				ResourceId: req.Ref.ResourceId,
-				Path:       req.Ref.Path,
-			}
-			// NOTE: There are problems in the following case:
-			// Given a req.Ref.Path = "/projects" and a mountpath = "/projects/projectA"
-			// Then it will request path "/projects/projectA" from the provider
-			// But it should only request "/" as the ResourceId already points to the correct resource
-			// TODO: We need to cut the path in case the resourceId is already pointing to correct resource
-			if r.Path != "" && strings.HasPrefix(mountPath, r.Path) { // requesting the root in that case - No Path accepted
-				r.Path = "/"
-			}
-			srcRef = unwrap(r, mountPath, root)
-			srcProvider = providerInfos[i]
-			break
-		}
-	}
->>>>>>> 071c3f6c
-
-	}
-
-<<<<<<< HEAD
+
+	}
+
 	if req.RestoreRef != nil {
 		if req.RestoreRef.ResourceId == nil {
 			return &provider.RestoreRecycleItemResponse{
@@ -1313,64 +874,17 @@
 			return &provider.RestoreRecycleItemResponse{
 				Status: status.NewInvalidArg(ctx, "gateway: cross-storage restores are forbidden"),
 			}, nil
-=======
-	// find destination
-	dstProviderInfos, err := s.findSpaces(ctx, req.RestoreRef)
+		}
+	}
+
+	c, _, err := s.find(ctx, req.Ref)
 	if err != nil {
 		return &provider.RestoreRecycleItemResponse{
 			Status: status.NewStatusFromErrType(ctx, "RestoreRecycleItem source ref="+req.Ref.String(), err),
 		}, nil
 	}
-	var dstProvider *registry.ProviderInfo
-	var dstRef *provider.Reference
-	for i := range dstProviderInfos {
-		var root *provider.ResourceId
-		for spaceID, mountPath := range decodeSpacePaths(dstProviderInfos[i]) {
-			rootSpace, rootNode, _ := utils.SplitStorageSpaceID(spaceID)
-			root = &provider.ResourceId{
-				StorageId: rootSpace,
-				OpaqueId:  rootNode,
-			}
-			// build reference for the provider
-			r := &provider.Reference{
-				ResourceId: req.RestoreRef.ResourceId,
-				Path:       req.RestoreRef.Path,
-			}
-			// NOTE: There are problems in the following case:
-			// Given a req.Ref.Path = "/projects" and a mountpath = "/projects/projectA"
-			// Then it will request path "/projects/projectA" from the provider
-			// But it should only request "/" as the ResourceId already points to the correct resource
-			// TODO: We need to cut the path in case the resourceId is already pointing to correct resource
-			if r.Path != "" && strings.HasPrefix(mountPath, r.Path) { // requesting the root in that case - No Path accepted
-				r.Path = "/"
-			}
-			dstRef = unwrap(r, mountPath, root)
-			dstProvider = providerInfos[i]
-			break
->>>>>>> 071c3f6c
-		}
-	}
-
-	c, _, err := s.find(ctx, req.Ref)
-	if err != nil {
-		return &provider.RestoreRecycleItemResponse{
-			Status: status.NewStatusFromErrType(ctx, "RestoreRecycleItem source ref="+req.Ref.String(), err),
-		}, nil
-	}
-
-<<<<<<< HEAD
-	RemoveFromCache(s.statCache, ctxpkg.ContextMustGetUser(ctx), req.Ref.ResourceId)
-=======
-	req.Ref = srcRef
-	req.RestoreRef = dstRef
-
-	res, err := c.RestoreRecycleItem(ctx, req)
-	if err != nil {
-		return nil, errors.Wrap(err, "gateway: error calling RestoreRecycleItem")
-	}
 
 	s.cache.RemoveStat(ctxpkg.ContextMustGetUser(ctx), req.Ref.ResourceId)
->>>>>>> 071c3f6c
 	if req.RestoreRef != nil {
 		s.cache.RemoveStat(ctxpkg.ContextMustGetUser(ctx), req.RestoreRef.ResourceId)
 	}
@@ -1386,21 +900,12 @@
 		}, nil
 	}
 
-	RemoveFromCache(s.statCache, ctxpkg.ContextMustGetUser(ctx), req.Ref.ResourceId)
+	s.cache.RemoveStat(ctxpkg.ContextMustGetUser(ctx), req.Ref.ResourceId)
 	return c.PurgeRecycle(ctx, &provider.PurgeRecycleRequest{
 		Opaque: req.GetOpaque(),
 		Ref:    req.Ref,
 		Key:    req.Key,
 	})
-<<<<<<< HEAD
-=======
-	if err != nil {
-		return nil, errors.Wrap(err, "gateway: error calling PurgeRecycle")
-	}
-
-	s.cache.RemoveStat(ctxpkg.ContextMustGetUser(ctx), req.Ref.ResourceId)
-	return res, nil
->>>>>>> 071c3f6c
 }
 
 // GetQuota gets the quota for a space. It expects to get a relative reference pointing to a valid resource
@@ -1432,39 +937,6 @@
 	return client, p[0], err
 }
 
-<<<<<<< HEAD
-=======
-// FIXME findAndUnwrap currently just returns the first provider ... which may not be what is needed.
-// for the ListRecycle call we need an exact match, for Stat and List we need to query all related providers
-func (s *svc) findAndUnwrap(ctx context.Context, ref *provider.Reference) (provider.ProviderAPIClient, *registry.ProviderInfo, *provider.Reference, error) {
-	c, p, err := s.find(ctx, ref)
-	if err != nil {
-		return nil, nil, nil, err
-	}
-
-	var (
-		root      *provider.ResourceId
-		mountPath string
-	)
-	for spaceID, spacePath := range decodeSpacePaths(p) {
-		mountPath = spacePath
-		rootSpace, rootNode, err := utils.SplitStorageSpaceID(spaceID)
-		if err != nil {
-			continue
-		}
-		root = &provider.ResourceId{
-			StorageId: rootSpace,
-			OpaqueId:  rootNode,
-		}
-		break // TODO can there be more than one space for a path?
-	}
-
-	relativeReference := unwrap(ref, mountPath, root)
-
-	return c, p, relativeReference, nil
-}
-
->>>>>>> 071c3f6c
 func (s *svc) getStorageProviderClient(_ context.Context, p *registry.ProviderInfo) (provider.ProviderAPIClient, error) {
 	c, err := pool.GetStorageProviderServiceClient(p.Address)
 	if err != nil {
@@ -1567,34 +1039,7 @@
 	return res.Providers, nil
 }
 
-<<<<<<< HEAD
-func decodeSpacePaths(o *typesv1beta1.Opaque) map[string]string {
-=======
-// unwrap takes a reference and builds a reference for the provider. can be absolute or relative to a root node
-func unwrap(ref *provider.Reference, mountPoint string, root *provider.ResourceId) *provider.Reference {
-	if utils.IsAbsolutePathReference(ref) {
-		providerRef := &provider.Reference{
-			Path: strings.TrimPrefix(ref.Path, mountPoint),
-		}
-		// if we have a root use it and make the path relative
-		if root != nil {
-			providerRef.ResourceId = root
-			providerRef.Path = utils.MakeRelativePath(providerRef.Path)
-		}
-		return providerRef
-	}
-
-	return &provider.Reference{
-		ResourceId: &provider.ResourceId{
-			StorageId: ref.ResourceId.StorageId,
-			OpaqueId:  ref.ResourceId.OpaqueId,
-		},
-		Path: ref.Path,
-	}
-}
-
 func decodeSpacePaths(r *registry.ProviderInfo) map[string]string {
->>>>>>> 071c3f6c
 	spacePaths := map[string]string{}
 	if r.Opaque != nil {
 		if entry, ok := r.Opaque.Map["space_paths"]; ok {
