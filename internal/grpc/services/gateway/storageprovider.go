// Copyright 2018-2021 CERN
//
// Licensed under the Apache License, Version 2.0 (the "License");
// you may not use this file except in compliance with the License.
// You may obtain a copy of the License at
//
//     http://www.apache.org/licenses/LICENSE-2.0
//
// Unless required by applicable law or agreed to in writing, software
// distributed under the License is distributed on an "AS IS" BASIS,
// WITHOUT WARRANTIES OR CONDITIONS OF ANY KIND, either express or implied.
// See the License for the specific language governing permissions and
// limitations under the License.
//
// In applying this license, CERN does not waive the privileges and immunities
// granted to it by virtue of its status as an Intergovernmental Organization
// or submit itself to any jurisdiction.

package gateway

import (
	"context"
	"net/url"
	"path"
	"strings"
	"sync"
	"time"

	gateway "github.com/cs3org/go-cs3apis/cs3/gateway/v1beta1"
	rpc "github.com/cs3org/go-cs3apis/cs3/rpc/v1beta1"
	provider "github.com/cs3org/go-cs3apis/cs3/storage/provider/v1beta1"
	registry "github.com/cs3org/go-cs3apis/cs3/storage/registry/v1beta1"

	"github.com/cs3org/reva/pkg/appctx"
	ctxpkg "github.com/cs3org/reva/pkg/ctx"
	"github.com/cs3org/reva/pkg/errtypes"
	"github.com/cs3org/reva/pkg/rgrpc/status"
	"github.com/cs3org/reva/pkg/rgrpc/todo/pool"
	"github.com/cs3org/reva/pkg/rhttp/router"
	"github.com/cs3org/reva/pkg/utils"
	"github.com/golang-jwt/jwt"
	"github.com/pkg/errors"

	"google.golang.org/grpc/codes"
	gstatus "google.golang.org/grpc/status"
)

// transferClaims are custom claims for a JWT token to be used between the metadata and data gateways.
type transferClaims struct {
	jwt.StandardClaims
	Target string `json:"target"`
}

func (s *svc) sign(_ context.Context, target string) (string, error) {
	// Tus sends a separate request to the datagateway service for every chunk.
	// For large files, this can take a long time, so we extend the expiration
	ttl := time.Duration(s.c.TransferExpires) * time.Second
	claims := transferClaims{
		StandardClaims: jwt.StandardClaims{
			ExpiresAt: time.Now().Add(ttl).Unix(),
			Audience:  "reva",
			IssuedAt:  time.Now().Unix(),
		},
		Target: target,
	}

	t := jwt.NewWithClaims(jwt.GetSigningMethod("HS256"), claims)

	tkn, err := t.SignedString([]byte(s.c.TransferSharedSecret))
	if err != nil {
		return "", errors.Wrapf(err, "error signing token with claims %+v", claims)
	}

	return tkn, nil
}

func (s *svc) CreateHome(ctx context.Context, req *provider.CreateHomeRequest) (*provider.CreateHomeResponse, error) {
	log := appctx.GetLogger(ctx)

	// ask registry for home provider
	storageRegistryClient, err := pool.GetStorageRegistryClient(s.c.StorageRegistryEndpoint)
	if err != nil {
		return nil, errors.Wrap(err, "gateway: error getting storage registry client")
	}
	gHRes, err := storageRegistryClient.GetHome(ctx, &registry.GetHomeRequest{})
	if err != nil {
		log.Err(err).Msg("gateway: error getting home from storage registry")
		return &provider.CreateHomeResponse{
			Status: status.NewInternal(ctx, err, "error calling CreateHome"),
		}, nil
	}
	if gHRes.Status.Code != rpc.Code_CODE_OK {
		return &provider.CreateHomeResponse{
			Status: gHRes.Status,
		}, nil
	}

	storageProviderClient, err := s.getStorageProviderClient(ctx, gHRes.Provider)
	if err != nil {
		log.Err(err).Msg("gateway: error getting storage provider cllient")
		return &provider.CreateHomeResponse{
			Status: status.NewInternal(ctx, err, "error calling CreateHome"),
		}, nil
	}

	u := ctxpkg.ContextMustGetUser(ctx)
	res, err := storageProviderClient.CreateStorageSpace(ctx, &provider.CreateStorageSpaceRequest{
		Type: "personal",
		// TODO sendt Id = u.Id.Opaqueid
		Owner: u,
		Name:  u.DisplayName,
	})
	if err != nil {
		log.Err(err).Msg("gateway: error creating personal storage space")
		return &provider.CreateHomeResponse{
			Status: status.NewInternal(ctx, err, "error calling CreateHome"),
		}, nil
	}
	if res.Status.Code != rpc.Code_CODE_OK && res.Status.Code != rpc.Code_CODE_ALREADY_EXISTS {
		return &provider.CreateHomeResponse{
			Status: res.Status,
		}, nil
	}

	/* TODO faill back to old CreateHome

	res, err := storageProviderClient.CreateHome(ctx, req)
	if err != nil {
		log.Err(err).Msg("gateway: error creating home on storage provider")
		return &provider.CreateHomeResponse{
			Status: status.NewInternal(ctx, err, "error calling CreateHome"),
		}, nil
	}
	*/
	return &provider.CreateHomeResponse{
		Status: res.Status,
	}, nil
}

func (s *svc) CreateStorageSpace(ctx context.Context, req *provider.CreateStorageSpaceRequest) (*provider.CreateStorageSpaceResponse, error) {
	log := appctx.GetLogger(ctx)
	// TODO: needs to be fixed
	c, _, err := s.findByPath(ctx, "/users")
	if err != nil {
		return &provider.CreateStorageSpaceResponse{
			Status: status.NewStatusFromErrType(ctx, "error finding path", err),
		}, nil
	}

	res, err := c.CreateStorageSpace(ctx, req)
	if err != nil {
		log.Err(err).Msg("gateway: error creating storage space on storage provider")
		return &provider.CreateStorageSpaceResponse{
			Status: status.NewInternal(ctx, err, "error calling CreateStorageSpace"),
		}, nil
	}
	return res, nil
}

func (s *svc) ListStorageSpaces(ctx context.Context, req *provider.ListStorageSpacesRequest) (*provider.ListStorageSpacesResponse, error) {
	log := appctx.GetLogger(ctx)
	var id *provider.StorageSpaceId
	for _, f := range req.Filters {
		if f.Type == provider.ListStorageSpacesRequest_Filter_TYPE_ID {
			id = f.GetId()
		}
	}

	var (
		providers []*registry.ProviderInfo
		err       error
	)
	c, err := pool.GetStorageRegistryClient(s.c.StorageRegistryEndpoint)
	if err != nil {
		return nil, errors.Wrap(err, "gateway: error getting storage registry client")
	}

	if id != nil {
		// query that specific storage provider
		/*
			storageid, opaqeid, err := utils.SplitStorageSpaceID(id.OpaqueId)
			if err != nil {
				return &provider.ListStorageSpacesResponse{
					Status: status.NewInvalidArg(ctx, "space id must be separated by !"),
				}, nil
			}
		*/

		// TODO This actually returns spaces when using the space registry
		res, err := c.GetStorageProviders(ctx, &registry.GetStorageProvidersRequest{
			Ref: &provider.Reference{ResourceId: &provider.ResourceId{
				StorageId: id.OpaqueId,
				//OpaqueId:  opaqeid,
			},
				Path: "./"}, // use a relative reference
		})
		if err != nil {
			return &provider.ListStorageSpacesResponse{
				Status: status.NewStatusFromErrType(ctx, "ListStorageSpaces filters: req "+req.String(), err),
			}, nil
		}
		if res.Status.Code != rpc.Code_CODE_OK {
			return &provider.ListStorageSpacesResponse{
				Status: res.Status,
			}, nil
		}
		providers = res.Providers
	} else {
		// get list of all storage providers
		// TODO This actually returns spaces when using the space registry
		res, err := c.ListStorageProviders(ctx, &registry.ListStorageProvidersRequest{})

		if err != nil {
			return &provider.ListStorageSpacesResponse{
				Status: status.NewStatusFromErrType(ctx, "error listing providers", err),
			}, nil
		}
		if res.Status.Code != rpc.Code_CODE_OK {
			return &provider.ListStorageSpacesResponse{
				Status: res.Status,
			}, nil
		}

		providers = res.Providers
	}

	spacesFromProviders := make([][]*provider.StorageSpace, len(providers))
	errors := make([]error, len(providers))

	var wg sync.WaitGroup
	for i, p := range providers {
		wg.Add(1)
		go s.listStorageSpacesOnProvider(ctx, req, &spacesFromProviders[i], p, &errors[i], &wg)
	}
	wg.Wait()

	uniqueSpaces := map[string]*provider.StorageSpace{}
	for i := range providers {
		if errors[i] != nil {
			if len(providers) > 1 {
				log.Debug().Err(errors[i]).Msg("skipping provider")
				continue
			}
			return &provider.ListStorageSpacesResponse{
				Status: status.NewStatusFromErrType(ctx, "error listing space", errors[i]),
			}, nil
		}
		for j := range spacesFromProviders[i] {
			uniqueSpaces[spacesFromProviders[i][j].Id.OpaqueId] = spacesFromProviders[i][j]
		}
	}
	spaces := make([]*provider.StorageSpace, 0, len(uniqueSpaces))
	for spaceID := range uniqueSpaces {
		spaces = append(spaces, uniqueSpaces[spaceID])
	}
	if len(spaces) == 0 {
		return &provider.ListStorageSpacesResponse{
			Status: status.NewNotFound(ctx, "space not found"),
		}, nil
	}

	return &provider.ListStorageSpacesResponse{
		Status:        status.NewOK(ctx),
		StorageSpaces: spaces,
	}, nil
}

func (s *svc) listStorageSpacesOnProvider(ctx context.Context, req *provider.ListStorageSpacesRequest, res *[]*provider.StorageSpace, p *registry.ProviderInfo, e *error, wg *sync.WaitGroup) {
	defer wg.Done()
	c, err := s.getStorageProviderClient(ctx, p)
	if err != nil {
		*e = errors.Wrap(err, "error connecting to storage provider="+p.Address)
		return
	}

	r, err := c.ListStorageSpaces(ctx, req)
	if err != nil {
		*e = errors.Wrap(err, "gateway: error calling ListStorageSpaces")
		return
	}

	*res = r.StorageSpaces
}

func (s *svc) UpdateStorageSpace(ctx context.Context, req *provider.UpdateStorageSpaceRequest) (*provider.UpdateStorageSpaceResponse, error) {
	log := appctx.GetLogger(ctx)
	// TODO: needs to be fixed
	c, _, err := s.find(ctx, &provider.Reference{ResourceId: req.StorageSpace.Root})
	if err != nil {
		return &provider.UpdateStorageSpaceResponse{
			Status: status.NewStatusFromErrType(ctx, "error finding ID", err),
		}, nil
	}

	res, err := c.UpdateStorageSpace(ctx, req)
	if err != nil {
		log.Err(err).Msg("gateway: error creating update space on storage provider")
		return &provider.UpdateStorageSpaceResponse{
			Status: status.NewInternal(ctx, err, "error calling UpdateStorageSpace"),
		}, nil
	}
	return res, nil
}

func (s *svc) DeleteStorageSpace(ctx context.Context, req *provider.DeleteStorageSpaceRequest) (*provider.DeleteStorageSpaceResponse, error) {
	log := appctx.GetLogger(ctx)
	// TODO: needs to be fixed
	storageid, opaqeid, err := utils.SplitStorageSpaceID(req.Id.OpaqueId)
	if err != nil {
		return &provider.DeleteStorageSpaceResponse{
			Status: status.NewInvalidArg(ctx, "space id must be separated by !"),
		}, nil
	}
	c, _, err := s.find(ctx, &provider.Reference{ResourceId: &provider.ResourceId{
		StorageId: storageid,
		OpaqueId:  opaqeid,
	}})
	if err != nil {
		return &provider.DeleteStorageSpaceResponse{
			Status: status.NewStatusFromErrType(ctx, "error finding path", err),
		}, nil
	}

	res, err := c.DeleteStorageSpace(ctx, req)
	if err != nil {
		log.Err(err).Msg("gateway: error deleting storage space on storage provider")
		return &provider.DeleteStorageSpaceResponse{
			Status: status.NewInternal(ctx, err, "error calling DeleteStorageSpace"),
		}, nil
	}
	return res, nil
}

func (s *svc) GetHome(ctx context.Context, _ *provider.GetHomeRequest) (*provider.GetHomeResponse, error) {
	return &provider.GetHomeResponse{
		Path:   s.getHome(ctx),
		Status: status.NewOK(ctx),
	}, nil
}

func (s *svc) getHome(_ context.Context) string {
	//u := ctxpkg.ContextMustGetUser(ctx)
	//return filepath.Join("/personal", u.Id.OpaqueId)
	// TODO use user layout
	// TODO(labkode): issue #601, /home will be hardcoded.
	return "/home"
}

func (s *svc) InitiateFileDownload(ctx context.Context, req *provider.InitiateFileDownloadRequest) (*gateway.InitiateFileDownloadResponse, error) {
	// TODO(ishank011): enable downloading references spread across storage providers, eg. /eos
	var c provider.ProviderAPIClient
	var err error
	c, req.Ref, err = s.findAndUnwrap(ctx, req.Ref)
	if err != nil {
		return &gateway.InitiateFileDownloadResponse{
			Status: status.NewStatusFromErrType(ctx, "error initiating download ref="+req.Ref.String(), err),
		}, nil
	}

	storageRes, err := c.InitiateFileDownload(ctx, req)
	if err != nil {
		if gstatus.Code(err) == codes.PermissionDenied {
			return &gateway.InitiateFileDownloadResponse{Status: &rpc.Status{Code: rpc.Code_CODE_PERMISSION_DENIED}}, nil
		}
		return nil, errors.Wrap(err, "gateway: error calling InitiateFileDownload")
	}

	protocols := make([]*gateway.FileDownloadProtocol, len(storageRes.Protocols))
	for p := range storageRes.Protocols {
		protocols[p] = &gateway.FileDownloadProtocol{
			Opaque:           storageRes.Protocols[p].Opaque,
			Protocol:         storageRes.Protocols[p].Protocol,
			DownloadEndpoint: storageRes.Protocols[p].DownloadEndpoint,
		}

		if !storageRes.Protocols[p].Expose {
			// sign the download location and pass it to the data gateway
			u, err := url.Parse(protocols[p].DownloadEndpoint)
			if err != nil {
				return &gateway.InitiateFileDownloadResponse{
					Status: status.NewInternal(ctx, err, "wrong format for download endpoint"),
				}, nil
			}

			// TODO(labkode): calculate signature of the whole request? we only sign the URI now. Maybe worth https://tools.ietf.org/html/draft-cavage-http-signatures-11
			target := u.String()
			token, err := s.sign(ctx, target)
			if err != nil {
				return &gateway.InitiateFileDownloadResponse{
					Status: status.NewInternal(ctx, err, "error creating signature for download"),
				}, nil
			}

			protocols[p].DownloadEndpoint = s.c.DataGatewayEndpoint
			protocols[p].Token = token
		}
	}

	return &gateway.InitiateFileDownloadResponse{
		Opaque:    storageRes.Opaque,
		Status:    storageRes.Status,
		Protocols: protocols,
	}, nil
}

func (s *svc) InitiateFileUpload(ctx context.Context, req *provider.InitiateFileUploadRequest) (*gateway.InitiateFileUploadResponse, error) {
	var c provider.ProviderAPIClient
	var err error
	c, req.Ref, err = s.findAndUnwrap(ctx, req.Ref)
	if err != nil {
		return &gateway.InitiateFileUploadResponse{
			Status: status.NewStatusFromErrType(ctx, "initiateFileUpload ref="+req.Ref.String(), err),
		}, nil
	}

	storageRes, err := c.InitiateFileUpload(ctx, req)
	if err != nil {
		if gstatus.Code(err) == codes.PermissionDenied {
			return &gateway.InitiateFileUploadResponse{Status: &rpc.Status{Code: rpc.Code_CODE_PERMISSION_DENIED}}, nil
		}
		return nil, errors.Wrap(err, "gateway: error calling InitiateFileUpload")
	}

	if storageRes.Status.Code != rpc.Code_CODE_OK {
		return &gateway.InitiateFileUploadResponse{
			Status: storageRes.Status,
		}, nil
	}

	protocols := make([]*gateway.FileUploadProtocol, len(storageRes.Protocols))
	for p := range storageRes.Protocols {
		protocols[p] = &gateway.FileUploadProtocol{
			Opaque:             storageRes.Protocols[p].Opaque,
			Protocol:           storageRes.Protocols[p].Protocol,
			UploadEndpoint:     storageRes.Protocols[p].UploadEndpoint,
			AvailableChecksums: storageRes.Protocols[p].AvailableChecksums,
		}

		if !storageRes.Protocols[p].Expose {
			// sign the upload location and pass it to the data gateway
			u, err := url.Parse(protocols[p].UploadEndpoint)
			if err != nil {
				return &gateway.InitiateFileUploadResponse{
					Status: status.NewInternal(ctx, err, "wrong format for upload endpoint"),
				}, nil
			}

			// TODO(labkode): calculate signature of the whole request? we only sign the URI now. Maybe worth https://tools.ietf.org/html/draft-cavage-http-signatures-11
			target := u.String()
			token, err := s.sign(ctx, target)
			if err != nil {
				return &gateway.InitiateFileUploadResponse{
					Status: status.NewInternal(ctx, err, "error creating signature for upload"),
				}, nil
			}

			protocols[p].UploadEndpoint = s.c.DataGatewayEndpoint
			protocols[p].Token = token
		}
	}

	return &gateway.InitiateFileUploadResponse{
		Opaque:    storageRes.Opaque,
		Status:    storageRes.Status,
		Protocols: protocols,
	}, nil
}

func (s *svc) GetPath(ctx context.Context, req *provider.GetPathRequest) (*provider.GetPathResponse, error) {
	statReq := &provider.StatRequest{Ref: &provider.Reference{ResourceId: req.ResourceId}}
	statRes, err := s.Stat(ctx, statReq)
	if err != nil {
		err = errors.Wrap(err, "gateway: error stating ref:"+statReq.Ref.String())
		return nil, err
	}

	if statRes.Status.Code != rpc.Code_CODE_OK {
		return &provider.GetPathResponse{
			Status: statRes.Status,
		}, nil
	}

	return &provider.GetPathResponse{
		Status: statRes.Status,
		Path:   statRes.GetInfo().GetPath(),
	}, nil
}

func (s *svc) CreateContainer(ctx context.Context, req *provider.CreateContainerRequest) (*provider.CreateContainerResponse, error) {
	var c provider.ProviderAPIClient
	var err error
	c, req.Ref, err = s.findAndUnwrap(ctx, req.Ref)
	if err != nil {
		return &provider.CreateContainerResponse{
			Status: status.NewStatusFromErrType(ctx, "createContainer ref="+req.Ref.String(), err),
		}, nil
	}

	res, err := c.CreateContainer(ctx, req)
	if err != nil {
		return nil, errors.Wrap(err, "gateway: error calling CreateContainer")
	}

	return res, nil
}

func (s *svc) Delete(ctx context.Context, req *provider.DeleteRequest) (*provider.DeleteResponse, error) {
	// TODO(ishank011): enable deleting references spread across storage providers, eg. /eos
	var c provider.ProviderAPIClient
	var err error
	c, req.Ref, err = s.findAndUnwrap(ctx, req.Ref)
	if err != nil {
		return &provider.DeleteResponse{
			Status: status.NewStatusFromErrType(ctx, "delete ref="+req.Ref.String(), err),
		}, nil
	}

	res, err := c.Delete(ctx, req)
	if err != nil {
		return nil, errors.Wrap(err, "gateway: error calling Delete")
	}

	return res, nil
}

func (s *svc) Move(ctx context.Context, req *provider.MoveRequest) (*provider.MoveResponse, error) {
	var c provider.ProviderAPIClient
	var err error
	c, req.Source, err = s.findAndUnwrap(ctx, req.Source)
	if err != nil {
		return &provider.MoveResponse{
			Status: status.NewStatusFromErrType(ctx, "Move ref="+req.Source.String(), err),
		}, nil
	}

	_, req.Destination, err = s.findAndUnwrap(ctx, req.Destination)
	if err != nil {
		return &provider.MoveResponse{
			Status: status.NewStatusFromErrType(ctx, "Move ref="+req.Destination.String(), err),
		}, nil
	}

	// if spaces are not the same we do not implement cross storage copy yet.
	// TODO allow for spaces on the same provider
	if !utils.ResourceIDEqual(req.Source.ResourceId, req.Destination.ResourceId) {
		res := &provider.MoveResponse{
			Status: status.NewUnimplemented(ctx, nil, "gateway: cross storage copy not yet implemented"),
		}
		return res, nil
	}

	return c.Move(ctx, req)
}

func (s *svc) SetArbitraryMetadata(ctx context.Context, req *provider.SetArbitraryMetadataRequest) (*provider.SetArbitraryMetadataResponse, error) {
	// TODO(ishank011): enable for references spread across storage providers, eg. /eos
	var c provider.ProviderAPIClient
	var err error
	c, req.Ref, err = s.findAndUnwrap(ctx, req.Ref)
	if err != nil {
		return &provider.SetArbitraryMetadataResponse{
			Status: status.NewStatusFromErrType(ctx, "SetArbitraryMetadata ref="+req.Ref.String(), err),
		}, nil
	}

	res, err := c.SetArbitraryMetadata(ctx, req)
	if err != nil {
<<<<<<< HEAD
		return nil, errors.Wrap(err, "gateway: error calling Stat")
=======
		if gstatus.Code(err) == codes.PermissionDenied {
			return &provider.CreateContainerResponse{Status: &rpc.Status{Code: rpc.Code_CODE_PERMISSION_DENIED}}, nil
		}
		return nil, errors.Wrap(err, "gateway: error calling CreateContainer")
>>>>>>> 17606d3f
	}

	return res, nil
}

func (s *svc) UnsetArbitraryMetadata(ctx context.Context, req *provider.UnsetArbitraryMetadataRequest) (*provider.UnsetArbitraryMetadataResponse, error) {
	// TODO(ishank011): enable for references spread across storage providers, eg. /eos
	var c provider.ProviderAPIClient
	var err error
	c, req.Ref, err = s.findAndUnwrap(ctx, req.Ref)
	if err != nil {
		return &provider.UnsetArbitraryMetadataResponse{
			Status: status.NewStatusFromErrType(ctx, "UnsetArbitraryMetadata ref="+req.Ref.String(), err),
		}, nil
	}

	res, err := c.UnsetArbitraryMetadata(ctx, req)
	if err != nil {
		return nil, errors.Wrap(err, "gateway: error calling Stat")
	}

<<<<<<< HEAD
	return res, nil
=======
	if s.isSharedFolder(ctx, p) {
		// TODO(labkode): deleting share names should be allowed, means unmounting.
		err := errtypes.BadRequest("gateway: cannot delete share folder or share name: path=" + p)
		span.RecordError(err)
		return &provider.DeleteResponse{
			Status: status.NewInvalidArg(ctx, "path points to share folder or share name"),
		}, nil

	}

	if s.isShareName(ctx, p) {
		log.Debug().Msgf("path:%s points to share name", p)

		sRes, err := s.ListReceivedShares(ctx, &collaboration.ListReceivedSharesRequest{})
		if err != nil {
			return nil, err
		}

		statRes, err := s.Stat(ctx, &provider.StatRequest{
			Ref: &provider.Reference{
				Path: p,
			},
		})
		if err != nil {
			return nil, err
		}

		// the following will check that:
		// - the resource to delete is a share the current user received
		// - signal the storage the delete must not land in the trashbin
		// - delete the resource and update the share status to "rejected"
		for _, share := range sRes.Shares {
			if statRes != nil && (share.Share.ResourceId.OpaqueId == statRes.Info.Id.OpaqueId) && (share.Share.ResourceId.StorageId == statRes.Info.Id.StorageId) {
				// this opaque needs explanation. It signals the storage the resource we're about to delete does not
				// belong to the current user because it was share to her, thus delete the "node" and don't send it to
				// the trash bin, since the share can be mounted as many times as desired.
				req.Opaque = &types.Opaque{
					Map: map[string]*types.OpaqueEntry{
						"deleting_shared_resource": {
							Value:   []byte("true"),
							Decoder: "plain",
						},
					},
				}

				// the following block takes care of updating the state of the share to "rejected". This will ensure the user
				// can "Accept" the share once again.
				// TODO should this be pending? If so, update the two comments above as well. If not, get rid of this comment.
				share.State = collaboration.ShareState_SHARE_STATE_REJECTED
				r := &collaboration.UpdateReceivedShareRequest{
					Share:      share,
					UpdateMask: &fieldmaskpb.FieldMask{Paths: []string{"state"}},
				}

				_, err := s.UpdateReceivedShare(ctx, r)
				if err != nil {
					return nil, err
				}

				return &provider.DeleteResponse{
					Status: status.NewOK(ctx),
				}, nil
			}
		}

		return &provider.DeleteResponse{
			Status: status.NewNotFound(ctx, "could not find share"),
		}, nil
	}

	if s.isShareChild(ctx, p) {
		shareName, shareChild := s.splitShare(ctx, p)
		log.Debug().Msgf("path:%s sharename:%s sharechild: %s", p, shareName, shareChild)

		ref := &provider.Reference{Path: shareName}

		statReq := &provider.StatRequest{Ref: ref}
		statRes, err := s.stat(ctx, statReq)
		if err != nil {
			return &provider.DeleteResponse{
				Status: status.NewInternal(ctx, err, "gateway: error stating ref:"+statReq.Ref.String()),
			}, nil
		}

		if statRes.Status.Code != rpc.Code_CODE_OK {
			return &provider.DeleteResponse{
				Status: statRes.Status,
			}, nil
		}

		ri, protocol, err := s.checkRef(ctx, statRes.Info)
		if err != nil {
			return &provider.DeleteResponse{
				Status: status.NewStatusFromErrType(ctx, "error resolving reference "+statRes.Info.Target, err),
			}, nil
		}

		if protocol == "webdav" {
			err = s.webdavRefDelete(ctx, statRes.Info.Target, shareChild)
			if err != nil {
				return &provider.DeleteResponse{
					Status: status.NewInternal(ctx, err, "gateway: error deleting resource on webdav host: "+p),
				}, nil
			}
			return &provider.DeleteResponse{
				Status: status.NewOK(ctx),
			}, nil
		}

		// append child to target
		req.Ref.Path = path.Join(ri.Path, shareChild)
		return s.delete(ctx, req)
	}

	panic("gateway: delete called on unknown path:" + p)
}

func (s *svc) delete(ctx context.Context, req *provider.DeleteRequest) (*provider.DeleteResponse, error) {
	// TODO(ishank011): enable deleting references spread across storage providers, eg. /eos
	c, err := s.find(ctx, req.Ref)
	if err != nil {
		return &provider.DeleteResponse{
			Status: status.NewStatusFromErrType(ctx, "delete ref="+req.Ref.String(), err),
		}, nil
	}

	res, err := c.Delete(ctx, req)
	if err != nil {
		if gstatus.Code(err) == codes.PermissionDenied {
			return &provider.DeleteResponse{Status: &rpc.Status{Code: rpc.Code_CODE_PERMISSION_DENIED}}, nil
		}
		return nil, errors.Wrap(err, "gateway: error calling Delete")
	}

	return res, nil
}

func (s *svc) Move(ctx context.Context, req *provider.MoveRequest) (*provider.MoveResponse, error) {
	log := appctx.GetLogger(ctx)
	p, st := s.getPath(ctx, req.Source)
	if st.Code != rpc.Code_CODE_OK {
		return &provider.MoveResponse{
			Status: st,
		}, nil
	}

	dp, st := s.getPath(ctx, req.Destination)
	if st.Code != rpc.Code_CODE_OK && st.Code != rpc.Code_CODE_NOT_FOUND {
		return &provider.MoveResponse{
			Status: st,
		}, nil
	}

	if !s.inSharedFolder(ctx, p) && !s.inSharedFolder(ctx, dp) {
		return s.move(ctx, req)
	}

	// allow renaming the share folder, the mount point, not the target.
	if s.isShareName(ctx, p) && s.isShareName(ctx, dp) {
		log.Info().Msgf("gateway: move: renaming share mountpoint: from:%s to:%s", p, dp)
		return s.move(ctx, req)
	}

	// resolve references and check the ref points to the same base path, paranoia check.
	if s.isShareChild(ctx, p) && s.isShareChild(ctx, dp) {
		shareName, shareChild := s.splitShare(ctx, p)
		dshareName, dshareChild := s.splitShare(ctx, dp)
		log.Debug().Msgf("srcpath:%s dstpath:%s srcsharename:%s srcsharechild: %s dstsharename:%s dstsharechild:%s ", p, dp, shareName, shareChild, dshareName, dshareChild)

		srcStatReq := &provider.StatRequest{Ref: &provider.Reference{Path: shareName}}
		srcStatRes, err := s.stat(ctx, srcStatReq)
		if err != nil {
			return &provider.MoveResponse{
				Status: status.NewInternal(ctx, err, "gateway: error stating ref:"+srcStatReq.Ref.String()),
			}, nil
		}

		if srcStatRes.Status.Code != rpc.Code_CODE_OK {
			return &provider.MoveResponse{
				Status: srcStatRes.Status,
			}, nil
		}

		dstStatReq := &provider.StatRequest{Ref: &provider.Reference{Path: dshareName}}
		dstStatRes, err := s.stat(ctx, dstStatReq)
		if err != nil {
			return &provider.MoveResponse{
				Status: status.NewInternal(ctx, err, "gateway: error stating ref:"+srcStatReq.Ref.String()),
			}, nil
		}

		if dstStatRes.Status.Code != rpc.Code_CODE_OK {
			return &provider.MoveResponse{
				Status: srcStatRes.Status,
			}, nil
		}

		srcRi, srcProtocol, err := s.checkRef(ctx, srcStatRes.Info)
		if err != nil {
			return &provider.MoveResponse{
				Status: status.NewStatusFromErrType(ctx, "error resolving reference "+srcStatRes.Info.Target, err),
			}, nil
		}

		if srcProtocol == "webdav" {
			err = s.webdavRefMove(ctx, dstStatRes.Info.Target, shareChild, dshareChild)
			if err != nil {
				return &provider.MoveResponse{
					Status: status.NewInternal(ctx, err, "gateway: error moving resource on webdav host: "+p),
				}, nil
			}
			return &provider.MoveResponse{
				Status: status.NewOK(ctx),
			}, nil
		}
		dstRi, dstProtocol, err := s.checkRef(ctx, dstStatRes.Info)
		if err != nil {
			return &provider.MoveResponse{
				Status: status.NewStatusFromErrType(ctx, "error resolving reference "+srcStatRes.Info.Target, err),
			}, nil
		}

		if dstProtocol == "webdav" {
			err = s.webdavRefMove(ctx, dstStatRes.Info.Target, shareChild, dshareChild)
			if err != nil {
				return &provider.MoveResponse{
					Status: status.NewInternal(ctx, err, "gateway: error moving resource on webdav host: "+p),
				}, nil
			}
			return &provider.MoveResponse{
				Status: status.NewOK(ctx),
			}, nil
		}

		src := &provider.Reference{
			Path: path.Join(srcRi.Path, shareChild),
		}
		dst := &provider.Reference{
			Path: path.Join(dstRi.Path, dshareChild),
		}

		req.Source = src
		req.Destination = dst

		return s.move(ctx, req)
	}

	return &provider.MoveResponse{
		Status: status.NewStatusFromErrType(ctx, "move", errtypes.BadRequest("gateway: move called on unknown path: "+p)),
	}, nil
}

func (s *svc) move(ctx context.Context, req *provider.MoveRequest) (*provider.MoveResponse, error) {
	srcProviders, err := s.findProviders(ctx, req.Source)
	if err != nil {
		return &provider.MoveResponse{
			Status: status.NewStatusFromErrType(ctx, "move src="+req.Source.String(), err),
		}, nil
	}

	dstProviders, err := s.findProviders(ctx, req.Destination)
	if err != nil {
		return &provider.MoveResponse{
			Status: status.NewStatusFromErrType(ctx, "move dst="+req.Destination.String(), err),
		}, nil
	}

	// if providers are not the same we do not implement cross storage move yet.
	if len(srcProviders) != 1 || len(dstProviders) != 1 {
		res := &provider.MoveResponse{
			Status: status.NewUnimplemented(ctx, nil, "gateway: cross storage copy not yet implemented"),
		}
		return res, nil
	}

	srcProvider, dstProvider := srcProviders[0], dstProviders[0]

	// if providers are not the same we do not implement cross storage copy yet.
	if srcProvider.Address != dstProvider.Address {
		res := &provider.MoveResponse{
			Status: status.NewUnimplemented(ctx, nil, "gateway: cross storage copy not yet implemented"),
		}
		return res, nil
	}

	c, err := s.getStorageProviderClient(ctx, srcProvider)
	if err != nil {
		return &provider.MoveResponse{
			Status: status.NewInternal(ctx, err, "error connecting to storage provider="+srcProvider.Address),
		}, nil
	}

	return c.Move(ctx, req)
}

func (s *svc) SetArbitraryMetadata(ctx context.Context, req *provider.SetArbitraryMetadataRequest) (*provider.SetArbitraryMetadataResponse, error) {
	// TODO(ishank011): enable for references spread across storage providers, eg. /eos
	c, err := s.find(ctx, req.Ref)
	if err != nil {
		return &provider.SetArbitraryMetadataResponse{
			Status: status.NewStatusFromErrType(ctx, "SetArbitraryMetadata ref="+req.Ref.String(), err),
		}, nil
	}

	res, err := c.SetArbitraryMetadata(ctx, req)
	if err != nil {
		if gstatus.Code(err) == codes.PermissionDenied {
			return &provider.SetArbitraryMetadataResponse{Status: &rpc.Status{Code: rpc.Code_CODE_PERMISSION_DENIED}}, nil
		}
		return nil, errors.Wrap(err, "gateway: error calling Stat")
	}

	return res, nil
}

func (s *svc) UnsetArbitraryMetadata(ctx context.Context, req *provider.UnsetArbitraryMetadataRequest) (*provider.UnsetArbitraryMetadataResponse, error) {
	// TODO(ishank011): enable for references spread across storage providers, eg. /eos
	c, err := s.find(ctx, req.Ref)
	if err != nil {
		return &provider.UnsetArbitraryMetadataResponse{
			Status: status.NewStatusFromErrType(ctx, "UnsetArbitraryMetadata ref="+req.Ref.String(), err),
		}, nil
	}

	res, err := c.UnsetArbitraryMetadata(ctx, req)
	if err != nil {
		if gstatus.Code(err) == codes.PermissionDenied {
			return &provider.UnsetArbitraryMetadataResponse{Status: &rpc.Status{Code: rpc.Code_CODE_PERMISSION_DENIED}}, nil
		}
		return nil, errors.Wrap(err, "gateway: error calling Stat")
	}

	return res, nil
}

func (s *svc) statHome(ctx context.Context) (*provider.StatResponse, error) {
	statRes, err := s.stat(ctx, &provider.StatRequest{Ref: &provider.Reference{Path: s.getHome(ctx)}})
	if err != nil {
		return &provider.StatResponse{
			Status: status.NewInternal(ctx, err, "gateway: error stating home"),
		}, nil
	}

	if statRes.Status.Code != rpc.Code_CODE_OK {
		return &provider.StatResponse{
			Status: statRes.Status,
		}, nil
	}

	statSharedFolder, err := s.statSharesFolder(ctx)
	if err != nil {
		return &provider.StatResponse{
			Status: status.NewInternal(ctx, err, "gateway: error stating shares folder"),
		}, nil
	}
	if statSharedFolder.Status.Code != rpc.Code_CODE_OK {
		// If shares folder is not found, skip updating the etag
		if statSharedFolder.Status.Code == rpc.Code_CODE_NOT_FOUND {
			return statRes, nil
		}
		// otherwise return stat of share folder
		return &provider.StatResponse{
			Status: statSharedFolder.Status,
		}, nil
	}

	if etagIface, err := s.etagCache.Get(statRes.Info.Owner.OpaqueId + ":" + statRes.Info.Path); err == nil {
		resMtime := utils.TSToTime(statRes.Info.Mtime)
		resEtag := etagIface.(etagWithTS)
		// Use the updated etag if the home folder has been modified
		if resMtime.Before(resEtag.Timestamp) {
			statRes.Info.Etag = resEtag.Etag
		}
	} else {
		statRes.Info.Etag = etag.GenerateEtagFromResources(statRes.Info, []*provider.ResourceInfo{statSharedFolder.Info})
		if s.c.EtagCacheTTL > 0 {
			_ = s.etagCache.Set(statRes.Info.Owner.OpaqueId+":"+statRes.Info.Path, etagWithTS{statRes.Info.Etag, time.Now()})
		}
	}

	return statRes, nil
}

func (s *svc) statSharesFolder(ctx context.Context) (*provider.StatResponse, error) {
	statRes, err := s.stat(ctx, &provider.StatRequest{Ref: &provider.Reference{Path: s.getSharedFolder(ctx)}})
	if err != nil {
		return &provider.StatResponse{
			Status: status.NewInternal(ctx, err, "gateway: error stating shares folder"),
		}, nil
	}

	if statRes.Status.Code != rpc.Code_CODE_OK {
		return &provider.StatResponse{
			Status: statRes.Status,
		}, nil
	}

	lsRes, err := s.listSharesFolder(ctx)
	if err != nil {
		return &provider.StatResponse{
			Status: status.NewInternal(ctx, err, "gateway: error listing shares folder"),
		}, nil
	}
	if lsRes.Status.Code != rpc.Code_CODE_OK {
		return &provider.StatResponse{
			Status: lsRes.Status,
		}, nil
	}

	if etagIface, err := s.etagCache.Get(statRes.Info.Owner.OpaqueId + ":" + statRes.Info.Path); err == nil {
		resMtime := utils.TSToTime(statRes.Info.Mtime)
		resEtag := etagIface.(etagWithTS)
		// Use the updated etag if the shares folder has been modified, i.e., a new
		// reference has been created.
		if resMtime.Before(resEtag.Timestamp) {
			statRes.Info.Etag = resEtag.Etag
		}
	} else {
		statRes.Info.Etag = etag.GenerateEtagFromResources(statRes.Info, lsRes.Infos)
		if s.c.EtagCacheTTL > 0 {
			_ = s.etagCache.Set(statRes.Info.Owner.OpaqueId+":"+statRes.Info.Path, etagWithTS{statRes.Info.Etag, time.Now()})
		}
	}
	return statRes, nil
}

func (s *svc) stat(ctx context.Context, req *provider.StatRequest) (*provider.StatResponse, error) {
	providers, err := s.findProviders(ctx, req.Ref)
	if err != nil {
		return &provider.StatResponse{
			Status: status.NewStatusFromErrType(ctx, "stat ref: "+req.Ref.String(), err),
		}, nil
	}
	providers = getUniqueProviders(providers)

	resPath := req.Ref.GetPath()
	if len(providers) == 1 && (utils.IsRelativeReference(req.Ref) || resPath == "" || strings.HasPrefix(resPath, providers[0].ProviderPath)) {
		c, err := s.getStorageProviderClient(ctx, providers[0])
		if err != nil {
			return &provider.StatResponse{
				Status: status.NewInternal(ctx, err, "error connecting to storage provider="+providers[0].Address),
			}, nil
		}
		rsp, err := c.Stat(ctx, req)
		if err != nil || rsp.Status.Code != rpc.Code_CODE_OK {
			return rsp, err
		}
		return rsp, nil
	}

	return s.statAcrossProviders(ctx, req, providers)
}

func (s *svc) statAcrossProviders(ctx context.Context, req *provider.StatRequest, providers []*registry.ProviderInfo) (*provider.StatResponse, error) {
	// TODO(ishank011): aggregrate properties such as etag, checksum, etc.
	log := appctx.GetLogger(ctx)
	info := &provider.ResourceInfo{
		Id: &provider.ResourceId{
			StorageId: "/",
			OpaqueId:  uuid.New().String(),
		},
		Type:     provider.ResourceType_RESOURCE_TYPE_CONTAINER,
		Path:     req.Ref.GetPath(),
		MimeType: "httpd/unix-directory",
		Size:     0,
		Mtime:    &types.Timestamp{},
	}

	for _, p := range providers {
		c, err := s.getStorageProviderClient(ctx, p)
		if err != nil {
			log.Err(err).Msg("error connecting to storage provider=" + p.Address)
			continue
		}
		resp, err := c.Stat(ctx, req)
		if err != nil {
			log.Err(err).Msgf("gateway: error calling Stat %s: %+v", req.Ref.String(), p)
			continue
		}
		if resp.Status.Code != rpc.Code_CODE_OK {
			log.Err(status.NewErrorFromCode(rpc.Code_CODE_OK, "gateway"))
			continue
		}
		if resp.Info != nil {
			info.Size += resp.Info.Size
			if utils.TSToUnixNano(resp.Info.Mtime) > utils.TSToUnixNano(info.Mtime) {
				info.Mtime = resp.Info.Mtime
				info.Etag = resp.Info.Etag
				info.Checksum = resp.Info.Checksum
			}
			if info.Etag == "" && info.Etag != resp.Info.Etag {
				info.Etag = resp.Info.Etag
			}
		}
	}

	return &provider.StatResponse{
		Status: status.NewOK(ctx),
		Info:   info,
	}, nil
}

func (s *svc) Stat(ctx context.Context, req *provider.StatRequest) (*provider.StatResponse, error) {
	if utils.IsRelativeReference(req.Ref) {
		return s.stat(ctx, req)
	}

	p := ""
	var res *provider.StatResponse
	var err error
	if utils.IsAbsolutePathReference(req.Ref) {
		p = req.Ref.Path
	} else {
		// Reference by just resource ID
		// Stat it and store for future use
		res, err = s.stat(ctx, req)
		if err != nil {
			return &provider.StatResponse{
				Status: status.NewInternal(ctx, err, "gateway: error stating ref:"+req.Ref.String()),
			}, nil
		}
		if res != nil && res.Status.Code != rpc.Code_CODE_OK {
			return res, nil
		}
		p = res.Info.Path
	}

	if path.Clean(p) == s.getHome(ctx) {
		return s.statHome(ctx)
	}

	if s.isSharedFolder(ctx, p) {
		return s.statSharesFolder(ctx)
	}

	if !s.inSharedFolder(ctx, p) {
		if res != nil {
			return res, nil
		}
		return s.stat(ctx, req)
	}

	// we need to provide the info of the target, not the reference.
	if s.isShareName(ctx, p) {
		// If we haven't returned an error by now and res is nil, it means that
		// req is an absolute path based ref, so we didn't stat it previously.
		// So stat it now
		if res == nil {
			res, err = s.stat(ctx, req)
			if err != nil {
				return &provider.StatResponse{
					Status: status.NewInternal(ctx, err, "gateway: error stating ref:"+req.Ref.String()),
				}, nil
			}

			if res.Status.Code != rpc.Code_CODE_OK {
				return &provider.StatResponse{
					Status: res.Status,
				}, nil
			}
		}

		ri, protocol, err := s.checkRef(ctx, res.Info)
		if err != nil {
			return &provider.StatResponse{
				Status: status.NewStatusFromErrType(ctx, "error resolving reference "+res.Info.Target, err),
			}, nil
		}

		if protocol == "webdav" {
			ri, err = s.webdavRefStat(ctx, res.Info.Target)
			if err != nil {
				return &provider.StatResponse{
					Status: status.NewInternal(ctx, err, "gateway: error resolving webdav reference: "+p),
				}, nil
			}
		}

		// we need to make sure we don't expose the reference target in the resource
		// information. For example, if requests comes to: /home/MyShares/photos and photos
		// is reference to /user/peter/Holidays/photos, we need to still return to the user
		// /home/MyShares/photos
		orgPath := res.Info.Path
		res.Info = ri
		res.Info.Path = orgPath
		return res, nil

	}

	if s.isShareChild(ctx, p) {
		shareName, shareChild := s.splitShare(ctx, p)

		statReq := &provider.StatRequest{Ref: &provider.Reference{Path: shareName}}
		statRes, err := s.stat(ctx, statReq)
		if err != nil {
			return &provider.StatResponse{
				Status: status.NewInternal(ctx, err, "gateway: error stating ref:"+statReq.Ref.String()),
			}, nil
		}

		if statRes.Status.Code != rpc.Code_CODE_OK {
			return &provider.StatResponse{
				Status: statRes.Status,
			}, nil
		}

		ri, protocol, err := s.checkRef(ctx, statRes.Info)
		if err != nil {
			return &provider.StatResponse{
				Status: status.NewStatusFromErrType(ctx, "error resolving reference "+statRes.Info.Target, err),
			}, nil
		}

		if protocol == "webdav" {
			ri, err = s.webdavRefStat(ctx, statRes.Info.Target, shareChild)
			if err != nil {
				return &provider.StatResponse{
					Status: status.NewInternal(ctx, err, "gateway: error resolving webdav reference: "+p),
				}, nil
			}
			ri.Path = p
			return &provider.StatResponse{
				Status: status.NewOK(ctx),
				Info:   ri,
			}, nil
		}

		// append child to target
		req.Ref.Path = path.Join(ri.Path, shareChild)
		res, err := s.stat(ctx, req)
		if err != nil {
			return &provider.StatResponse{
				Status: status.NewInternal(ctx, err, "gateway: error stating ref:"+req.Ref.String()),
			}, nil
		}
		if res.Status.Code != rpc.Code_CODE_OK {
			return &provider.StatResponse{
				Status: res.Status,
			}, nil
		}

		// we need to make sure we don't expose the reference target in the resource
		// information.
		res.Info.Path = p
		return res, nil
	}

	panic("gateway: stating an unknown path:" + p)
}

func (s *svc) checkRef(ctx context.Context, ri *provider.ResourceInfo) (*provider.ResourceInfo, string, error) {
	if ri.Type != provider.ResourceType_RESOURCE_TYPE_REFERENCE {
		panic("gateway: calling checkRef on a non reference type:" + ri.String())
	}

	// reference types MUST have a target resource id.
	if ri.Target == "" {
		err := errtypes.BadRequest("gateway: ref target is an empty uri")
		return nil, "", err
	}

	uri, err := url.Parse(ri.Target)
	if err != nil {
		return nil, "", errors.Wrapf(err, "gateway: error parsing target uri: %s", ri.Target)
	}

	switch uri.Scheme {
	case "cs3":
		ref, err := s.handleCS3Ref(ctx, uri.Opaque)
		return ref, "cs3", err
	case "webdav":
		return nil, "webdav", nil
	default:
		err := errtypes.BadRequest("gateway: no reference handler for scheme: " + uri.Scheme)
		return nil, "", err
	}
}

func (s *svc) handleCS3Ref(ctx context.Context, opaque string) (*provider.ResourceInfo, error) {
	// a cs3 ref has the following layout: <storage_id>/<opaque_id>
	parts := strings.SplitN(opaque, "/", 2)
	if len(parts) < 2 {
		err := errtypes.BadRequest("gateway: cs3 ref does not follow the layout storageid/opaqueid:" + opaque)
		return nil, err
	}

	// we could call here the Stat method again, but that is calling for problems in case
	// there is a loop of targets pointing to targets, so better avoid it.

	req := &provider.StatRequest{
		Ref: &provider.Reference{
			ResourceId: &provider.ResourceId{
				StorageId: parts[0],
				OpaqueId:  parts[1],
			},
		},
	}
	res, err := s.stat(ctx, req)
	if err != nil {
		return nil, errors.Wrap(err, "gateway: error calling stat")
	}

	if res.Status.Code != rpc.Code_CODE_OK {
		switch res.Status.Code {
		case rpc.Code_CODE_NOT_FOUND:
			return nil, errtypes.NotFound(req.Ref.String())
		case rpc.Code_CODE_PERMISSION_DENIED:
			return nil, errtypes.PermissionDenied(req.Ref.String())
		case rpc.Code_CODE_INVALID_ARGUMENT, rpc.Code_CODE_FAILED_PRECONDITION, rpc.Code_CODE_OUT_OF_RANGE:
			return nil, errtypes.BadRequest(req.Ref.String())
		case rpc.Code_CODE_UNIMPLEMENTED:
			return nil, errtypes.NotSupported(req.Ref.String())
		default:
			return nil, errtypes.InternalError("gateway: error stating target reference")
		}
	}

	if res.Info.Type == provider.ResourceType_RESOURCE_TYPE_REFERENCE {
		err := errtypes.BadRequest("gateway: error the target of a reference cannot be another reference")
		return nil, err
	}

	return res.Info, nil
}

func (s *svc) ListContainerStream(_ *provider.ListContainerStreamRequest, _ gateway.GatewayAPI_ListContainerStreamServer) error {
	return errtypes.NotSupported("Unimplemented")
>>>>>>> 17606d3f
}

// Stat returns the Resoure info for a given resource by forwarding the request to all responsible providers.
// In the simplest case there is only one provider, eg. when statting a relative or id based reference
// However the registry can return multiple providers for a reference and Stat needs to take them all into account:
// The registry returns multiple providers when
// 1. embedded providers need to be taken into account, eg: there aro two providers /foo and /bar and / is being statted
// 2. multiple providers form a virtual view, eg: there are twe providers /users/[a-k] and /users/[l-z] and /users is being statted
// In contrast to ListContainer Stat can treat these cases equally by forwarding the request to all providers and aggregating the metadata:
// - The most recent mtime determines the etag
// - The size is summed up for all providers
// TODO cache info
func (s *svc) Stat(ctx context.Context, req *provider.StatRequest) (*provider.StatResponse, error) {
	// find the providers
	providers, err := s.findProviders(ctx, req.Ref)
	if err != nil {
		// we have no provider -> not found
		return &provider.StatResponse{
			Status: status.NewStatusFromErrType(ctx, "could not find provider", err),
		}, nil
	}

	var info *provider.ResourceInfo
	for i := range providers {

		// get client for storage provider
		c, err := s.getStorageProviderClient(ctx, providers[i])
		if err != nil {
			appctx.GetLogger(ctx).Error().Err(err).Msg("gateway: could not get storage provider client, skipping")
			continue
		}

		// build relative reference
		sRef := req.Ref
		if utils.IsAbsolutePathReference(req.Ref) {
			sRef, err = unwrap(req.Ref, providers[i].ProviderPath)
			if err != nil {
				appctx.GetLogger(ctx).Error().Err(err).Msg("gateway: could not unwrap reference, skipping")
				continue
			}
			parts := strings.SplitN(providers[i].ProviderId, "!", 2)
			if len(parts) != 2 {
				appctx.GetLogger(ctx).Error().Msg("gateway: invalid provider id, expected <storageid>!<opaqueid> format, got " + providers[i].ProviderId)
				continue
			}
			sRef.ResourceId = &provider.ResourceId{StorageId: parts[0], OpaqueId: parts[1]}
			sRef.Path = utils.MakeRelativePath(sRef.Path)
		}

		var currentInfo *provider.ResourceInfo
		switch {
		case req.Ref.Path == "": // id based request
			fallthrough
		case providers[i].ProviderPath == req.Ref.Path: // matches
			fallthrough
		case strings.HasPrefix(req.Ref.Path, providers[i].ProviderPath): //  requested path is below mount point
			resp, err := c.Stat(ctx, &provider.StatRequest{Opaque: req.Opaque, Ref: sRef, ArbitraryMetadataKeys: req.ArbitraryMetadataKeys})
			if err != nil {
				appctx.GetLogger(ctx).Error().Err(err).Msg("gateway: could not stat embedded mount, skipping")
				continue
			}
			if resp.Status.Code != rpc.Code_CODE_OK {
				appctx.GetLogger(ctx).Debug().Interface("status", resp.Status).Msg("gateway: stating embedded mount was not ok, skipping")
				continue
			}
			if resp.Info == nil {
				appctx.GetLogger(ctx).Error().Err(err).Msg("gateway: stat response for embedded mount carried no info, skipping")
				continue
			}
			currentInfo = resp.Info
		case strings.HasPrefix(providers[i].ProviderPath, req.Ref.Path): // requested path is above mount point
			parts := strings.SplitN(providers[i].ProviderId, "!", 2)
			if len(parts) != 2 {
				appctx.GetLogger(ctx).Error().Msg("gateway: invalid provider id, expected <storageid>!<opaqueid> format, got " + providers[i].ProviderId)
				continue
			}
			sRef := &provider.Reference{
				ResourceId: &provider.ResourceId{StorageId: parts[0], OpaqueId: parts[1]},
				Path:       ".",
			}
			statResp, err := c.Stat(ctx, &provider.StatRequest{Opaque: req.Opaque, Ref: sRef, ArbitraryMetadataKeys: req.ArbitraryMetadataKeys})
			if err != nil {
				appctx.GetLogger(ctx).Error().Err(err).Msg("gateway: could not stat parent mount, skipping")
				continue
			}
			if statResp.Status.Code != rpc.Code_CODE_OK {
				appctx.GetLogger(ctx).Debug().Interface("status", statResp.Status).Msg("gateway: stating parent mount was not ok, skipping")
				continue
			}
			if statResp.Info == nil {
				appctx.GetLogger(ctx).Error().Err(err).Msg("gateway: stat response for parent mount carried no info, skipping")
				continue
			}
			// -> update metadata for /foo/bar -> set path to './bar'?
			statResp.Info.Path = strings.TrimPrefix(providers[i].ProviderPath, req.Ref.Path)
			statResp.Info.Path, _ = router.ShiftPath(statResp.Info.Path)
			statResp.Info.Path = utils.MakeRelativePath(statResp.Info.Path)
			// TODO invent resourceid?

			if utils.IsAbsoluteReference(req.Ref) {
				statResp.Info.Path = path.Join(req.Ref.Path, statResp.Info.Path)
			}
			currentInfo = statResp.Info
		default:
			log := appctx.GetLogger(ctx)
			log.Err(err).Msg("gateway: unhandled Stat case")
		}

		if info == nil {
			switch {
			case utils.IsAbsolutePathReference(req.Ref):
				currentInfo.Path = req.Ref.Path
			case utils.IsAbsoluteReference(req.Ref):
				// an id based references needs to adjust the path in the response with the provider path
				// TODO but the provider path is empty for
				wrap(currentInfo, providers[i])
			}
			info = currentInfo
		} else {
			// aggregate metadata

			info.Size += currentInfo.Size
			if info.Mtime == nil || (currentInfo.Mtime != nil && utils.TSToUnixNano(currentInfo.Mtime) > utils.TSToUnixNano(info.Mtime)) {
				info.Mtime = currentInfo.Mtime
				info.Etag = currentInfo.Etag
				//info.Checksum = resp.Info.Checksum
			}
			if info.Etag == "" && info.Etag != currentInfo.Etag {
				info.Etag = currentInfo.Etag
			}
			//info.Type = provider.ResourceType_RESOURCE_TYPE_CONTAINER
			//info.MimeType = "httpd/unix-directory"
		}
	}

	if info == nil {
		return &provider.StatResponse{Status: &rpc.Status{Code: rpc.Code_CODE_NOT_FOUND}}, nil
	}
	return &provider.StatResponse{Status: &rpc.Status{Code: rpc.Code_CODE_OK}, Info: info}, nil
}

func (s *svc) ListContainerStream(_ *provider.ListContainerStreamRequest, _ gateway.GatewayAPI_ListContainerStreamServer) error {
	return errtypes.NotSupported("Unimplemented")
}

// ListContainer lists the Resoure infos for a given resource by forwarding the request to all responsible providers.
// In the simplest case there is only one provider, eg. when listing a relative or id based reference
// However the registry can return multiple providers for a reference and ListContainer needs to take them all into account:
// The registry returns multiple providers when
// 1. embedded providers need to be taken into account, eg: there aro two providers /foo and /bar and / is being listed
//    /foo and /bar need to be added to the listing of /
// 2. multiple providers form a virtual view, eg: there are twe providers /users/[a-k] and /users/[l-z] and /users is being listed
// In contrast to Stat ListContainer has to forward the request to all providers, collect the results and aggregate the metadata:
// - The most recent mtime determines the etag of the listed collection
// - The size of the root ... is summed up for all providers
// TODO cache info
func (s *svc) ListContainer(ctx context.Context, req *provider.ListContainerRequest) (*provider.ListContainerResponse, error) {
	// find the providers
	providers, err := s.findProviders(ctx, req.Ref)
	if err != nil {
		// we have no provider -> not found
		return &provider.ListContainerResponse{
			Status: status.NewStatusFromErrType(ctx, "could not find provider", err),
		}, nil
	}
	// list /foo, mount points at /foo/bar, /foo/bif, /foo/bar/bam
	// 1. which provider needs to be listed
	// 2. which providers need to be statted
	// result:
	// + /foo/bif -> stat  /foo/bif
	// + /foo/bar -> stat  /foo/bar && /foo/bar/bif (and take the youngest metadata)

	// list /foo, mount points at /foo, /foo/bif, /foo/bar/bam
	// 1. which provider needs to be listed -> /foo listen
	// 2. which providers need to be statted
	// result:
	// + /foo/fil.txt   -> list /foo
	// + /foo/blarg.md  -> list /foo
	// + /foo/bif       -> stat  /foo/bif
	// + /foo/bar       -> stat  /foo/bar/bam (and construct metadata for /foo/bar)

	infos := map[string]*provider.ResourceInfo{}
	for i := range providers {

		// get client for storage provider
		c, err := s.getStorageProviderClient(ctx, providers[i])
		if err != nil {
			appctx.GetLogger(ctx).Error().Err(err).Msg("gateway: could not get storage provider client, skipping")
			continue
		}

		// build relative reference
		lcRef := req.Ref
		if utils.IsAbsolutePathReference(req.Ref) {
			lcRef, err = unwrap(req.Ref, providers[i].ProviderPath)
			if err != nil {
				appctx.GetLogger(ctx).Error().Err(err).Msg("gateway: could not unwrap reference, skipping")
				continue
			}
			parts := strings.SplitN(providers[i].ProviderId, "!", 2)
			if len(parts) != 2 {
				appctx.GetLogger(ctx).Error().Msg("gateway: invalid provider id, expected <storageid>!<opaqueid> format, got " + providers[i].ProviderId)
				continue
			}
			lcRef.ResourceId = &provider.ResourceId{StorageId: parts[0], OpaqueId: parts[1]}
			lcRef.Path = utils.MakeRelativePath(lcRef.Path)
		}

		// ref Path: ., Id: a-b-c-d, provider path: /personal/a-b-c-d, provider id: a-b-c-d ->
		// ref Path: ., Id: a-b-c-d, provider path: /home, provider id: a-b-c-d ->
		// ref path: /foo/mop, provider path: /foo -> list(spaceid, ./mop)
		// ref path: /foo, provider path: /foo
		// if the requested path matches or is below a mount point we can list on that provider
		//           requested path   provider path
		// above   = /foo           <=> /foo/bar        -> stat(spaceid, .)    -> add metadata for /foo/bar
		// above   = /foo           <=> /foo/bar/bif    -> stat(spaceid, .)    -> add metadata for /foo/bar
		// matches = /foo/bar       <=> /foo/bar        -> list(spaceid, .)
		// below   = /foo/bar/bif   <=> /foo/bar        -> list(spaceid, ./bif)
		switch {
		case providers[i].ProviderPath == req.Ref.Path: // matches
			fallthrough
		case strings.HasPrefix(req.Ref.Path, providers[i].ProviderPath): //  requested path is below mount point
			rsp, err := c.ListContainer(ctx, &provider.ListContainerRequest{
				Opaque:                req.Opaque,
				Ref:                   lcRef,
				ArbitraryMetadataKeys: req.ArbitraryMetadataKeys,
			})
			if err != nil || rsp.Status.Code != rpc.Code_CODE_OK {
				appctx.GetLogger(ctx).Error().Err(err).Msg("gateway: could not list provider, skipping")
				continue
			}

			if utils.IsAbsoluteReference(req.Ref) {
				for j := range rsp.Infos {
					rsp.Infos[j].Path = path.Join(lcRef.Path, rsp.Infos[j].Path)
					wrap(rsp.Infos[j], providers[i])
				}
			}
			for i := range rsp.Infos {
				if info, ok := infos[rsp.Infos[i].Path]; ok {
					if info.Mtime != nil && rsp.Infos[i].Mtime != nil && utils.TSToUnixNano(rsp.Infos[i].Mtime) > utils.TSToUnixNano(info.Mtime) {
						continue
					}
				}
				// replace with younger info
				infos[rsp.Infos[i].Path] = rsp.Infos[i]
			}
		case strings.HasPrefix(providers[i].ProviderPath, req.Ref.Path): // requested path is above mount point
			//  requested path   provider path
			//  /foo           <=> /foo/bar        -> stat(spaceid, .)    -> add metadata for /foo/bar
			//  /foo           <=> /foo/bar/bif    -> stat(spaceid, .)    -> add metadata for /foo/bar
			parts := strings.SplitN(providers[i].ProviderId, "!", 2)
			if len(parts) != 2 {
				appctx.GetLogger(ctx).Error().Msg("gateway: invalid provider id, expected <storageid>!<opaqueid> format, got " + providers[i].ProviderId)
				continue
			}
			sRef := &provider.Reference{
				ResourceId: &provider.ResourceId{StorageId: parts[0], OpaqueId: parts[1]},
				Path:       ".",
			}
			statResp, err := c.Stat(ctx, &provider.StatRequest{Opaque: req.Opaque, Ref: sRef, ArbitraryMetadataKeys: req.ArbitraryMetadataKeys})
			if err != nil {
				appctx.GetLogger(ctx).Error().Err(err).Msg("gateway: could not stat parent mount for list, skipping")
				continue
			}
			if statResp.Status.Code != rpc.Code_CODE_OK {
				appctx.GetLogger(ctx).Debug().Interface("status", statResp.Status).Msg("gateway: stating parent mount for list was not ok, skipping")
				continue
			}
			if statResp.Info == nil {
				appctx.GetLogger(ctx).Error().Err(err).Msg("gateway: stat response for list carried no info, skipping")
				continue
			}
			// -> update metadata for /foo/bar -> set path to './bar'?
			statResp.Info.Path = strings.TrimPrefix(providers[i].ProviderPath, req.Ref.Path)
			statResp.Info.Path, _ = router.ShiftPath(statResp.Info.Path)
			statResp.Info.Path = utils.MakeRelativePath(statResp.Info.Path)
			// TODO invent resourceid?

			if utils.IsAbsoluteReference(req.Ref) {
				statResp.Info.Path = path.Join(req.Ref.Path, statResp.Info.Path)
			}

			// the stated path is above a mountpoint, so it must be a folder
			statResp.Info.Type = provider.ResourceType_RESOURCE_TYPE_CONTAINER

			if info, ok := infos[statResp.Info.Path]; !ok {
				// replace with younger info
				infos[statResp.Info.Path] = statResp.Info
			} else {
				if info.Mtime == nil || (statResp.Info.Mtime != nil && utils.TSToUnixNano(statResp.Info.Mtime) > utils.TSToUnixNano(info.Mtime)) {
					// replace with younger info
					infos[statResp.Info.Path] = statResp.Info
				}
			}
		default:
			log := appctx.GetLogger(ctx)
			log.Err(err).Msg("gateway: unhandled ListContainer case")
		}

	}

	returnInfos := make([]*provider.ResourceInfo, 0, len(infos))
	for path := range infos {
		returnInfos = append(returnInfos, infos[path])
	}
	return &provider.ListContainerResponse{
		Status: &rpc.Status{Code: rpc.Code_CODE_OK},
		Infos:  returnInfos,
	}, nil
}

func (s *svc) CreateSymlink(ctx context.Context, req *provider.CreateSymlinkRequest) (*provider.CreateSymlinkResponse, error) {
	return &provider.CreateSymlinkResponse{
		Status: status.NewUnimplemented(ctx, errtypes.NotSupported("CreateSymlink not implemented"), "CreateSymlink not implemented"),
	}, nil
}

func (s *svc) ListFileVersions(ctx context.Context, req *provider.ListFileVersionsRequest) (*provider.ListFileVersionsResponse, error) {
	var c provider.ProviderAPIClient
	var err error
	c, req.Ref, err = s.findAndUnwrap(ctx, req.Ref)
	if err != nil {
		return &provider.ListFileVersionsResponse{
			Status: status.NewStatusFromErrType(ctx, "ListFileVersions ref="+req.Ref.String(), err),
		}, nil
	}

	res, err := c.ListFileVersions(ctx, req)
	if err != nil {
		return nil, errors.Wrap(err, "gateway: error calling ListFileVersions")
	}

	return res, nil
}

func (s *svc) RestoreFileVersion(ctx context.Context, req *provider.RestoreFileVersionRequest) (*provider.RestoreFileVersionResponse, error) {
	var c provider.ProviderAPIClient
	var err error
	c, req.Ref, err = s.findAndUnwrap(ctx, req.Ref)
	if err != nil {
		return &provider.RestoreFileVersionResponse{
			Status: status.NewStatusFromErrType(ctx, "RestoreFileVersion ref="+req.Ref.String(), err),
		}, nil
	}

	res, err := c.RestoreFileVersion(ctx, req)
	if err != nil {
		return nil, errors.Wrap(err, "gateway: error calling RestoreFileVersion")
	}

	return res, nil
}

func (s *svc) ListRecycleStream(_ *provider.ListRecycleStreamRequest, _ gateway.GatewayAPI_ListRecycleStreamServer) error {
	return errtypes.NotSupported("ListRecycleStream unimplemented")
}

// TODO use the ListRecycleRequest.Ref to only list the trash of a specific storage
func (s *svc) ListRecycle(ctx context.Context, req *provider.ListRecycleRequest) (*provider.ListRecycleResponse, error) {
	c, relativeReference, err := s.findAndUnwrap(ctx, req.Ref)
	if err != nil {
		return &provider.ListRecycleResponse{
			Status: status.NewStatusFromErrType(ctx, "ListFileVersions ref="+req.Ref.String(), err),
		}, nil
	}

	res, err := c.ListRecycle(ctx, &provider.ListRecycleRequest{
		Opaque: req.Opaque,
		FromTs: req.FromTs,
		ToTs:   req.ToTs,
		Ref:    relativeReference,
	})
	if err != nil {
		return nil, errors.Wrap(err, "gateway: error calling ListRecycleRequest")
	}

	return res, nil
}

func (s *svc) RestoreRecycleItem(ctx context.Context, req *provider.RestoreRecycleItemRequest) (*provider.RestoreRecycleItemResponse, error) {
	sourceProviderInfo, err := s.findProviders(ctx, req.Ref)
	if err != nil {
		return &provider.RestoreRecycleItemResponse{
			Status: status.NewStatusFromErrType(ctx, "RestoreRecycleItem ref="+req.Ref.String(), err),
		}, nil
	}
	destinationProviderInfo, err := s.findProviders(ctx, req.RestoreRef)
	if err != nil {
		return &provider.RestoreRecycleItemResponse{
			Status: status.NewStatusFromErrType(ctx, "RestoreRecycleItem ref="+req.Ref.String(), err),
		}, nil
	}
	if sourceProviderInfo[0].ProviderId != destinationProviderInfo[0].ProviderId ||
		sourceProviderInfo[0].ProviderPath != destinationProviderInfo[0].ProviderPath {
		return &provider.RestoreRecycleItemResponse{
			Status: status.NewPermissionDenied(ctx, err, "gateway: cross-storage restores are forbidden"),
		}, nil
	}

	c, p, err := s.find(ctx, req.Ref)
	if err != nil {
		return &provider.RestoreRecycleItemResponse{
			Status: status.NewStatusFromErrType(ctx, "RestoreRecycleItem ref="+req.Ref.String(), err),
		}, nil
	}
	if req.Ref, err = unwrap(req.Ref, p.ProviderPath); err != nil {
		return nil, err
	}
	res, err := c.RestoreRecycleItem(ctx, req)
	if err != nil {
		return nil, errors.Wrap(err, "gateway: error calling RestoreRecycleItem")
	}

	return res, nil
}

func (s *svc) PurgeRecycle(ctx context.Context, req *provider.PurgeRecycleRequest) (*provider.PurgeRecycleResponse, error) {
	c, relativeReference, err := s.findAndUnwrap(ctx, req.Ref)
	if err != nil {
		return &provider.PurgeRecycleResponse{
			Status: status.NewStatusFromErrType(ctx, "PurgeRecycle ref="+req.Ref.String(), err),
		}, nil
	}

	res, err := c.PurgeRecycle(ctx, &provider.PurgeRecycleRequest{
		Opaque: req.GetOpaque(),
		Ref:    relativeReference,
	})
	if err != nil {
		return nil, errors.Wrap(err, "gateway: error calling PurgeRecycle")
	}
	return res, nil
}

func (s *svc) GetQuota(ctx context.Context, req *gateway.GetQuotaRequest) (*provider.GetQuotaResponse, error) {
	c, relativeReference, err := s.findAndUnwrap(ctx, req.Ref)
	if err != nil {
		return &provider.GetQuotaResponse{
			Status: status.NewStatusFromErrType(ctx, "GetQuota ref="+req.Ref.String(), err),
		}, nil
	}

	res, err := c.GetQuota(ctx, &provider.GetQuotaRequest{
		Opaque: req.GetOpaque(),
		Ref:    relativeReference,
	})
	if err != nil {
		return nil, errors.Wrap(err, "gateway: error calling GetQuota")
	}
	return res, nil
}

func (s *svc) findByPath(ctx context.Context, path string) (provider.ProviderAPIClient, *registry.ProviderInfo, error) {
	ref := &provider.Reference{Path: path}
	return s.find(ctx, ref)
}

func (s *svc) find(ctx context.Context, ref *provider.Reference) (provider.ProviderAPIClient, *registry.ProviderInfo, error) {
	p, err := s.findProviders(ctx, ref)
	if err != nil {
		return nil, nil, err
	}

	client, err := s.getStorageProviderClient(ctx, p[0])
	return client, p[0], err
}

func (s *svc) findAndUnwrap(ctx context.Context, ref *provider.Reference) (provider.ProviderAPIClient, *provider.Reference, error) {
	c, p, err := s.find(ctx, ref)
	if err != nil {
		return nil, nil, err
	}

	relativeReference := ref
	if utils.IsAbsolutePathReference(ref) {
		if relativeReference, err = unwrap(ref, p.ProviderPath); err != nil {
			return nil, nil, err
		}
		relativeReference.Path = utils.MakeRelativePath(relativeReference.Path)
		parts := strings.SplitN(p.ProviderId, "!", 2)
		if len(parts) != 2 {
			return nil, nil, errtypes.BadRequest("gateway: invalid provider id, expected <storageid>!<opaqueid> format, got " + p.ProviderId)
		}
		relativeReference.ResourceId = &provider.ResourceId{StorageId: parts[0], OpaqueId: parts[1]}
	}

	return c, relativeReference, nil
}

func (s *svc) getStorageProviderClient(_ context.Context, p *registry.ProviderInfo) (provider.ProviderAPIClient, error) {
	c, err := pool.GetStorageProviderServiceClient(p.Address)
	if err != nil {
		err = errors.Wrap(err, "gateway: error getting a storage provider client")
		return nil, err
	}

	return c, nil
}

func (s *svc) findProviders(ctx context.Context, ref *provider.Reference) ([]*registry.ProviderInfo, error) {
	c, err := pool.GetStorageRegistryClient(s.c.StorageRegistryEndpoint)
	if err != nil {
		return nil, errors.Wrap(err, "gateway: error getting storage registry client")
	}

	res, err := c.GetStorageProviders(ctx, &registry.GetStorageProvidersRequest{
		Ref: ref,
	})

	if err != nil {
		return nil, errors.Wrap(err, "gateway: error calling GetStorageProvider")
	}

	if res.Status.Code != rpc.Code_CODE_OK {
		switch res.Status.Code {
		case rpc.Code_CODE_NOT_FOUND:
			return nil, errtypes.NotFound("gateway: storage provider not found for reference:" + ref.String())
		case rpc.Code_CODE_PERMISSION_DENIED:
			return nil, errtypes.PermissionDenied("gateway: " + res.Status.Message + " for " + ref.String() + " with code " + res.Status.Code.String())
		case rpc.Code_CODE_INVALID_ARGUMENT, rpc.Code_CODE_FAILED_PRECONDITION, rpc.Code_CODE_OUT_OF_RANGE:
			return nil, errtypes.BadRequest("gateway: " + res.Status.Message + " for " + ref.String() + " with code " + res.Status.Code.String())
		case rpc.Code_CODE_UNIMPLEMENTED:
			return nil, errtypes.NotSupported("gateway: " + res.Status.Message + " for " + ref.String() + " with code " + res.Status.Code.String())
		default:
			return nil, status.NewErrorFromCode(res.Status.Code, "gateway")
		}
	}

	if res.Providers == nil {
		return nil, errtypes.NotFound("gateway: provider is nil")
	}

	return res.Providers, nil
}

func unwrap(ref *provider.Reference, providerPath string) (*provider.Reference, error) {
	// all references with an id can be passed on to the driver
	// there are two cases:
	// 1. absolute id references (resource_id is set, path is empty)
	// 2. relative references (resource_id is set, path starts with a `.`)
	if ref.GetResourceId() != nil {
		return ref, nil
	}

	if !strings.HasPrefix(ref.GetPath(), "/") {
		// abort, absolute path references must start with a `/`
		return nil, errtypes.BadRequest("ref is invalid: " + ref.String())
	}

	p := strings.TrimPrefix(ref.Path, providerPath)
	if p == "" {
		p = "/"
	}
	return &provider.Reference{Path: p}, nil
}

func wrap(ri *provider.ResourceInfo, providerInfo *registry.ProviderInfo) {
	ri.Path = path.Join(providerInfo.ProviderPath, ri.Path)
}<|MERGE_RESOLUTION|>--- conflicted
+++ resolved
@@ -565,14 +565,10 @@
 
 	res, err := c.SetArbitraryMetadata(ctx, req)
 	if err != nil {
-<<<<<<< HEAD
-		return nil, errors.Wrap(err, "gateway: error calling Stat")
-=======
 		if gstatus.Code(err) == codes.PermissionDenied {
-			return &provider.CreateContainerResponse{Status: &rpc.Status{Code: rpc.Code_CODE_PERMISSION_DENIED}}, nil
-		}
-		return nil, errors.Wrap(err, "gateway: error calling CreateContainer")
->>>>>>> 17606d3f
+			return &provider.SetArbitraryMetadataResponse{Status: &rpc.Status{Code: rpc.Code_CODE_PERMISSION_DENIED}}, nil
+		}
+		return nil, errors.Wrap(err, "gateway: error calling SetArbitraryMetadata")
 	}
 
 	return res, nil
@@ -591,740 +587,13 @@
 
 	res, err := c.UnsetArbitraryMetadata(ctx, req)
 	if err != nil {
-		return nil, errors.Wrap(err, "gateway: error calling Stat")
-	}
-
-<<<<<<< HEAD
-	return res, nil
-=======
-	if s.isSharedFolder(ctx, p) {
-		// TODO(labkode): deleting share names should be allowed, means unmounting.
-		err := errtypes.BadRequest("gateway: cannot delete share folder or share name: path=" + p)
-		span.RecordError(err)
-		return &provider.DeleteResponse{
-			Status: status.NewInvalidArg(ctx, "path points to share folder or share name"),
-		}, nil
-
-	}
-
-	if s.isShareName(ctx, p) {
-		log.Debug().Msgf("path:%s points to share name", p)
-
-		sRes, err := s.ListReceivedShares(ctx, &collaboration.ListReceivedSharesRequest{})
-		if err != nil {
-			return nil, err
-		}
-
-		statRes, err := s.Stat(ctx, &provider.StatRequest{
-			Ref: &provider.Reference{
-				Path: p,
-			},
-		})
-		if err != nil {
-			return nil, err
-		}
-
-		// the following will check that:
-		// - the resource to delete is a share the current user received
-		// - signal the storage the delete must not land in the trashbin
-		// - delete the resource and update the share status to "rejected"
-		for _, share := range sRes.Shares {
-			if statRes != nil && (share.Share.ResourceId.OpaqueId == statRes.Info.Id.OpaqueId) && (share.Share.ResourceId.StorageId == statRes.Info.Id.StorageId) {
-				// this opaque needs explanation. It signals the storage the resource we're about to delete does not
-				// belong to the current user because it was share to her, thus delete the "node" and don't send it to
-				// the trash bin, since the share can be mounted as many times as desired.
-				req.Opaque = &types.Opaque{
-					Map: map[string]*types.OpaqueEntry{
-						"deleting_shared_resource": {
-							Value:   []byte("true"),
-							Decoder: "plain",
-						},
-					},
-				}
-
-				// the following block takes care of updating the state of the share to "rejected". This will ensure the user
-				// can "Accept" the share once again.
-				// TODO should this be pending? If so, update the two comments above as well. If not, get rid of this comment.
-				share.State = collaboration.ShareState_SHARE_STATE_REJECTED
-				r := &collaboration.UpdateReceivedShareRequest{
-					Share:      share,
-					UpdateMask: &fieldmaskpb.FieldMask{Paths: []string{"state"}},
-				}
-
-				_, err := s.UpdateReceivedShare(ctx, r)
-				if err != nil {
-					return nil, err
-				}
-
-				return &provider.DeleteResponse{
-					Status: status.NewOK(ctx),
-				}, nil
-			}
-		}
-
-		return &provider.DeleteResponse{
-			Status: status.NewNotFound(ctx, "could not find share"),
-		}, nil
-	}
-
-	if s.isShareChild(ctx, p) {
-		shareName, shareChild := s.splitShare(ctx, p)
-		log.Debug().Msgf("path:%s sharename:%s sharechild: %s", p, shareName, shareChild)
-
-		ref := &provider.Reference{Path: shareName}
-
-		statReq := &provider.StatRequest{Ref: ref}
-		statRes, err := s.stat(ctx, statReq)
-		if err != nil {
-			return &provider.DeleteResponse{
-				Status: status.NewInternal(ctx, err, "gateway: error stating ref:"+statReq.Ref.String()),
-			}, nil
-		}
-
-		if statRes.Status.Code != rpc.Code_CODE_OK {
-			return &provider.DeleteResponse{
-				Status: statRes.Status,
-			}, nil
-		}
-
-		ri, protocol, err := s.checkRef(ctx, statRes.Info)
-		if err != nil {
-			return &provider.DeleteResponse{
-				Status: status.NewStatusFromErrType(ctx, "error resolving reference "+statRes.Info.Target, err),
-			}, nil
-		}
-
-		if protocol == "webdav" {
-			err = s.webdavRefDelete(ctx, statRes.Info.Target, shareChild)
-			if err != nil {
-				return &provider.DeleteResponse{
-					Status: status.NewInternal(ctx, err, "gateway: error deleting resource on webdav host: "+p),
-				}, nil
-			}
-			return &provider.DeleteResponse{
-				Status: status.NewOK(ctx),
-			}, nil
-		}
-
-		// append child to target
-		req.Ref.Path = path.Join(ri.Path, shareChild)
-		return s.delete(ctx, req)
-	}
-
-	panic("gateway: delete called on unknown path:" + p)
-}
-
-func (s *svc) delete(ctx context.Context, req *provider.DeleteRequest) (*provider.DeleteResponse, error) {
-	// TODO(ishank011): enable deleting references spread across storage providers, eg. /eos
-	c, err := s.find(ctx, req.Ref)
-	if err != nil {
-		return &provider.DeleteResponse{
-			Status: status.NewStatusFromErrType(ctx, "delete ref="+req.Ref.String(), err),
-		}, nil
-	}
-
-	res, err := c.Delete(ctx, req)
-	if err != nil {
-		if gstatus.Code(err) == codes.PermissionDenied {
-			return &provider.DeleteResponse{Status: &rpc.Status{Code: rpc.Code_CODE_PERMISSION_DENIED}}, nil
-		}
-		return nil, errors.Wrap(err, "gateway: error calling Delete")
-	}
-
-	return res, nil
-}
-
-func (s *svc) Move(ctx context.Context, req *provider.MoveRequest) (*provider.MoveResponse, error) {
-	log := appctx.GetLogger(ctx)
-	p, st := s.getPath(ctx, req.Source)
-	if st.Code != rpc.Code_CODE_OK {
-		return &provider.MoveResponse{
-			Status: st,
-		}, nil
-	}
-
-	dp, st := s.getPath(ctx, req.Destination)
-	if st.Code != rpc.Code_CODE_OK && st.Code != rpc.Code_CODE_NOT_FOUND {
-		return &provider.MoveResponse{
-			Status: st,
-		}, nil
-	}
-
-	if !s.inSharedFolder(ctx, p) && !s.inSharedFolder(ctx, dp) {
-		return s.move(ctx, req)
-	}
-
-	// allow renaming the share folder, the mount point, not the target.
-	if s.isShareName(ctx, p) && s.isShareName(ctx, dp) {
-		log.Info().Msgf("gateway: move: renaming share mountpoint: from:%s to:%s", p, dp)
-		return s.move(ctx, req)
-	}
-
-	// resolve references and check the ref points to the same base path, paranoia check.
-	if s.isShareChild(ctx, p) && s.isShareChild(ctx, dp) {
-		shareName, shareChild := s.splitShare(ctx, p)
-		dshareName, dshareChild := s.splitShare(ctx, dp)
-		log.Debug().Msgf("srcpath:%s dstpath:%s srcsharename:%s srcsharechild: %s dstsharename:%s dstsharechild:%s ", p, dp, shareName, shareChild, dshareName, dshareChild)
-
-		srcStatReq := &provider.StatRequest{Ref: &provider.Reference{Path: shareName}}
-		srcStatRes, err := s.stat(ctx, srcStatReq)
-		if err != nil {
-			return &provider.MoveResponse{
-				Status: status.NewInternal(ctx, err, "gateway: error stating ref:"+srcStatReq.Ref.String()),
-			}, nil
-		}
-
-		if srcStatRes.Status.Code != rpc.Code_CODE_OK {
-			return &provider.MoveResponse{
-				Status: srcStatRes.Status,
-			}, nil
-		}
-
-		dstStatReq := &provider.StatRequest{Ref: &provider.Reference{Path: dshareName}}
-		dstStatRes, err := s.stat(ctx, dstStatReq)
-		if err != nil {
-			return &provider.MoveResponse{
-				Status: status.NewInternal(ctx, err, "gateway: error stating ref:"+srcStatReq.Ref.String()),
-			}, nil
-		}
-
-		if dstStatRes.Status.Code != rpc.Code_CODE_OK {
-			return &provider.MoveResponse{
-				Status: srcStatRes.Status,
-			}, nil
-		}
-
-		srcRi, srcProtocol, err := s.checkRef(ctx, srcStatRes.Info)
-		if err != nil {
-			return &provider.MoveResponse{
-				Status: status.NewStatusFromErrType(ctx, "error resolving reference "+srcStatRes.Info.Target, err),
-			}, nil
-		}
-
-		if srcProtocol == "webdav" {
-			err = s.webdavRefMove(ctx, dstStatRes.Info.Target, shareChild, dshareChild)
-			if err != nil {
-				return &provider.MoveResponse{
-					Status: status.NewInternal(ctx, err, "gateway: error moving resource on webdav host: "+p),
-				}, nil
-			}
-			return &provider.MoveResponse{
-				Status: status.NewOK(ctx),
-			}, nil
-		}
-		dstRi, dstProtocol, err := s.checkRef(ctx, dstStatRes.Info)
-		if err != nil {
-			return &provider.MoveResponse{
-				Status: status.NewStatusFromErrType(ctx, "error resolving reference "+srcStatRes.Info.Target, err),
-			}, nil
-		}
-
-		if dstProtocol == "webdav" {
-			err = s.webdavRefMove(ctx, dstStatRes.Info.Target, shareChild, dshareChild)
-			if err != nil {
-				return &provider.MoveResponse{
-					Status: status.NewInternal(ctx, err, "gateway: error moving resource on webdav host: "+p),
-				}, nil
-			}
-			return &provider.MoveResponse{
-				Status: status.NewOK(ctx),
-			}, nil
-		}
-
-		src := &provider.Reference{
-			Path: path.Join(srcRi.Path, shareChild),
-		}
-		dst := &provider.Reference{
-			Path: path.Join(dstRi.Path, dshareChild),
-		}
-
-		req.Source = src
-		req.Destination = dst
-
-		return s.move(ctx, req)
-	}
-
-	return &provider.MoveResponse{
-		Status: status.NewStatusFromErrType(ctx, "move", errtypes.BadRequest("gateway: move called on unknown path: "+p)),
-	}, nil
-}
-
-func (s *svc) move(ctx context.Context, req *provider.MoveRequest) (*provider.MoveResponse, error) {
-	srcProviders, err := s.findProviders(ctx, req.Source)
-	if err != nil {
-		return &provider.MoveResponse{
-			Status: status.NewStatusFromErrType(ctx, "move src="+req.Source.String(), err),
-		}, nil
-	}
-
-	dstProviders, err := s.findProviders(ctx, req.Destination)
-	if err != nil {
-		return &provider.MoveResponse{
-			Status: status.NewStatusFromErrType(ctx, "move dst="+req.Destination.String(), err),
-		}, nil
-	}
-
-	// if providers are not the same we do not implement cross storage move yet.
-	if len(srcProviders) != 1 || len(dstProviders) != 1 {
-		res := &provider.MoveResponse{
-			Status: status.NewUnimplemented(ctx, nil, "gateway: cross storage copy not yet implemented"),
-		}
-		return res, nil
-	}
-
-	srcProvider, dstProvider := srcProviders[0], dstProviders[0]
-
-	// if providers are not the same we do not implement cross storage copy yet.
-	if srcProvider.Address != dstProvider.Address {
-		res := &provider.MoveResponse{
-			Status: status.NewUnimplemented(ctx, nil, "gateway: cross storage copy not yet implemented"),
-		}
-		return res, nil
-	}
-
-	c, err := s.getStorageProviderClient(ctx, srcProvider)
-	if err != nil {
-		return &provider.MoveResponse{
-			Status: status.NewInternal(ctx, err, "error connecting to storage provider="+srcProvider.Address),
-		}, nil
-	}
-
-	return c.Move(ctx, req)
-}
-
-func (s *svc) SetArbitraryMetadata(ctx context.Context, req *provider.SetArbitraryMetadataRequest) (*provider.SetArbitraryMetadataResponse, error) {
-	// TODO(ishank011): enable for references spread across storage providers, eg. /eos
-	c, err := s.find(ctx, req.Ref)
-	if err != nil {
-		return &provider.SetArbitraryMetadataResponse{
-			Status: status.NewStatusFromErrType(ctx, "SetArbitraryMetadata ref="+req.Ref.String(), err),
-		}, nil
-	}
-
-	res, err := c.SetArbitraryMetadata(ctx, req)
-	if err != nil {
-		if gstatus.Code(err) == codes.PermissionDenied {
-			return &provider.SetArbitraryMetadataResponse{Status: &rpc.Status{Code: rpc.Code_CODE_PERMISSION_DENIED}}, nil
-		}
-		return nil, errors.Wrap(err, "gateway: error calling Stat")
-	}
-
-	return res, nil
-}
-
-func (s *svc) UnsetArbitraryMetadata(ctx context.Context, req *provider.UnsetArbitraryMetadataRequest) (*provider.UnsetArbitraryMetadataResponse, error) {
-	// TODO(ishank011): enable for references spread across storage providers, eg. /eos
-	c, err := s.find(ctx, req.Ref)
-	if err != nil {
-		return &provider.UnsetArbitraryMetadataResponse{
-			Status: status.NewStatusFromErrType(ctx, "UnsetArbitraryMetadata ref="+req.Ref.String(), err),
-		}, nil
-	}
-
-	res, err := c.UnsetArbitraryMetadata(ctx, req)
-	if err != nil {
 		if gstatus.Code(err) == codes.PermissionDenied {
 			return &provider.UnsetArbitraryMetadataResponse{Status: &rpc.Status{Code: rpc.Code_CODE_PERMISSION_DENIED}}, nil
 		}
-		return nil, errors.Wrap(err, "gateway: error calling Stat")
-	}
-
-	return res, nil
-}
-
-func (s *svc) statHome(ctx context.Context) (*provider.StatResponse, error) {
-	statRes, err := s.stat(ctx, &provider.StatRequest{Ref: &provider.Reference{Path: s.getHome(ctx)}})
-	if err != nil {
-		return &provider.StatResponse{
-			Status: status.NewInternal(ctx, err, "gateway: error stating home"),
-		}, nil
-	}
-
-	if statRes.Status.Code != rpc.Code_CODE_OK {
-		return &provider.StatResponse{
-			Status: statRes.Status,
-		}, nil
-	}
-
-	statSharedFolder, err := s.statSharesFolder(ctx)
-	if err != nil {
-		return &provider.StatResponse{
-			Status: status.NewInternal(ctx, err, "gateway: error stating shares folder"),
-		}, nil
-	}
-	if statSharedFolder.Status.Code != rpc.Code_CODE_OK {
-		// If shares folder is not found, skip updating the etag
-		if statSharedFolder.Status.Code == rpc.Code_CODE_NOT_FOUND {
-			return statRes, nil
-		}
-		// otherwise return stat of share folder
-		return &provider.StatResponse{
-			Status: statSharedFolder.Status,
-		}, nil
-	}
-
-	if etagIface, err := s.etagCache.Get(statRes.Info.Owner.OpaqueId + ":" + statRes.Info.Path); err == nil {
-		resMtime := utils.TSToTime(statRes.Info.Mtime)
-		resEtag := etagIface.(etagWithTS)
-		// Use the updated etag if the home folder has been modified
-		if resMtime.Before(resEtag.Timestamp) {
-			statRes.Info.Etag = resEtag.Etag
-		}
-	} else {
-		statRes.Info.Etag = etag.GenerateEtagFromResources(statRes.Info, []*provider.ResourceInfo{statSharedFolder.Info})
-		if s.c.EtagCacheTTL > 0 {
-			_ = s.etagCache.Set(statRes.Info.Owner.OpaqueId+":"+statRes.Info.Path, etagWithTS{statRes.Info.Etag, time.Now()})
-		}
-	}
-
-	return statRes, nil
-}
-
-func (s *svc) statSharesFolder(ctx context.Context) (*provider.StatResponse, error) {
-	statRes, err := s.stat(ctx, &provider.StatRequest{Ref: &provider.Reference{Path: s.getSharedFolder(ctx)}})
-	if err != nil {
-		return &provider.StatResponse{
-			Status: status.NewInternal(ctx, err, "gateway: error stating shares folder"),
-		}, nil
-	}
-
-	if statRes.Status.Code != rpc.Code_CODE_OK {
-		return &provider.StatResponse{
-			Status: statRes.Status,
-		}, nil
-	}
-
-	lsRes, err := s.listSharesFolder(ctx)
-	if err != nil {
-		return &provider.StatResponse{
-			Status: status.NewInternal(ctx, err, "gateway: error listing shares folder"),
-		}, nil
-	}
-	if lsRes.Status.Code != rpc.Code_CODE_OK {
-		return &provider.StatResponse{
-			Status: lsRes.Status,
-		}, nil
-	}
-
-	if etagIface, err := s.etagCache.Get(statRes.Info.Owner.OpaqueId + ":" + statRes.Info.Path); err == nil {
-		resMtime := utils.TSToTime(statRes.Info.Mtime)
-		resEtag := etagIface.(etagWithTS)
-		// Use the updated etag if the shares folder has been modified, i.e., a new
-		// reference has been created.
-		if resMtime.Before(resEtag.Timestamp) {
-			statRes.Info.Etag = resEtag.Etag
-		}
-	} else {
-		statRes.Info.Etag = etag.GenerateEtagFromResources(statRes.Info, lsRes.Infos)
-		if s.c.EtagCacheTTL > 0 {
-			_ = s.etagCache.Set(statRes.Info.Owner.OpaqueId+":"+statRes.Info.Path, etagWithTS{statRes.Info.Etag, time.Now()})
-		}
-	}
-	return statRes, nil
-}
-
-func (s *svc) stat(ctx context.Context, req *provider.StatRequest) (*provider.StatResponse, error) {
-	providers, err := s.findProviders(ctx, req.Ref)
-	if err != nil {
-		return &provider.StatResponse{
-			Status: status.NewStatusFromErrType(ctx, "stat ref: "+req.Ref.String(), err),
-		}, nil
-	}
-	providers = getUniqueProviders(providers)
-
-	resPath := req.Ref.GetPath()
-	if len(providers) == 1 && (utils.IsRelativeReference(req.Ref) || resPath == "" || strings.HasPrefix(resPath, providers[0].ProviderPath)) {
-		c, err := s.getStorageProviderClient(ctx, providers[0])
-		if err != nil {
-			return &provider.StatResponse{
-				Status: status.NewInternal(ctx, err, "error connecting to storage provider="+providers[0].Address),
-			}, nil
-		}
-		rsp, err := c.Stat(ctx, req)
-		if err != nil || rsp.Status.Code != rpc.Code_CODE_OK {
-			return rsp, err
-		}
-		return rsp, nil
-	}
-
-	return s.statAcrossProviders(ctx, req, providers)
-}
-
-func (s *svc) statAcrossProviders(ctx context.Context, req *provider.StatRequest, providers []*registry.ProviderInfo) (*provider.StatResponse, error) {
-	// TODO(ishank011): aggregrate properties such as etag, checksum, etc.
-	log := appctx.GetLogger(ctx)
-	info := &provider.ResourceInfo{
-		Id: &provider.ResourceId{
-			StorageId: "/",
-			OpaqueId:  uuid.New().String(),
-		},
-		Type:     provider.ResourceType_RESOURCE_TYPE_CONTAINER,
-		Path:     req.Ref.GetPath(),
-		MimeType: "httpd/unix-directory",
-		Size:     0,
-		Mtime:    &types.Timestamp{},
-	}
-
-	for _, p := range providers {
-		c, err := s.getStorageProviderClient(ctx, p)
-		if err != nil {
-			log.Err(err).Msg("error connecting to storage provider=" + p.Address)
-			continue
-		}
-		resp, err := c.Stat(ctx, req)
-		if err != nil {
-			log.Err(err).Msgf("gateway: error calling Stat %s: %+v", req.Ref.String(), p)
-			continue
-		}
-		if resp.Status.Code != rpc.Code_CODE_OK {
-			log.Err(status.NewErrorFromCode(rpc.Code_CODE_OK, "gateway"))
-			continue
-		}
-		if resp.Info != nil {
-			info.Size += resp.Info.Size
-			if utils.TSToUnixNano(resp.Info.Mtime) > utils.TSToUnixNano(info.Mtime) {
-				info.Mtime = resp.Info.Mtime
-				info.Etag = resp.Info.Etag
-				info.Checksum = resp.Info.Checksum
-			}
-			if info.Etag == "" && info.Etag != resp.Info.Etag {
-				info.Etag = resp.Info.Etag
-			}
-		}
-	}
-
-	return &provider.StatResponse{
-		Status: status.NewOK(ctx),
-		Info:   info,
-	}, nil
-}
-
-func (s *svc) Stat(ctx context.Context, req *provider.StatRequest) (*provider.StatResponse, error) {
-	if utils.IsRelativeReference(req.Ref) {
-		return s.stat(ctx, req)
-	}
-
-	p := ""
-	var res *provider.StatResponse
-	var err error
-	if utils.IsAbsolutePathReference(req.Ref) {
-		p = req.Ref.Path
-	} else {
-		// Reference by just resource ID
-		// Stat it and store for future use
-		res, err = s.stat(ctx, req)
-		if err != nil {
-			return &provider.StatResponse{
-				Status: status.NewInternal(ctx, err, "gateway: error stating ref:"+req.Ref.String()),
-			}, nil
-		}
-		if res != nil && res.Status.Code != rpc.Code_CODE_OK {
-			return res, nil
-		}
-		p = res.Info.Path
-	}
-
-	if path.Clean(p) == s.getHome(ctx) {
-		return s.statHome(ctx)
-	}
-
-	if s.isSharedFolder(ctx, p) {
-		return s.statSharesFolder(ctx)
-	}
-
-	if !s.inSharedFolder(ctx, p) {
-		if res != nil {
-			return res, nil
-		}
-		return s.stat(ctx, req)
-	}
-
-	// we need to provide the info of the target, not the reference.
-	if s.isShareName(ctx, p) {
-		// If we haven't returned an error by now and res is nil, it means that
-		// req is an absolute path based ref, so we didn't stat it previously.
-		// So stat it now
-		if res == nil {
-			res, err = s.stat(ctx, req)
-			if err != nil {
-				return &provider.StatResponse{
-					Status: status.NewInternal(ctx, err, "gateway: error stating ref:"+req.Ref.String()),
-				}, nil
-			}
-
-			if res.Status.Code != rpc.Code_CODE_OK {
-				return &provider.StatResponse{
-					Status: res.Status,
-				}, nil
-			}
-		}
-
-		ri, protocol, err := s.checkRef(ctx, res.Info)
-		if err != nil {
-			return &provider.StatResponse{
-				Status: status.NewStatusFromErrType(ctx, "error resolving reference "+res.Info.Target, err),
-			}, nil
-		}
-
-		if protocol == "webdav" {
-			ri, err = s.webdavRefStat(ctx, res.Info.Target)
-			if err != nil {
-				return &provider.StatResponse{
-					Status: status.NewInternal(ctx, err, "gateway: error resolving webdav reference: "+p),
-				}, nil
-			}
-		}
-
-		// we need to make sure we don't expose the reference target in the resource
-		// information. For example, if requests comes to: /home/MyShares/photos and photos
-		// is reference to /user/peter/Holidays/photos, we need to still return to the user
-		// /home/MyShares/photos
-		orgPath := res.Info.Path
-		res.Info = ri
-		res.Info.Path = orgPath
-		return res, nil
-
-	}
-
-	if s.isShareChild(ctx, p) {
-		shareName, shareChild := s.splitShare(ctx, p)
-
-		statReq := &provider.StatRequest{Ref: &provider.Reference{Path: shareName}}
-		statRes, err := s.stat(ctx, statReq)
-		if err != nil {
-			return &provider.StatResponse{
-				Status: status.NewInternal(ctx, err, "gateway: error stating ref:"+statReq.Ref.String()),
-			}, nil
-		}
-
-		if statRes.Status.Code != rpc.Code_CODE_OK {
-			return &provider.StatResponse{
-				Status: statRes.Status,
-			}, nil
-		}
-
-		ri, protocol, err := s.checkRef(ctx, statRes.Info)
-		if err != nil {
-			return &provider.StatResponse{
-				Status: status.NewStatusFromErrType(ctx, "error resolving reference "+statRes.Info.Target, err),
-			}, nil
-		}
-
-		if protocol == "webdav" {
-			ri, err = s.webdavRefStat(ctx, statRes.Info.Target, shareChild)
-			if err != nil {
-				return &provider.StatResponse{
-					Status: status.NewInternal(ctx, err, "gateway: error resolving webdav reference: "+p),
-				}, nil
-			}
-			ri.Path = p
-			return &provider.StatResponse{
-				Status: status.NewOK(ctx),
-				Info:   ri,
-			}, nil
-		}
-
-		// append child to target
-		req.Ref.Path = path.Join(ri.Path, shareChild)
-		res, err := s.stat(ctx, req)
-		if err != nil {
-			return &provider.StatResponse{
-				Status: status.NewInternal(ctx, err, "gateway: error stating ref:"+req.Ref.String()),
-			}, nil
-		}
-		if res.Status.Code != rpc.Code_CODE_OK {
-			return &provider.StatResponse{
-				Status: res.Status,
-			}, nil
-		}
-
-		// we need to make sure we don't expose the reference target in the resource
-		// information.
-		res.Info.Path = p
-		return res, nil
-	}
-
-	panic("gateway: stating an unknown path:" + p)
-}
-
-func (s *svc) checkRef(ctx context.Context, ri *provider.ResourceInfo) (*provider.ResourceInfo, string, error) {
-	if ri.Type != provider.ResourceType_RESOURCE_TYPE_REFERENCE {
-		panic("gateway: calling checkRef on a non reference type:" + ri.String())
-	}
-
-	// reference types MUST have a target resource id.
-	if ri.Target == "" {
-		err := errtypes.BadRequest("gateway: ref target is an empty uri")
-		return nil, "", err
-	}
-
-	uri, err := url.Parse(ri.Target)
-	if err != nil {
-		return nil, "", errors.Wrapf(err, "gateway: error parsing target uri: %s", ri.Target)
-	}
-
-	switch uri.Scheme {
-	case "cs3":
-		ref, err := s.handleCS3Ref(ctx, uri.Opaque)
-		return ref, "cs3", err
-	case "webdav":
-		return nil, "webdav", nil
-	default:
-		err := errtypes.BadRequest("gateway: no reference handler for scheme: " + uri.Scheme)
-		return nil, "", err
-	}
-}
-
-func (s *svc) handleCS3Ref(ctx context.Context, opaque string) (*provider.ResourceInfo, error) {
-	// a cs3 ref has the following layout: <storage_id>/<opaque_id>
-	parts := strings.SplitN(opaque, "/", 2)
-	if len(parts) < 2 {
-		err := errtypes.BadRequest("gateway: cs3 ref does not follow the layout storageid/opaqueid:" + opaque)
-		return nil, err
-	}
-
-	// we could call here the Stat method again, but that is calling for problems in case
-	// there is a loop of targets pointing to targets, so better avoid it.
-
-	req := &provider.StatRequest{
-		Ref: &provider.Reference{
-			ResourceId: &provider.ResourceId{
-				StorageId: parts[0],
-				OpaqueId:  parts[1],
-			},
-		},
-	}
-	res, err := s.stat(ctx, req)
-	if err != nil {
-		return nil, errors.Wrap(err, "gateway: error calling stat")
-	}
-
-	if res.Status.Code != rpc.Code_CODE_OK {
-		switch res.Status.Code {
-		case rpc.Code_CODE_NOT_FOUND:
-			return nil, errtypes.NotFound(req.Ref.String())
-		case rpc.Code_CODE_PERMISSION_DENIED:
-			return nil, errtypes.PermissionDenied(req.Ref.String())
-		case rpc.Code_CODE_INVALID_ARGUMENT, rpc.Code_CODE_FAILED_PRECONDITION, rpc.Code_CODE_OUT_OF_RANGE:
-			return nil, errtypes.BadRequest(req.Ref.String())
-		case rpc.Code_CODE_UNIMPLEMENTED:
-			return nil, errtypes.NotSupported(req.Ref.String())
-		default:
-			return nil, errtypes.InternalError("gateway: error stating target reference")
-		}
-	}
-
-	if res.Info.Type == provider.ResourceType_RESOURCE_TYPE_REFERENCE {
-		err := errtypes.BadRequest("gateway: error the target of a reference cannot be another reference")
-		return nil, err
-	}
-
-	return res.Info, nil
-}
-
-func (s *svc) ListContainerStream(_ *provider.ListContainerStreamRequest, _ gateway.GatewayAPI_ListContainerStreamServer) error {
-	return errtypes.NotSupported("Unimplemented")
->>>>>>> 17606d3f
+		return nil, errors.Wrap(err, "gateway: error calling UnsetArbitraryMetadata")
+	}
+
+	return res, nil
 }
 
 // Stat returns the Resoure info for a given resource by forwarding the request to all responsible providers.
