--- conflicted
+++ resolved
@@ -234,21 +234,7 @@
 		}
 	}
 
-<<<<<<< HEAD
-	// FIXME allow filter by path in CS3 api
-	if req.Opaque != nil && req.Opaque.Map != nil {
-		if entry, ok := req.Opaque.Map["path"]; ok && entry.Decoder == "plain" {
-			filters["path"] = string(req.Opaque.Map["path"].Value)
-		}
-		if entry, ok := req.Opaque.Map["withChildMounts"]; ok && entry.Decoder == "plain" && string(req.Opaque.Map["withChildMounts"].Value) == "true" {
-			filters["space_type"] = "+mountpoint"
-		}
-	}
-
-	c, err := pool.GetStorageRegistryClient(s.c.StorageRegistryEndpoint)
-=======
 	c, err := s.getStorageRegistryClient(ctx, s.c.StorageRegistryEndpoint)
->>>>>>> 06154a21
 	if err != nil {
 		return nil, errors.Wrap(err, "gateway: error getting storage registry client")
 	}
@@ -272,9 +258,13 @@
 
 	spaces := []*provider.StorageSpace{}
 	for _, providerInfo := range res.Providers {
-		spacePaths := decodeSpacePaths(providerInfo.Opaque)
+		spacePaths := decodeSpacePaths(providerInfo)
 		for spaceID, spacePath := range spacePaths {
-			storageid, opaqueid := utils.SplitStorageSpaceID(spaceID)
+			storageid, opaqueid, err := utils.SplitStorageSpaceID(spaceID)
+			if err != nil {
+				// TODO: log? error?
+				continue
+			}
 			spaces = append(spaces, &provider.StorageSpace{
 				Id: &provider.StorageSpaceId{OpaqueId: spaceID},
 				Opaque: &typesv1beta1.Opaque{
@@ -1407,23 +1397,11 @@
 	case ref.ResourceId != nil:
 		// no action needed in that case
 	case ref.Path != "": //  TODO implement a mount path cache in the registry?
-<<<<<<< HEAD
-=======
 		// nothing to do here either
->>>>>>> 06154a21
 	default:
 		return nil, errtypes.BadRequest("invalid reference, at least path or id must be set")
 	}
 
-<<<<<<< HEAD
-=======
-	// lookup
-	c, err := s.getStorageRegistryClient(ctx, s.c.StorageRegistryEndpoint)
-	if err != nil {
-		return nil, errors.Wrap(err, "gateway: error getting storage registry client")
-	}
-
->>>>>>> 06154a21
 	filters := map[string]string{
 		"path": ref.Path,
 	}
