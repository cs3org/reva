// Copyright 2018-2021 CERN
//
// Licensed under the Apache License, Version 2.0 (the "License");
// you may not use this file except in compliance with the License.
// You may obtain a copy of the License at
//
//     http://www.apache.org/licenses/LICENSE-2.0
//
// Unless required by applicable law or agreed to in writing, software
// distributed under the License is distributed on an "AS IS" BASIS,
// WITHOUT WARRANTIES OR CONDITIONS OF ANY KIND, either express or implied.
// See the License for the specific language governing permissions and
// limitations under the License.
//
// In applying this license, CERN does not waive the privileges and immunities
// granted to it by virtue of its status as an Intergovernmental Organization
// or submit itself to any jurisdiction.

package gateway

import (
	"context"
	"encoding/json"
	"encoding/xml"
	"fmt"
	"net/url"
	"strings"
	"time"

	"github.com/BurntSushi/toml"
	gateway "github.com/cs3org/go-cs3apis/cs3/gateway/v1beta1"
	rpc "github.com/cs3org/go-cs3apis/cs3/rpc/v1beta1"
	collaborationv1beta1 "github.com/cs3org/go-cs3apis/cs3/sharing/collaboration/v1beta1"
	linkv1beta1 "github.com/cs3org/go-cs3apis/cs3/sharing/link/v1beta1"
	provider "github.com/cs3org/go-cs3apis/cs3/storage/provider/v1beta1"
	registry "github.com/cs3org/go-cs3apis/cs3/storage/registry/v1beta1"
	typesv1beta1 "github.com/cs3org/go-cs3apis/cs3/types/v1beta1"
	"google.golang.org/grpc/codes"

	"github.com/cs3org/reva/pkg/appctx"
	ctxpkg "github.com/cs3org/reva/pkg/ctx"
	"github.com/cs3org/reva/pkg/errtypes"
	"github.com/cs3org/reva/pkg/publicshare"
	"github.com/cs3org/reva/pkg/rgrpc/status"
	"github.com/cs3org/reva/pkg/rgrpc/todo/pool"
	sdk "github.com/cs3org/reva/pkg/sdk/common"
	"github.com/cs3org/reva/pkg/share"
	"github.com/cs3org/reva/pkg/utils"
	"github.com/golang-jwt/jwt"
	"github.com/pkg/errors"
	gstatus "google.golang.org/grpc/status"
)

/*  About caching
    The gateway is doing a lot of requests to look up the responsible storage providers for a reference.
    - when the reference uses an id we can use a global id -> provider cache because it is the same for all users
    - when the reference is an absolute path we
   	 - 1. look up the corresponding space in the space registry
     - 2. can reuse the global id -> provider cache to look up the provider
	 - paths are unique per user: when a rule mounts shares at /shares/{{.Space.Name}}
	   the path /shares/Documents might show different content for einstein than for marie
	   -> path -> spaceid lookup needs a per user cache
	When can we invalidate?
	- the global cache needs to be invalidated when the provider for a space id changes.
		- happens when a space is moved from one provider to another. Not yet implemented
		-> should be good enough to use a TTL. daily should be good enough
	- the user individual file cache is actually a cache of the mount points
	    - we could do a registry.ListProviders (for user) on startup to warm up the cache ...
		- when a share is granted or removed we need to invalidate that path
		- when a share is renamed we need to invalidate the path
		- we can use a ttl for all paths?
		- the findProviders func in the gateway needs to look up in the user cache first
	We want to cache the root etag of spaces
	    - can be invalidated on every write or delete with fallback via TTL?
*/

// transferClaims are custom claims for a JWT token to be used between the metadata and data gateways.
type transferClaims struct {
	jwt.StandardClaims
	Target string `json:"target"`
}

func (s *svc) sign(_ context.Context, target string) (string, error) {
	// Tus sends a separate request to the datagateway service for every chunk.
	// For large files, this can take a long time, so we extend the expiration
	ttl := time.Duration(s.c.TransferExpires) * time.Second
	claims := transferClaims{
		StandardClaims: jwt.StandardClaims{
			ExpiresAt: time.Now().Add(ttl).Unix(),
			Audience:  "reva",
			IssuedAt:  time.Now().Unix(),
		},
		Target: target,
	}

	t := jwt.NewWithClaims(jwt.GetSigningMethod("HS256"), claims)

	tkn, err := t.SignedString([]byte(s.c.TransferSharedSecret))
	if err != nil {
		return "", errors.Wrapf(err, "error signing token with claims %+v", claims)
	}

	return tkn, nil
}

func (s *svc) CreateHome(ctx context.Context, req *provider.CreateHomeRequest) (*provider.CreateHomeResponse, error) {
	u := ctxpkg.ContextMustGetUser(ctx)
	createReq := &provider.CreateStorageSpaceRequest{
		Type:  "personal",
		Owner: u,
		Name:  u.DisplayName,
	}

	// send the user id as the space id, makes debugging easier
	if u.Id != nil && u.Id.OpaqueId != "" {
		createReq.Opaque = &typesv1beta1.Opaque{
			Map: map[string]*typesv1beta1.OpaqueEntry{
				"space_id": {
					Decoder: "plain",
					Value:   []byte(u.Id.OpaqueId),
				},
			},
		}
	}
	res, err := s.CreateStorageSpace(ctx, createReq)
	if err != nil {
		return &provider.CreateHomeResponse{
			Status: status.NewStatusFromErrType(ctx, "gateway could not call CreateStorageSpace", err),
		}, nil
	}
	return &provider.CreateHomeResponse{
		Opaque: res.Opaque,
		Status: res.Status,
	}, nil
}

func (s *svc) CreateStorageSpace(ctx context.Context, req *provider.CreateStorageSpaceRequest) (*provider.CreateStorageSpaceResponse, error) {
	// TODO change the CreateStorageSpaceRequest to contain a space instead of sending individual properties
	space := &provider.StorageSpace{
		Owner:     req.Owner,
		SpaceType: req.Type,
		Name:      req.Name,
		Quota:     req.Quota,
	}

	if req.Opaque != nil && req.Opaque.Map != nil && req.Opaque.Map["id"] != nil {
		if req.Opaque.Map["space_id"].Decoder == "plain" {
			space.Id = &provider.StorageSpaceId{OpaqueId: string(req.Opaque.Map["id"].Value)}
		}
	}

	srClient, err := s.getStorageRegistryClient(ctx, s.c.StorageRegistryEndpoint)
	if err != nil {
		return &provider.CreateStorageSpaceResponse{
			Status: status.NewStatusFromErrType(ctx, "gateway could get storage registry client", err),
		}, nil
	}

	spaceJSON, err := json.Marshal(space)
	if err != nil {
		return &provider.CreateStorageSpaceResponse{
			Status: status.NewStatusFromErrType(ctx, "gateway could not marshal space json", err),
		}, nil
	}

	// The registry is responsible for choosing the right provider
	res, err := srClient.GetStorageProviders(ctx, &registry.GetStorageProvidersRequest{
		Opaque: &typesv1beta1.Opaque{
			Map: map[string]*typesv1beta1.OpaqueEntry{
				"space": {
					Decoder: "json",
					Value:   spaceJSON,
				},
			},
		},
	})
	if err != nil {
		return &provider.CreateStorageSpaceResponse{
			Status: status.NewStatusFromErrType(ctx, "gateway could not call GetStorageProviders", err),
		}, nil
	}
	if res.Status.Code != rpc.Code_CODE_OK {
		return &provider.CreateStorageSpaceResponse{
			Status: res.Status,
		}, nil
	}

	if len(res.Providers) == 0 {
		return &provider.CreateStorageSpaceResponse{
			Status: status.NewNotFound(ctx, fmt.Sprintf("gateway found no provider for space %+v", space)),
		}, nil
	}

	// just pick the first provider, we expect only one
	c, err := s.getStorageProviderClient(ctx, res.Providers[0])
	if err != nil {
		return &provider.CreateStorageSpaceResponse{
			Status: status.NewStatusFromErrType(ctx, "gateway could not get storage provider client", err),
		}, nil
	}
	createRes, err := c.CreateStorageSpace(ctx, req)
	if err != nil {
		return &provider.CreateStorageSpaceResponse{
			Status: status.NewStatusFromErrType(ctx, "gateway could not call CreateStorageSpace", err),
		}, nil
	}

	return createRes, nil
}

func (s *svc) ListStorageSpaces(ctx context.Context, req *provider.ListStorageSpacesRequest) (*provider.ListStorageSpacesResponse, error) {
	// TODO update CS3 api to forward the filters to the registry so it can filter the number of providers the gateway needs to query
	filters := map[string]string{}

	for _, f := range req.Filters {
		switch f.Type {
		case provider.ListStorageSpacesRequest_Filter_TYPE_ID:
			sid, oid, err := utils.SplitStorageSpaceID(f.GetId().OpaqueId)
			if err != nil {
				continue
			}
			filters["storage_id"], filters["opaque_id"] = sid, oid
		case provider.ListStorageSpacesRequest_Filter_TYPE_OWNER:
			filters["owner_idp"] = f.GetOwner().Idp
			filters["owner_id"] = f.GetOwner().OpaqueId
		case provider.ListStorageSpacesRequest_Filter_TYPE_SPACE_TYPE:
			filters["space_type"] = f.GetSpaceType()
		default:
			return &provider.ListStorageSpacesResponse{
				Status: status.NewInvalidArg(ctx, fmt.Sprintf("unknown filter %v", f.Type)),
			}, nil
		}
	}

	c, err := s.getStorageRegistryClient(ctx, s.c.StorageRegistryEndpoint)
	if err != nil {
		return &provider.ListStorageSpacesResponse{
			Status: status.NewStatusFromErrType(ctx, "gateway could not get storage registry client", err),
		}, nil
	}

	listReq := &registry.ListStorageProvidersRequest{Opaque: req.Opaque}
	if listReq.Opaque == nil {
		listReq.Opaque = &typesv1beta1.Opaque{}
	}
	if len(filters) > 0 {
		sdk.EncodeOpaqueMap(listReq.Opaque, filters)
	}
	res, err := c.ListStorageProviders(ctx, listReq)
	if err != nil {
		return &provider.ListStorageSpacesResponse{
			Status: status.NewStatusFromErrType(ctx, "gateway could not call ListStorageSpaces", err),
		}, nil
	}
	if res.Status.Code != rpc.Code_CODE_OK {
		return &provider.ListStorageSpacesResponse{
			Status: res.Status,
		}, nil
	}

	spaces := []*provider.StorageSpace{}
	for _, providerInfo := range res.Providers {
		spaces = append(spaces, decodeSpaces(providerInfo)...)
	}

	return &provider.ListStorageSpacesResponse{
		Status:        status.NewOK(ctx),
		StorageSpaces: spaces,
	}, nil
}

func (s *svc) UpdateStorageSpace(ctx context.Context, req *provider.UpdateStorageSpaceRequest) (*provider.UpdateStorageSpaceResponse, error) {
	// TODO: needs to be fixed
	ref := &provider.Reference{ResourceId: req.StorageSpace.Root}
	c, _, err := s.find(ctx, ref)
	if err != nil {
		return &provider.UpdateStorageSpaceResponse{
			Status: status.NewStatusFromErrType(ctx, fmt.Sprintf("gateway could not find reference %+v", ref), err),
		}, nil
	}

	res, err := c.UpdateStorageSpace(ctx, req)
	if err != nil {
		return &provider.UpdateStorageSpaceResponse{
			Status: status.NewStatusFromErrType(ctx, "gateway could not call UpdateStorageSpace", err),
		}, nil
	}

<<<<<<< HEAD
	if res.Status.Code == rpc.Code_CODE_OK {
		s.cache.RemoveStat(ctxpkg.ContextMustGetUser(ctx), res.StorageSpace.Root)
	}
=======
	id := res.StorageSpace.Root
	s.cache.RemoveStat(ctxpkg.ContextMustGetUser(ctx), id)
	s.cache.RemoveListStorageProviders(id)
>>>>>>> 48c06f97
	return res, nil
}

func (s *svc) DeleteStorageSpace(ctx context.Context, req *provider.DeleteStorageSpaceRequest) (*provider.DeleteStorageSpaceResponse, error) {
	opaque := req.Opaque
	var purge bool
	// This is just a temporary hack until the CS3 API get's updated to have a dedicated purge parameter or a dedicated PurgeStorageSpace method.
	if opaque != nil {
		_, purge = opaque.Map["purge"]
	}

	storageid, opaqeid, err := utils.SplitStorageSpaceID(req.Id.OpaqueId)
	if err != nil {
		return &provider.DeleteStorageSpaceResponse{
			Status: status.NewStatusFromErrType(ctx, fmt.Sprintf("gateway could not split space id %s", req.GetId().GetOpaqueId()), err),
		}, nil
	}

	ref := &provider.Reference{ResourceId: &provider.ResourceId{
		StorageId: storageid,
		OpaqueId:  opaqeid,
	}}
	c, _, err := s.find(ctx, ref)
	if err != nil {
		return &provider.DeleteStorageSpaceResponse{
			Status: status.NewStatusFromErrType(ctx, fmt.Sprintf("gateway could not find reference %+v", ref), err),
		}, nil
	}

	dsRes, err := c.DeleteStorageSpace(ctx, req)
	if err != nil {
		return &provider.DeleteStorageSpaceResponse{
			Status: status.NewStatusFromErrType(ctx, "gateway could not call DeleteStorageSpace", err),
		}, nil
	}

	id := &provider.ResourceId{OpaqueId: req.Id.OpaqueId}
	s.cache.RemoveStat(ctxpkg.ContextMustGetUser(ctx), id)
	s.cache.RemoveListStorageProviders(id)

	if dsRes.Status.Code != rpc.Code_CODE_OK {
		return dsRes, nil
	}

	if !purge {
		return dsRes, nil
	}

	log := appctx.GetLogger(ctx)
	log.Debug().Msg("purging storage space")
	// List all shares in this storage space
	lsRes, err := s.ListShares(ctx, &collaborationv1beta1.ListSharesRequest{
		Filters: []*collaborationv1beta1.Filter{share.StorageIDFilter(storageid)},
	})
	switch {
	case err != nil:
		return &provider.DeleteStorageSpaceResponse{
			Status: status.NewStatusFromErrType(ctx, "gateway could not delete shares of StorageSpace", err),
		}, nil
	case lsRes.Status.Code != rpc.Code_CODE_OK:
		return &provider.DeleteStorageSpaceResponse{
			Status: status.NewInternal(ctx, "gateway could not delete shares of StorageSpace"),
		}, nil
	}
	for _, share := range lsRes.Shares {
		rsRes, err := s.RemoveShare(ctx, &collaborationv1beta1.RemoveShareRequest{
			Ref: &collaborationv1beta1.ShareReference{
				Spec: &collaborationv1beta1.ShareReference_Id{Id: share.Id},
			},
		})
		if err != nil || rsRes.Status.Code != rpc.Code_CODE_OK {
			log.Error().Err(err).Interface("status", rsRes.Status).Str("share_id", share.Id.OpaqueId).Msg("failed to delete share")
		}
	}

	// List all public shares in this storage space
	lpsRes, err := s.ListPublicShares(ctx, &linkv1beta1.ListPublicSharesRequest{
		Filters: []*linkv1beta1.ListPublicSharesRequest_Filter{publicshare.StorageIDFilter(storageid)},
	})
	switch {
	case err != nil:
		return &provider.DeleteStorageSpaceResponse{
			Status: status.NewStatusFromErrType(ctx, "gateway could not delete shares of StorageSpace", err),
		}, nil
	case lpsRes.Status.Code != rpc.Code_CODE_OK:
		return &provider.DeleteStorageSpaceResponse{
			Status: status.NewInternal(ctx, "gateway could not delete shares of StorageSpace"),
		}, nil
	}
	for _, share := range lpsRes.Share {
		rsRes, err := s.RemovePublicShare(ctx, &linkv1beta1.RemovePublicShareRequest{
			Ref: &linkv1beta1.PublicShareReference{
				Spec: &linkv1beta1.PublicShareReference_Id{Id: share.Id},
			},
		})
		if err != nil || rsRes.Status.Code != rpc.Code_CODE_OK {
			log.Error().Err(err).Interface("status", rsRes.Status).Str("share_id", share.Id.OpaqueId).Msg("failed to delete share")
		}
	}

	return dsRes, nil
}

func (s *svc) GetHome(ctx context.Context, _ *provider.GetHomeRequest) (*provider.GetHomeResponse, error) {
	currentUser := ctxpkg.ContextMustGetUser(ctx)

	srClient, err := s.getStorageRegistryClient(ctx, s.c.StorageRegistryEndpoint)
	if err != nil {
		return &provider.GetHomeResponse{
			Status: status.NewStatusFromErrType(ctx, "gateway could not get storage registry client", err),
		}, nil
	}

	spaceJSON, err := json.Marshal(&provider.StorageSpace{
		Owner:     currentUser,
		SpaceType: "personal",
	})
	if err != nil {
		return &provider.GetHomeResponse{
			Status: status.NewStatusFromErrType(ctx, "gateway could not marshal space", err),
		}, nil
	}

	// The registry is responsible for choosing the right provider
	// TODO fix naming GetStorageProviders calls the GetProvider functon on the registry implementation
	res, err := srClient.GetStorageProviders(ctx, &registry.GetStorageProvidersRequest{
		Opaque: &typesv1beta1.Opaque{
			Map: map[string]*typesv1beta1.OpaqueEntry{
				"space": {
					Decoder: "json",
					Value:   spaceJSON,
				},
			},
		},
	})
	if err != nil {
		return &provider.GetHomeResponse{
			Status: status.NewStatusFromErrType(ctx, "gateway could not call GetStorageProviders", err),
		}, nil
	}
	if res.Status.Code != rpc.Code_CODE_OK {
		return &provider.GetHomeResponse{
			Status: res.Status,
		}, nil
	}

	if len(res.Providers) == 0 {
		return &provider.GetHomeResponse{
			Status: status.NewNotFound(ctx, fmt.Sprintf("error finding provider for home space of %+v", currentUser)),
		}, nil
	}

	// NOTE: this will cause confusion if len(spaces) > 1
	spaces := decodeSpaces(res.Providers[0])
	for _, space := range spaces {
		return &provider.GetHomeResponse{
			Path:   decodePath(space),
			Status: status.NewOK(ctx),
		}, nil
	}

	return &provider.GetHomeResponse{
		Status: status.NewNotFound(ctx, fmt.Sprintf("error finding home path for provider %+v with spaces %+v ", res.Providers[0], spaces)),
	}, nil
}

func (s *svc) InitiateFileDownload(ctx context.Context, req *provider.InitiateFileDownloadRequest) (*gateway.InitiateFileDownloadResponse, error) {
	// TODO(ishank011): enable downloading references spread across storage providers, eg. /eos
	var c provider.ProviderAPIClient
	var err error
	c, _, req.Ref, err = s.findAndUnwrap(ctx, req.Ref)
	if err != nil {
		return &gateway.InitiateFileDownloadResponse{
			Status: status.NewStatusFromErrType(ctx, fmt.Sprintf("gateway could not find space for ref=%+v", req.Ref), err),
		}, nil
	}

	storageRes, err := c.InitiateFileDownload(ctx, req)
	if err != nil {
		return &gateway.InitiateFileDownloadResponse{
			Status: status.NewStatusFromErrType(ctx, fmt.Sprintf("gateway could not call InitiateFileDownload, ref=%+v", req.Ref), err),
		}, nil
	}

	protocols := make([]*gateway.FileDownloadProtocol, len(storageRes.Protocols))
	for p := range storageRes.Protocols {
		protocols[p] = &gateway.FileDownloadProtocol{
			Opaque:           storageRes.Protocols[p].Opaque,
			Protocol:         storageRes.Protocols[p].Protocol,
			DownloadEndpoint: storageRes.Protocols[p].DownloadEndpoint,
		}

		if !storageRes.Protocols[p].Expose {
			// sign the download location and pass it to the data gateway
			u, err := url.Parse(protocols[p].DownloadEndpoint)
			if err != nil {
				return &gateway.InitiateFileDownloadResponse{
					Status: status.NewStatusFromErrType(ctx, "wrong format for download endpoint", err),
				}, nil
			}

			// TODO(labkode): calculate signature of the whole request? we only sign the URI now. Maybe worth https://tools.ietf.org/html/draft-cavage-http-signatures-11
			target := u.String()
			token, err := s.sign(ctx, target)
			if err != nil {
				return &gateway.InitiateFileDownloadResponse{
					Status: status.NewStatusFromErrType(ctx, "error creating signature for download", err),
				}, nil
			}

			protocols[p].DownloadEndpoint = s.c.DataGatewayEndpoint
			protocols[p].Token = token
		}
	}

	return &gateway.InitiateFileDownloadResponse{
		Opaque:    storageRes.Opaque,
		Status:    storageRes.Status,
		Protocols: protocols,
	}, nil
}

func (s *svc) InitiateFileUpload(ctx context.Context, req *provider.InitiateFileUploadRequest) (*gateway.InitiateFileUploadResponse, error) {
	var c provider.ProviderAPIClient
	var err error
	c, _, req.Ref, err = s.findAndUnwrap(ctx, req.Ref)
	if err != nil {
		return &gateway.InitiateFileUploadResponse{
			Status: status.NewStatusFromErrType(ctx, fmt.Sprintf("gateway could not find space for ref=%+v", req.Ref), err),
		}, nil
	}

	storageRes, err := c.InitiateFileUpload(ctx, req)
	if err != nil {
		return &gateway.InitiateFileUploadResponse{
			Status: status.NewStatusFromErrType(ctx, fmt.Sprintf("gateway could not call InitiateFileUpload, ref=%+v", req.Ref), err),
		}, nil
	}

	if storageRes.Status.Code != rpc.Code_CODE_OK {
		return &gateway.InitiateFileUploadResponse{
			Status: storageRes.Status,
		}, nil
	}

	protocols := make([]*gateway.FileUploadProtocol, len(storageRes.Protocols))
	for p := range storageRes.Protocols {
		protocols[p] = &gateway.FileUploadProtocol{
			Opaque:             storageRes.Protocols[p].Opaque,
			Protocol:           storageRes.Protocols[p].Protocol,
			UploadEndpoint:     storageRes.Protocols[p].UploadEndpoint,
			AvailableChecksums: storageRes.Protocols[p].AvailableChecksums,
		}

		if !storageRes.Protocols[p].Expose {
			// sign the upload location and pass it to the data gateway
			u, err := url.Parse(protocols[p].UploadEndpoint)
			if err != nil {
				return &gateway.InitiateFileUploadResponse{
					Status: status.NewStatusFromErrType(ctx, "wrong format for upload endpoint", err),
				}, nil
			}

			// TODO(labkode): calculate signature of the whole request? we only sign the URI now. Maybe worth https://tools.ietf.org/html/draft-cavage-http-signatures-11
			target := u.String()
			token, err := s.sign(ctx, target)
			if err != nil {
				return &gateway.InitiateFileUploadResponse{
					Status: status.NewStatusFromErrType(ctx, "error creating signature for upload", err),
				}, nil
			}

			protocols[p].UploadEndpoint = s.c.DataGatewayEndpoint
			protocols[p].Token = token
		}
	}

	s.cache.RemoveStat(ctxpkg.ContextMustGetUser(ctx), req.Ref.ResourceId)
	return &gateway.InitiateFileUploadResponse{
		Opaque:    storageRes.Opaque,
		Status:    storageRes.Status,
		Protocols: protocols,
	}, nil
}

func (s *svc) GetPath(ctx context.Context, req *provider.GetPathRequest) (*provider.GetPathResponse, error) {
	c, _, ref, err := s.findAndUnwrap(ctx, &provider.Reference{ResourceId: req.ResourceId})
	if err != nil {
		return &provider.GetPathResponse{
			Status: status.NewStatusFromErrType(ctx, fmt.Sprintf("gateway could not find reference %+v", ref), err),
		}, nil
	}

	req.ResourceId = ref.ResourceId
	return c.GetPath(ctx, req)
}

func (s *svc) CreateContainer(ctx context.Context, req *provider.CreateContainerRequest) (*provider.CreateContainerResponse, error) {
	var c provider.ProviderAPIClient
	var err error
	c, _, req.Ref, err = s.findAndUnwrap(ctx, req.Ref)
	if err != nil {
		return &provider.CreateContainerResponse{
			Status: status.NewStatusFromErrType(ctx, fmt.Sprintf("gateway could not find space for ref=%+v", req.Ref), err),
		}, nil
	}

	res, err := c.CreateContainer(ctx, req)
	if err != nil {
		return &provider.CreateContainerResponse{
			Status: status.NewStatusFromErrType(ctx, "gateway could not call CreateContainer", err),
		}, nil
	}

	s.cache.RemoveStat(ctxpkg.ContextMustGetUser(ctx), req.Ref.ResourceId)
	return res, nil
}

func (s *svc) TouchFile(ctx context.Context, req *provider.TouchFileRequest) (*provider.TouchFileResponse, error) {
	c, _, err := s.find(ctx, req.Ref)
	if err != nil {
		return &provider.TouchFileResponse{
			Status: status.NewStatusFromErrType(ctx, "TouchFile ref="+req.Ref.String(), err),
		}, nil
	}

	res, err := c.TouchFile(ctx, req)
	if err != nil {
		if gstatus.Code(err) == codes.PermissionDenied {
			return &provider.TouchFileResponse{Status: &rpc.Status{Code: rpc.Code_CODE_PERMISSION_DENIED}}, nil
		}
		return nil, errors.Wrap(err, "gateway: error calling TouchFile")
	}

	return res, nil
}

func (s *svc) Delete(ctx context.Context, req *provider.DeleteRequest) (*provider.DeleteResponse, error) {
	// TODO(ishank011): enable deleting references spread across storage providers, eg. /eos
	var c provider.ProviderAPIClient
	var err error
	c, _, req.Ref, err = s.findAndUnwrap(ctx, req.Ref)
	if err != nil {
		return &provider.DeleteResponse{
			Status: status.NewStatusFromErrType(ctx, fmt.Sprintf("gateway could not find space for ref=%+v", req.Ref), err),
		}, nil
	}

	res, err := c.Delete(ctx, req)
	if err != nil {
		return &provider.DeleteResponse{
			Status: status.NewStatusFromErrType(ctx, "gateway could not call Delete", err),
		}, nil
	}

	s.cache.RemoveStat(ctxpkg.ContextMustGetUser(ctx), req.Ref.ResourceId)
	return res, nil
}

func (s *svc) Move(ctx context.Context, req *provider.MoveRequest) (*provider.MoveResponse, error) {
	c, sourceProviderInfo, sref, err := s.findAndUnwrap(ctx, req.Source)
	if err != nil {
		return &provider.MoveResponse{
			Status: status.NewStatusFromErrType(ctx, fmt.Sprintf("gateway could not find space for ref=%+v", req.Source), err),
		}, nil
	}

	_, destProviderInfo, dref, err := s.findAndUnwrap(ctx, req.Destination)
	if err != nil {
		return &provider.MoveResponse{
			Status: status.NewStatusFromErrType(ctx, fmt.Sprintf("gateway could not find space for ref=%+v", req.Source), err),
		}, nil
	}

	if sourceProviderInfo.Address != destProviderInfo.Address {
		return &provider.MoveResponse{
			Status: status.NewUnimplemented(ctx, nil, "gateway does not support cross storage move, use copy and delete"),
		}, nil
	}

	req.Source = sref
	req.Destination = dref
	s.cache.RemoveStat(ctxpkg.ContextMustGetUser(ctx), req.Source.ResourceId)
	s.cache.RemoveStat(ctxpkg.ContextMustGetUser(ctx), req.Destination.ResourceId)
	return c.Move(ctx, req)
}

func (s *svc) SetArbitraryMetadata(ctx context.Context, req *provider.SetArbitraryMetadataRequest) (*provider.SetArbitraryMetadataResponse, error) {
	// TODO(ishank011): enable for references spread across storage providers, eg. /eos
	var c provider.ProviderAPIClient
	var err error
	c, _, req.Ref, err = s.findAndUnwrap(ctx, req.Ref)
	if err != nil {
		return &provider.SetArbitraryMetadataResponse{
			Status: status.NewStatusFromErrType(ctx, fmt.Sprintf("gateway could not find space for ref=%+v", req.Ref), err),
		}, nil
	}

	res, err := c.SetArbitraryMetadata(ctx, req)
	if err != nil {
		if gstatus.Code(err) == codes.PermissionDenied {
			return &provider.SetArbitraryMetadataResponse{Status: &rpc.Status{Code: rpc.Code_CODE_PERMISSION_DENIED}}, nil
		}
		return nil, errors.Wrap(err, "gateway: error calling SetArbitraryMetadata")
	}

	s.cache.RemoveStat(ctxpkg.ContextMustGetUser(ctx), req.Ref.ResourceId)
	return res, nil
}

func (s *svc) UnsetArbitraryMetadata(ctx context.Context, req *provider.UnsetArbitraryMetadataRequest) (*provider.UnsetArbitraryMetadataResponse, error) {
	// TODO(ishank011): enable for references spread across storage providers, eg. /eos
	var c provider.ProviderAPIClient
	var err error
	c, _, req.Ref, err = s.findAndUnwrap(ctx, req.Ref)
	if err != nil {
		return &provider.UnsetArbitraryMetadataResponse{
			Status: status.NewStatusFromErrType(ctx, fmt.Sprintf("gateway could not find space for ref=%+v", req.Ref), err),
		}, nil
	}

	res, err := c.UnsetArbitraryMetadata(ctx, req)
	if err != nil {
		if gstatus.Code(err) == codes.PermissionDenied {
			return &provider.UnsetArbitraryMetadataResponse{Status: &rpc.Status{Code: rpc.Code_CODE_PERMISSION_DENIED}}, nil
		}
		return nil, errors.Wrap(err, "gateway: error calling UnsetArbitraryMetadata")
	}
	s.cache.RemoveStat(ctxpkg.ContextMustGetUser(ctx), req.Ref.ResourceId)

	return res, nil
}

// SetLock puts a lock on the given reference
func (s *svc) SetLock(ctx context.Context, req *provider.SetLockRequest) (*provider.SetLockResponse, error) {
	var c provider.ProviderAPIClient
	var err error
	c, _, req.Ref, err = s.findAndUnwrap(ctx, req.Ref)
	if err != nil {
		return &provider.SetLockResponse{
			Status: status.NewStatusFromErrType(ctx, fmt.Sprintf("gateway could not find space for ref=%+v", req.Ref), err),
		}, nil
	}

	res, err := c.SetLock(ctx, req)
	if err != nil {
		if gstatus.Code(err) == codes.PermissionDenied {
			return &provider.SetLockResponse{Status: &rpc.Status{Code: rpc.Code_CODE_PERMISSION_DENIED}}, nil
		}
		return nil, errors.Wrap(err, "gateway: error calling SetLock")
	}

	return res, nil
}

// GetLock returns an existing lock on the given reference
func (s *svc) GetLock(ctx context.Context, req *provider.GetLockRequest) (*provider.GetLockResponse, error) {
	c, _, err := s.find(ctx, req.Ref)
	if err != nil {
		return &provider.GetLockResponse{
			Status: status.NewStatusFromErrType(ctx, "GetLock ref="+req.Ref.String(), err),
		}, nil
	}

	res, err := c.GetLock(ctx, req)
	if err != nil {
		if gstatus.Code(err) == codes.PermissionDenied {
			return &provider.GetLockResponse{Status: &rpc.Status{Code: rpc.Code_CODE_PERMISSION_DENIED}}, nil
		}
		return nil, errors.Wrap(err, "gateway: error calling GetLock")
	}

	return res, nil
}

// RefreshLock refreshes an existing lock on the given reference
func (s *svc) RefreshLock(ctx context.Context, req *provider.RefreshLockRequest) (*provider.RefreshLockResponse, error) {
	c, _, err := s.find(ctx, req.Ref)
	if err != nil {
		return &provider.RefreshLockResponse{
			Status: status.NewStatusFromErrType(ctx, "RefreshLock ref="+req.Ref.String(), err),
		}, nil
	}

	res, err := c.RefreshLock(ctx, req)
	if err != nil {
		if gstatus.Code(err) == codes.PermissionDenied {
			return &provider.RefreshLockResponse{Status: &rpc.Status{Code: rpc.Code_CODE_PERMISSION_DENIED}}, nil
		}
		return nil, errors.Wrap(err, "gateway: error calling RefreshLock")
	}

	return res, nil
}

// Unlock removes an existing lock from the given reference
func (s *svc) Unlock(ctx context.Context, req *provider.UnlockRequest) (*provider.UnlockResponse, error) {
	c, _, err := s.find(ctx, req.Ref)
	if err != nil {
		return &provider.UnlockResponse{
			Status: status.NewStatusFromErrType(ctx, "Unlock ref="+req.Ref.String(), err),
		}, nil
	}

	res, err := c.Unlock(ctx, req)
	if err != nil {
		if gstatus.Code(err) == codes.PermissionDenied {
			return &provider.UnlockResponse{Status: &rpc.Status{Code: rpc.Code_CODE_PERMISSION_DENIED}}, nil
		}
		return nil, errors.Wrap(err, "gateway: error calling Unlock")
	}

	return res, nil
}

// Stat returns the Resoure info for a given resource by forwarding the request to the responsible provider.
// TODO cache info
func (s *svc) Stat(ctx context.Context, req *provider.StatRequest) (*provider.StatResponse, error) {
	c, _, ref, err := s.findAndUnwrapUnique(ctx, req.Ref)
	if err != nil {
		return &provider.StatResponse{
			Status: status.NewNotFound(ctx, fmt.Sprintf("gateway could not find space for ref=%+v", req.Ref)),
		}, nil
	}

	return c.Stat(ctx, &provider.StatRequest{Opaque: req.Opaque, Ref: ref, ArbitraryMetadataKeys: req.ArbitraryMetadataKeys})
}

func (s *svc) ListContainerStream(_ *provider.ListContainerStreamRequest, _ gateway.GatewayAPI_ListContainerStreamServer) error {
	return errtypes.NotSupported("Unimplemented")
}

// ListContainer lists the Resoure infos for a given resource by forwarding the request to the responsible provider.
func (s *svc) ListContainer(ctx context.Context, req *provider.ListContainerRequest) (*provider.ListContainerResponse, error) {
	c, _, ref, err := s.findAndUnwrap(ctx, req.Ref)
	if err != nil {
		// we have no provider -> not found
		return &provider.ListContainerResponse{
			Status: status.NewNotFound(ctx, fmt.Sprintf("gateway could not find space for ref=%+v", req.Ref)),
		}, nil
	}

	return c.ListContainer(ctx, &provider.ListContainerRequest{
		Opaque:                req.Opaque,
		Ref:                   ref,
		ArbitraryMetadataKeys: req.ArbitraryMetadataKeys,
	})
}

func (s *svc) CreateSymlink(ctx context.Context, req *provider.CreateSymlinkRequest) (*provider.CreateSymlinkResponse, error) {
	return &provider.CreateSymlinkResponse{
		Status: status.NewUnimplemented(ctx, errtypes.NotSupported("CreateSymlink not implemented"), "CreateSymlink not implemented"),
	}, nil
}

func (s *svc) ListFileVersions(ctx context.Context, req *provider.ListFileVersionsRequest) (*provider.ListFileVersionsResponse, error) {
	var c provider.ProviderAPIClient
	var err error
	c, _, req.Ref, err = s.findAndUnwrap(ctx, req.Ref)
	if err != nil {
		return &provider.ListFileVersionsResponse{
			Status: status.NewStatusFromErrType(ctx, fmt.Sprintf("gateway could not find space for ref=%+v", req.Ref), err),
		}, nil
	}

	return c.ListFileVersions(ctx, req)
}

func (s *svc) RestoreFileVersion(ctx context.Context, req *provider.RestoreFileVersionRequest) (*provider.RestoreFileVersionResponse, error) {
	var c provider.ProviderAPIClient
	var err error
	c, _, req.Ref, err = s.findAndUnwrap(ctx, req.Ref)
	if err != nil {
		return &provider.RestoreFileVersionResponse{
			Status: status.NewStatusFromErrType(ctx, fmt.Sprintf("gateway could not find space for ref=%+v", req.Ref), err),
		}, nil
	}

	res, err := c.RestoreFileVersion(ctx, req)
	if err != nil {
		return &provider.RestoreFileVersionResponse{
			Status: status.NewStatusFromErrType(ctx, "gateway could not call RestoreFileVersion", err),
		}, nil
	}

	s.cache.RemoveStat(ctxpkg.ContextMustGetUser(ctx), req.Ref.ResourceId)
	return res, nil
}

func (s *svc) ListRecycleStream(_ *provider.ListRecycleStreamRequest, _ gateway.GatewayAPI_ListRecycleStreamServer) error {
	return errtypes.NotSupported("ListRecycleStream unimplemented")
}

// TODO use the ListRecycleRequest.Ref to only list the trash of a specific storage
func (s *svc) ListRecycle(ctx context.Context, req *provider.ListRecycleRequest) (*provider.ListRecycleResponse, error) {
	c, _, ref, err := s.findAndUnwrap(ctx, req.Ref)
	if err != nil {
		return &provider.ListRecycleResponse{
			Status: status.NewStatusFromErrType(ctx, fmt.Sprintf("gateway could not find space for ref=%+v", req.Ref), err),
		}, nil
	}
	return c.ListRecycle(ctx, &provider.ListRecycleRequest{
		Opaque: req.Opaque,
		FromTs: req.FromTs,
		ToTs:   req.ToTs,
		Ref:    ref,
		Key:    req.Key,
	})
}

func (s *svc) RestoreRecycleItem(ctx context.Context, req *provider.RestoreRecycleItemRequest) (*provider.RestoreRecycleItemResponse, error) {
	c, si, ref, err := s.findAndUnwrap(ctx, req.Ref)
	if err != nil {
		return &provider.RestoreRecycleItemResponse{
			Status: status.NewStatusFromErrType(ctx, fmt.Sprintf("gateway could not find space for ref=%+v", req.Ref), err),
		}, nil
	}

	_, di, rref, err := s.findAndUnwrap(ctx, req.RestoreRef)
	if err != nil {
		return &provider.RestoreRecycleItemResponse{
			Status: status.NewStatusFromErrType(ctx, fmt.Sprintf("gateway could not find space for ref=%+v", req.Ref), err),
		}, nil
	}

	if si.Address != di.Address {
		return &provider.RestoreRecycleItemResponse{
			// TODO in Move() we return an unimplemented / supported ... align?
			Status: status.NewPermissionDenied(ctx, err, "gateway: cross-storage restores are forbidden"),
		}, nil
	}

	req.Ref = ref
	req.RestoreRef = rref
	res, err := c.RestoreRecycleItem(ctx, req)
	if err != nil {
		return &provider.RestoreRecycleItemResponse{
			Status: status.NewStatusFromErrType(ctx, "gateway could not call RestoreRecycleItem", err),
		}, nil
	}

	s.cache.RemoveStat(ctxpkg.ContextMustGetUser(ctx), req.Ref.ResourceId)
	return res, nil
}

func (s *svc) PurgeRecycle(ctx context.Context, req *provider.PurgeRecycleRequest) (*provider.PurgeRecycleResponse, error) {
	c, _, relativeReference, err := s.findAndUnwrap(ctx, req.Ref)
	if err != nil {
		return &provider.PurgeRecycleResponse{
			Status: status.NewStatusFromErrType(ctx, fmt.Sprintf("gateway could not find space for ref=%+v", req.Ref), err),
		}, nil
	}

	res, err := c.PurgeRecycle(ctx, &provider.PurgeRecycleRequest{
		Opaque: req.GetOpaque(),
		Ref:    relativeReference,
		Key:    req.Key,
	})
	if err != nil {
		return &provider.PurgeRecycleResponse{
			Status: status.NewStatusFromErrType(ctx, "gateway could not call PurgeRecycle", err),
		}, nil
	}

	s.cache.RemoveStat(ctxpkg.ContextMustGetUser(ctx), req.Ref.ResourceId)
	return res, nil
}

func (s *svc) GetQuota(ctx context.Context, req *gateway.GetQuotaRequest) (*provider.GetQuotaResponse, error) {
	c, _, relativeReference, err := s.findAndUnwrap(ctx, req.Ref)
	if err != nil {
		return &provider.GetQuotaResponse{
			Status: status.NewStatusFromErrType(ctx, fmt.Sprintf("gateway could not find space for ref=%+v", req.Ref), err),
		}, nil
	}

	res, err := c.GetQuota(ctx, &provider.GetQuotaRequest{
		Opaque: req.GetOpaque(),
		Ref:    relativeReference,
	})
	if err != nil {
		return &provider.GetQuotaResponse{
			Status: status.NewStatusFromErrType(ctx, "gateway could not call GetQuota", err),
		}, nil
	}
	return res, nil
}

func (s *svc) findByPath(ctx context.Context, path string) (provider.ProviderAPIClient, *registry.ProviderInfo, error) {
	ref := &provider.Reference{Path: path}
	return s.find(ctx, ref)
}

// find looks up the provider that is responsible for the given request
// It will return a client that the caller can use to make the call, as well as the ProviderInfo. It:
// - contains the provider path, which is the mount point of the provider
// - may contain a list of storage spaces with their id and space path
func (s *svc) find(ctx context.Context, ref *provider.Reference) (provider.ProviderAPIClient, *registry.ProviderInfo, error) {
	p, err := s.findSpaces(ctx, ref)
	if err != nil {
		return nil, nil, err
	}

	client, err := s.getStorageProviderClient(ctx, p[0])
	return client, p[0], err
}

func (s *svc) findUnique(ctx context.Context, ref *provider.Reference) (provider.ProviderAPIClient, *registry.ProviderInfo, error) {
	p, err := s.findSingleSpace(ctx, ref)
	if err != nil {
		return nil, nil, err
	}

	client, err := s.getStorageProviderClient(ctx, p[0])
	return client, p[0], err
}

// FIXME findAndUnwrap currently just returns the first provider ... which may not be what is needed.
// for the ListRecycle call we need an exact match, for Stat and List we need to query all related providers
func (s *svc) findAndUnwrap(ctx context.Context, ref *provider.Reference) (provider.ProviderAPIClient, *registry.ProviderInfo, *provider.Reference, error) {
	c, p, err := s.find(ctx, ref)
	if err != nil {
		return nil, nil, nil, err
	}

	var (
		root      *provider.ResourceId
		mountPath string
	)
	for _, space := range decodeSpaces(p) {
		mountPath = decodePath(space)
		root = space.Root
		break // TODO can there be more than one space for a path?
	}

	relativeReference := unwrap(ref, mountPath, root)

	return c, p, relativeReference, nil
}

func (s *svc) findAndUnwrapUnique(ctx context.Context, ref *provider.Reference) (provider.ProviderAPIClient, *registry.ProviderInfo, *provider.Reference, error) {
	c, p, err := s.findUnique(ctx, ref)
	if err != nil {
		return nil, nil, nil, err
	}

	var (
		root      *provider.ResourceId
		mountPath string
	)
	for _, space := range decodeSpaces(p) {
		mountPath = decodePath(space)
		root = space.Root
		break // TODO can there be more than one space for a path?
	}

	relativeReference := unwrap(ref, mountPath, root)

	return c, p, relativeReference, nil
}

func (s *svc) getStorageProviderClient(_ context.Context, p *registry.ProviderInfo) (provider.ProviderAPIClient, error) {
	c, err := pool.GetStorageProviderServiceClient(p.Address)
	if err != nil {
		return nil, err
	}

	return s.cache.StorageProviderClient(c), nil
}

func (s *svc) getStorageRegistryClient(_ context.Context, address string) (registry.RegistryAPIClient, error) {
	c, err := pool.GetStorageRegistryClient(address)
	if err != nil {
		return nil, err
	}

	return s.cache.StorageRegistryClient(c), nil
}

func (s *svc) findSpaces(ctx context.Context, ref *provider.Reference) ([]*registry.ProviderInfo, error) {
	switch {
	case ref == nil:
		return nil, errtypes.BadRequest("missing reference")
	case ref.ResourceId != nil:
		// no action needed in that case
	case ref.Path != "": //  TODO implement a mount path cache in the registry?
		// nothing to do here either
	default:
		return nil, errtypes.BadRequest("invalid reference, at least path or id must be set")
	}

	filters := map[string]string{
		"path": ref.Path,
	}
	if ref.ResourceId != nil {
		filters["storage_id"] = ref.ResourceId.StorageId
		filters["opaque_id"] = ref.ResourceId.OpaqueId
	}

	listReq := &registry.ListStorageProvidersRequest{
		Opaque: &typesv1beta1.Opaque{Map: make(map[string]*typesv1beta1.OpaqueEntry)},
	}

	sdk.EncodeOpaqueMap(listReq.Opaque, filters)

	return s.findProvider(ctx, listReq)
}

func (s *svc) findSingleSpace(ctx context.Context, ref *provider.Reference) ([]*registry.ProviderInfo, error) {
	switch {
	case ref == nil:
		return nil, errtypes.BadRequest("missing reference")
	case ref.ResourceId != nil:
		// no action needed in that case
	case ref.Path != "": //  TODO implement a mount path cache in the registry?
		// nothing to do here either
	default:
		return nil, errtypes.BadRequest("invalid reference, at least path or id must be set")
	}

	filters := map[string]string{
		"path":   ref.Path,
		"unique": "true",
	}
	if ref.ResourceId != nil {
		filters["storage_id"] = ref.ResourceId.StorageId
		filters["opaque_id"] = ref.ResourceId.OpaqueId
	}

	listReq := &registry.ListStorageProvidersRequest{
		Opaque: &typesv1beta1.Opaque{},
	}
	sdk.EncodeOpaqueMap(listReq.Opaque, filters)

	return s.findProvider(ctx, listReq)
}

func (s *svc) findProvider(ctx context.Context, listReq *registry.ListStorageProvidersRequest) ([]*registry.ProviderInfo, error) {
	// lookup
	c, err := pool.GetStorageRegistryClient(s.c.StorageRegistryEndpoint)
	if err != nil {
		return nil, errors.Wrap(err, "gateway: error getting storage registry client")
	}
	res, err := c.ListStorageProviders(ctx, listReq)
	if err != nil {
		return nil, errors.Wrap(err, "gateway: error calling ListStorageProviders")
	}

	if res.Status.Code != rpc.Code_CODE_OK {
		switch res.Status.Code {
		case rpc.Code_CODE_NOT_FOUND:
			// TODO use tombstone cache item?
			return nil, errtypes.NotFound("gateway: storage provider not found for reference:" + listReq.String())
		case rpc.Code_CODE_PERMISSION_DENIED:
			return nil, errtypes.PermissionDenied("gateway: " + res.Status.Message + " for " + listReq.String() + " with code " + res.Status.Code.String())
		case rpc.Code_CODE_INVALID_ARGUMENT, rpc.Code_CODE_FAILED_PRECONDITION, rpc.Code_CODE_OUT_OF_RANGE:
			return nil, errtypes.BadRequest("gateway: " + res.Status.Message + " for " + listReq.String() + " with code " + res.Status.Code.String())
		case rpc.Code_CODE_UNIMPLEMENTED:
			return nil, errtypes.NotSupported("gateway: " + res.Status.Message + " for " + listReq.String() + " with code " + res.Status.Code.String())
		default:
			return nil, status.NewErrorFromCode(res.Status.Code, "gateway")
		}
	}

	if res.Providers == nil {
		return nil, errtypes.NotFound("gateway: provider is nil")
	}

	return res.Providers, nil
}

// unwrap takes a reference and builds a reference for the provider. can be absolute or relative to a root node
func unwrap(ref *provider.Reference, mountPoint string, root *provider.ResourceId) *provider.Reference {
	if utils.IsAbsolutePathReference(ref) {
		providerRef := &provider.Reference{
			Path: strings.TrimPrefix(ref.Path, mountPoint),
		}
		// if we have a root use it and make the path relative
		if root != nil {
			providerRef.ResourceId = root
			providerRef.Path = utils.MakeRelativePath(providerRef.Path)
		}
		return providerRef
	}

	return &provider.Reference{
		ResourceId: &provider.ResourceId{
			StorageId: ref.ResourceId.StorageId,
			OpaqueId:  ref.ResourceId.OpaqueId,
		},
		Path: ref.Path,
	}
}

func decodeSpaces(r *registry.ProviderInfo) []*provider.StorageSpace {
	spaces := []*provider.StorageSpace{}
	if r.Opaque != nil {
		if entry, ok := r.Opaque.Map["spaces"]; ok {
			switch entry.Decoder {
			case "json":
				_ = json.Unmarshal(entry.Value, &spaces)
			case "toml":
				_ = toml.Unmarshal(entry.Value, &spaces)
			case "xml":
				_ = xml.Unmarshal(entry.Value, &spaces)
			}
		}
	}
	if len(spaces) == 0 {
		// we need to convert the provider into a space, needed for the static registry
		spaces = append(spaces, &provider.StorageSpace{
			Opaque: &typesv1beta1.Opaque{Map: map[string]*typesv1beta1.OpaqueEntry{
				"path": {
					Decoder: "plain",
					Value:   []byte(r.ProviderPath),
				},
			}},
		})
	}
	return spaces
}

func decodePath(s *provider.StorageSpace) (path string) {
	if s.Opaque != nil {
		if entry, ok := s.Opaque.Map["path"]; ok {
			switch entry.Decoder {
			case "plain":
				path = string(entry.Value)
			case "json":
				_ = json.Unmarshal(entry.Value, &path)
			case "toml":
				_ = toml.Unmarshal(entry.Value, &path)
			case "xml":
				_ = xml.Unmarshal(entry.Value, &path)
			}
		}
	}
	return
}<|MERGE_RESOLUTION|>--- conflicted
+++ resolved
@@ -286,15 +286,11 @@
 		}, nil
 	}
 
-<<<<<<< HEAD
 	if res.Status.Code == rpc.Code_CODE_OK {
-		s.cache.RemoveStat(ctxpkg.ContextMustGetUser(ctx), res.StorageSpace.Root)
-	}
-=======
-	id := res.StorageSpace.Root
-	s.cache.RemoveStat(ctxpkg.ContextMustGetUser(ctx), id)
-	s.cache.RemoveListStorageProviders(id)
->>>>>>> 48c06f97
+		id := res.StorageSpace.Root
+		s.cache.RemoveStat(ctxpkg.ContextMustGetUser(ctx), id)
+		s.cache.RemoveListStorageProviders(id)
+	}
 	return res, nil
 }
 
