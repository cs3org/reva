--- conflicted
+++ resolved
@@ -600,18 +600,6 @@
 	c, _, req.Ref, err = s.findAndUnwrap(ctx, req.Ref)
 	if err != nil {
 		return &provider.CreateContainerResponse{
-<<<<<<< HEAD
-			Status: status.NewStatusFromErrType(ctx, fmt.Sprintf("gateway could not find space for ref=%+v", req.Ref), err),
-		}, nil
-	}
-
-	res, err := c.CreateContainer(ctx, req)
-	if err != nil {
-		return &provider.CreateContainerResponse{
-			Status: status.NewStatusFromErrType(ctx, "gateway could not call CreateContainer", err),
-		}, nil
-	}
-=======
 			Status: status.NewStatusFromErrType(ctx, "createContainer ref="+req.Ref.String(), err),
 		}, nil
 	}
@@ -1737,7 +1725,6 @@
 				Status: status.NewInvalidArg(ctx, "resource is not a container"),
 			}, nil
 		}
->>>>>>> 2e1c2a35
 
 	s.cache.RemoveStat(ctxpkg.ContextMustGetUser(ctx), req.Ref.ResourceId)
 	return res, nil
