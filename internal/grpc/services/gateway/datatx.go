// Copyright 2018-2021 CERN
//
// Licensed under the Apache License, Version 2.0 (the "License");
// you may not use this file except in compliance with the License.
// You may obtain a copy of the License at
//
//     http://www.apache.org/licenses/LICENSE-2.0
//
// Unless required by applicable law or agreed to in writing, software
// distributed under the License is distributed on an "AS IS" BASIS,
// WITHOUT WARRANTIES OR CONDITIONS OF ANY KIND, either express or implied.
// See the License for the specific language governing permissions and
// limitations under the License.
//
// In applying this license, CERN does not waive the privileges and immunities
// granted to it by virtue of its status as an Intergovernmental Organization
// or submit itself to any jurisdiction.

package gateway

import (
	"context"

	datatx "github.com/cs3org/go-cs3apis/cs3/tx/v1beta1"
	"github.com/cs3org/reva/v2/pkg/rgrpc/status"
	"github.com/cs3org/reva/v2/pkg/rgrpc/todo/pool"
	"github.com/pkg/errors"
)

func (s *svc) PullTransfer(ctx context.Context, req *datatx.PullTransferRequest) (*datatx.PullTransferResponse, error) {
	c, err := pool.GetDataTxClient(s.c.DataTxEndpoint)
	if err != nil {
<<<<<<< HEAD
		return &datatx.PullTransferResponse{
			Status: status.NewInternal(ctx, "error getting data transfer client"),
=======
		err = errors.Wrap(err, "gateway: error calling GetDataTxClient")
		return &datatx.PullTransferResponse{
			Status: status.NewInternal(ctx, err, "error getting data transfer client"),
>>>>>>> 2e1c2a35
		}, nil
	}

	res, err := c.PullTransfer(ctx, req)
	if err != nil {
		return nil, errors.Wrap(err, "gateway: error calling PullTransfer")
<<<<<<< HEAD
	}

	return res, nil
}

func (s *svc) ListTransfers(ctx context.Context, req *datatx.ListTransfersRequest) (*datatx.ListTransfersResponse, error) {
	c, err := pool.GetDataTxClient(s.c.DataTxEndpoint)
	if err != nil {
		return &datatx.ListTransfersResponse{
			Status: status.NewInternal(ctx, "error getting data transfer client"),
		}, nil
	}

	res, err := c.ListTransfers(ctx, req)
	if err != nil {
		return nil, errors.Wrap(err, "gateway: error calling ListTransfers")
	}

	return res, nil
}

func (s *svc) RetryTransfer(ctx context.Context, req *datatx.RetryTransferRequest) (*datatx.RetryTransferResponse, error) {
	c, err := pool.GetDataTxClient(s.c.DataTxEndpoint)
	if err != nil {
		return &datatx.RetryTransferResponse{
			Status: status.NewInternal(ctx, "error getting data transfer client"),
		}, nil
	}

	res, err := c.RetryTransfer(ctx, req)
	if err != nil {
		return nil, errors.Wrap(err, "gateway: error calling RetryTransfer")
=======
>>>>>>> 2e1c2a35
	}

	return res, nil
}

func (s *svc) GetTransferStatus(ctx context.Context, req *datatx.GetTransferStatusRequest) (*datatx.GetTransferStatusResponse, error) {
	c, err := pool.GetDataTxClient(s.c.DataTxEndpoint)
	if err != nil {
<<<<<<< HEAD
=======
		err = errors.Wrap(err, "gateway: error calling GetDataTxClient")
>>>>>>> 2e1c2a35
		return &datatx.GetTransferStatusResponse{
			Status: status.NewInternal(ctx, "error getting data transfer client"),
		}, nil
	}

	res, err := c.GetTransferStatus(ctx, req)
	if err != nil {
		return nil, errors.Wrap(err, "gateway: error calling GetTransferStatus")
	}

	return res, nil
}

func (s *svc) CancelTransfer(ctx context.Context, req *datatx.CancelTransferRequest) (*datatx.CancelTransferResponse, error) {
	c, err := pool.GetDataTxClient(s.c.DataTxEndpoint)
	if err != nil {
<<<<<<< HEAD
=======
		err = errors.Wrap(err, "gateway: error calling GetDataTxClient")
>>>>>>> 2e1c2a35
		return &datatx.CancelTransferResponse{
			Status: status.NewInternal(ctx, "error getting data transfer client"),
		}, nil
	}

	res, err := c.CancelTransfer(ctx, req)
	if err != nil {
		return nil, errors.Wrap(err, "gateway: error calling CancelTransfer")
	}

	return res, nil
}

func (s *svc) ListTransfers(ctx context.Context, req *datatx.ListTransfersRequest) (*datatx.ListTransfersResponse, error) {
	c, err := pool.GetDataTxClient(s.c.DataTxEndpoint)
	if err != nil {
		err = errors.Wrap(err, "gateway: error calling GetDataTxClient")
		return &datatx.ListTransfersResponse{
			Status: status.NewInternal(ctx, err, "error getting data transfer client"),
		}, nil
	}

	res, err := c.ListTransfers(ctx, req)
	if err != nil {
		return nil, errors.Wrap(err, "gateway: error calling ListTransfers")
	}

	return res, nil
}

func (s *svc) RetryTransfer(ctx context.Context, req *datatx.RetryTransferRequest) (*datatx.RetryTransferResponse, error) {
	c, err := pool.GetDataTxClient(s.c.DataTxEndpoint)
	if err != nil {
		err = errors.Wrap(err, "gateway: error calling GetDataTxClient")
		return &datatx.RetryTransferResponse{
			Status: status.NewInternal(ctx, err, "error getting data transfer client"),
		}, nil
	}

	res, err := c.RetryTransfer(ctx, req)
	if err != nil {
		return nil, errors.Wrap(err, "gateway: error calling RetryTransfer")
	}

	return res, nil
}<|MERGE_RESOLUTION|>--- conflicted
+++ resolved
@@ -30,21 +30,14 @@
 func (s *svc) PullTransfer(ctx context.Context, req *datatx.PullTransferRequest) (*datatx.PullTransferResponse, error) {
 	c, err := pool.GetDataTxClient(s.c.DataTxEndpoint)
 	if err != nil {
-<<<<<<< HEAD
 		return &datatx.PullTransferResponse{
 			Status: status.NewInternal(ctx, "error getting data transfer client"),
-=======
-		err = errors.Wrap(err, "gateway: error calling GetDataTxClient")
-		return &datatx.PullTransferResponse{
-			Status: status.NewInternal(ctx, err, "error getting data transfer client"),
->>>>>>> 2e1c2a35
 		}, nil
 	}
 
 	res, err := c.PullTransfer(ctx, req)
 	if err != nil {
 		return nil, errors.Wrap(err, "gateway: error calling PullTransfer")
-<<<<<<< HEAD
 	}
 
 	return res, nil
@@ -77,8 +70,6 @@
 	res, err := c.RetryTransfer(ctx, req)
 	if err != nil {
 		return nil, errors.Wrap(err, "gateway: error calling RetryTransfer")
-=======
->>>>>>> 2e1c2a35
 	}
 
 	return res, nil
@@ -87,10 +78,6 @@
 func (s *svc) GetTransferStatus(ctx context.Context, req *datatx.GetTransferStatusRequest) (*datatx.GetTransferStatusResponse, error) {
 	c, err := pool.GetDataTxClient(s.c.DataTxEndpoint)
 	if err != nil {
-<<<<<<< HEAD
-=======
-		err = errors.Wrap(err, "gateway: error calling GetDataTxClient")
->>>>>>> 2e1c2a35
 		return &datatx.GetTransferStatusResponse{
 			Status: status.NewInternal(ctx, "error getting data transfer client"),
 		}, nil
@@ -107,10 +94,6 @@
 func (s *svc) CancelTransfer(ctx context.Context, req *datatx.CancelTransferRequest) (*datatx.CancelTransferResponse, error) {
 	c, err := pool.GetDataTxClient(s.c.DataTxEndpoint)
 	if err != nil {
-<<<<<<< HEAD
-=======
-		err = errors.Wrap(err, "gateway: error calling GetDataTxClient")
->>>>>>> 2e1c2a35
 		return &datatx.CancelTransferResponse{
 			Status: status.NewInternal(ctx, "error getting data transfer client"),
 		}, nil
