--- conflicted
+++ resolved
@@ -30,11 +30,8 @@
 	provider "github.com/cs3org/go-cs3apis/cs3/storage/provider/v1beta1"
 	registry "github.com/cs3org/go-cs3apis/cs3/storage/registry/v1beta1"
 	ctxpkg "github.com/cs3org/reva/pkg/ctx"
-<<<<<<< HEAD
 	sdk "github.com/cs3org/reva/pkg/sdk/common"
-=======
 	"github.com/cs3org/reva/pkg/utils"
->>>>>>> f6088d19
 	"google.golang.org/grpc"
 )
 
@@ -44,6 +41,7 @@
 	if ref == nil || ref.ResourceId == nil || ref.ResourceId.StorageId == "" {
 		return key
 	}
+
 	return key + "!sid:" + ref.ResourceId.StorageId + "!oid:" + ref.ResourceId.OpaqueId + "!path:" + ref.Path
 }
 
@@ -89,18 +87,10 @@
 		c:             p,
 		providerCache: c.providerCache,
 	}
-<<<<<<< HEAD
 }
 
 // RemoveStat removes a reference from the stat cache
 func (c *Caches) RemoveStat(user *userpb.User, res *provider.ResourceId) {
-=======
-	return "uid:" + u.Id.OpaqueId + "!sid:" + ref.ResourceId.StorageId + "!oid:" + ref.ResourceId.OpaqueId + "!path:" + ref.Path
-}
-
-// RemoveFromCache removes a reference from the cache
-func RemoveFromCache(cache *ttlcache.Cache, user *userpb.User, res *provider.ResourceId) {
->>>>>>> f6088d19
 	uid := "uid:" + user.Id.OpaqueId
 	sid := ""
 	oid := ""
@@ -109,34 +99,19 @@
 		oid = "oid:" + res.OpaqueId
 	}
 
-<<<<<<< HEAD
 	for _, key := range c.statCache.GetKeys() {
 		if strings.Contains(key, uid) {
 			_ = c.statCache.Remove(key)
-=======
-	keys := cache.GetKeys()
-	for _, key := range keys {
-		if strings.Contains(key, uid) {
-			_ = cache.Remove(key)
->>>>>>> f6088d19
 			continue
 		}
 
 		if sid != "" && strings.Contains(key, sid) {
-<<<<<<< HEAD
 			_ = c.statCache.Remove(key)
-=======
-			_ = cache.Remove(key)
->>>>>>> f6088d19
 			continue
 		}
 
 		if oid != "" && strings.Contains(key, oid) {
-<<<<<<< HEAD
 			_ = c.statCache.Remove(key)
-=======
-			_ = cache.Remove(key)
->>>>>>> f6088d19
 			continue
 		}
 	}
@@ -215,11 +190,7 @@
 		return resp, nil
 	case key == "":
 		return resp, nil
-<<<<<<< HEAD
-	case strings.Contains(key, "sid:a0ca6a90-a365-4782-871e-d44447bbc668"):
-=======
 	case strings.Contains(key, "sid:"+utils.ShareStorageProviderID):
->>>>>>> f6088d19
 		// We cannot cache shares at the moment:
 		// we do not know when to invalidate them
 		// FIXME: find a way to cache/invalidate them too
