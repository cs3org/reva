--- conflicted
+++ resolved
@@ -50,6 +50,7 @@
 	// find auth provider
 	c, err := s.findAuthProvider(ctx, req.Type)
 	if err != nil {
+		err = errtypes.NotFound("gateway: error finding auth provider for type: " + req.Type)
 		return &gateway.AuthenticateResponse{
 			Status: status.NewInternal(ctx, "error getting auth provider client"),
 		}, nil
@@ -75,6 +76,7 @@
 			Status: res.Status,
 		}, nil
 	case res.Status.Code != rpc.Code_CODE_OK:
+		_ = status.NewErrorFromCode(res.Status.Code, "gateway")
 		return &gateway.AuthenticateResponse{
 			Status: status.NewInternal(ctx, fmt.Sprintf("error authenticating credentials to auth provider for type: %s", req.Type)),
 		}, nil
@@ -109,6 +111,7 @@
 	// token obtained from the updated scope in the context.
 	token, err := s.tokenmgr.MintToken(ctx, &u, res.TokenScope)
 	if err != nil {
+		err = errors.Wrap(err, "authsvc: error in MintToken")
 		res := &gateway.AuthenticateResponse{
 			Status: status.NewUnauthenticated(ctx, err, "error creating access token"),
 		}
@@ -151,12 +154,11 @@
 	ctx = metadata.AppendToOutgoingContext(ctx, ctxpkg.TokenHeader, token) // TODO(jfd): hardcoded metadata key. use  PerRPCCredentials?
 
 	// create home directory
-<<<<<<< HEAD
 	createHomeRes, err := s.CreateHome(ctx, &storageprovider.CreateHomeRequest{})
 	if err != nil {
 		log.Err(err).Msg("error calling CreateHome")
 		return &gateway.AuthenticateResponse{
-			Status: status.NewInternal(ctx, err, "error creating user home"),
+			Status: status.NewInternal(ctx, "error creating user home"),
 		}, nil
 	}
 
@@ -164,29 +166,8 @@
 		err := status.NewErrorFromCode(createHomeRes.Status.Code, "gateway")
 		log.Err(err).Msg("error calling Createhome")
 		return &gateway.AuthenticateResponse{
-			Status: status.NewInternal(ctx, err, "error creating user home"),
-		}, nil
-=======
-	if _, err = s.createHomeCache.Get(res.User.Id.OpaqueId); err != nil {
-		createHomeRes, err := s.CreateHome(ctx, &storageprovider.CreateHomeRequest{})
-		if err != nil {
-			log.Err(err).Msg("error calling CreateHome")
-			return &gateway.AuthenticateResponse{
-				Status: status.NewInternal(ctx, "error creating user home"),
-			}, nil
-		}
-
-		if createHomeRes.Status.Code != rpc.Code_CODE_OK && createHomeRes.Status.Code != rpc.Code_CODE_ALREADY_EXISTS {
-			err := status.NewErrorFromCode(createHomeRes.Status.Code, "gateway")
-			log.Err(err).Msg("error calling Createhome")
-			return &gateway.AuthenticateResponse{
-				Status: status.NewInternal(ctx, "error creating user home"),
-			}, nil
-		}
-		if s.c.CreateHomeCacheTTL > 0 {
-			_ = s.createHomeCache.Set(res.User.Id.OpaqueId, true)
-		}
->>>>>>> af0d3d18
+			Status: status.NewInternal(ctx, "error creating user home"),
+		}, nil
 	}
 
 	gwRes := &gateway.AuthenticateResponse{
