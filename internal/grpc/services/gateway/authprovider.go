--- conflicted
+++ resolved
@@ -21,14 +21,11 @@
 import (
 	"context"
 
-	authproviderv1beta1pb "github.com/cs3org/go-cs3apis/cs3/authprovider/v1beta1"
-	authregistryv1beta1pb "github.com/cs3org/go-cs3apis/cs3/authregistry/v1beta1"
-	gatewayv1beta1pb "github.com/cs3org/go-cs3apis/cs3/gateway/v1beta1"
-	rpcpb "github.com/cs3org/go-cs3apis/cs3/rpc"
-<<<<<<< HEAD
-	userproviderv1beta1pb "github.com/cs3org/go-cs3apis/cs3/userprovider/v1beta1"
-=======
->>>>>>> 38a63d5e
+	provider "github.com/cs3org/go-cs3apis/cs3/auth/provider/v1beta1"
+	registry "github.com/cs3org/go-cs3apis/cs3/auth/registry/v1beta1"
+	gateway "github.com/cs3org/go-cs3apis/cs3/gateway/v1beta1"
+	user "github.com/cs3org/go-cs3apis/cs3/identity/user/v1beta1"
+	rpc "github.com/cs3org/go-cs3apis/cs3/rpc/v1beta1"
 	"github.com/cs3org/reva/pkg/appctx"
 	"github.com/cs3org/reva/pkg/errtypes"
 	"github.com/cs3org/reva/pkg/rgrpc/status"
@@ -36,43 +33,50 @@
 	"github.com/pkg/errors"
 )
 
-func (s *svc) Authenticate(ctx context.Context, req *gatewayv1beta1pb.AuthenticateRequest) (*gatewayv1beta1pb.AuthenticateResponse, error) {
+func (s *svc) Authenticate(ctx context.Context, req *gateway.AuthenticateRequest) (*gateway.AuthenticateResponse, error) {
 	log := appctx.GetLogger(ctx)
 
 	// find auth provider
 	c, err := s.findAuthProvider(ctx, req.Type)
 	if err != nil {
 		err = errors.New("gateway: error finding auth provider for type: " + req.Type)
-		return &gatewayv1beta1pb.AuthenticateResponse{
+		return &gateway.AuthenticateResponse{
 			Status: status.NewInternal(ctx, err, "error getting auth provider client"),
 		}, nil
 	}
 
-	authProviderReq := &authproviderv1beta1pb.AuthenticateRequest{
+	authProviderReq := &provider.AuthenticateRequest{
 		ClientId:     req.ClientId,
 		ClientSecret: req.ClientSecret,
 	}
 	res, err := c.Authenticate(ctx, authProviderReq)
 	if err != nil {
-		return &gatewayv1beta1pb.AuthenticateResponse{
+		return &gateway.AuthenticateResponse{
 			Status: status.NewInternal(ctx, err, "error getting user provider service client"),
 		}, nil
 	}
 
-	if res.Status.Code != rpcpb.Code_CODE_OK {
+	if res.Status.Code != rpc.Code_CODE_OK {
 		err := status.NewErrorFromCode(res.Status.Code, "gateway")
-		return &gatewayv1beta1pb.AuthenticateResponse{
+		return &gateway.AuthenticateResponse{
 			Status: status.NewUnauthenticated(ctx, err, ""),
 		}, nil
 	}
 
-<<<<<<< HEAD
 	// validate valid userId
-	uid := res.UserId
+	if res.User == nil {
+		err := errors.New("gateway: user after Authenticate is nil")
+		log.Err(err).Msg("user is nil")
+		return &gateway.AuthenticateResponse{
+			Status: status.NewInternal(ctx, err, "user is nil"),
+		}, nil
+	}
+
+	uid := res.User.Id
 	if uid == nil {
 		err := errors.New("gateway: uid after Authenticate is nil")
 		log.Err(err).Msg("user id is nil")
-		return &gatewayv1beta1pb.AuthenticateResponse{
+		return &gateway.AuthenticateResponse{
 			Status: status.NewInternal(ctx, err, "user id is nil"),
 		}, nil
 	}
@@ -80,43 +84,28 @@
 	userClient, err := pool.GetUserProviderServiceClient(s.c.UserProviderEndpoint)
 	if err != nil {
 		log.Err(err).Msg("error getting user provider client")
-		return &gatewayv1beta1pb.AuthenticateResponse{
+		return &gateway.AuthenticateResponse{
 			Status: status.NewInternal(ctx, err, "error getting user provider service client"),
 		}, nil
 	}
 
-	getUserReq := &userproviderv1beta1pb.GetUserRequest{
+	getUserReq := &user.GetUserRequest{
 		UserId: uid,
 	}
 
 	getUserRes, err := userClient.GetUser(ctx, getUserReq)
 	if err != nil {
 		err = errors.Wrap(err, "authsvc: error in GetUser")
-		res := &gatewayv1beta1pb.AuthenticateResponse{
+		res := &gateway.AuthenticateResponse{
 			Status: status.NewUnauthenticated(ctx, err, "error getting user information"),
 		}
 		return res, nil
 	}
 
-	if getUserRes.Status.Code != rpcpb.Code_CODE_OK {
+	if getUserRes.Status.Code != rpc.Code_CODE_OK {
 		err := status.NewErrorFromCode(getUserRes.Status.Code, "authsvc")
-		return &gatewayv1beta1pb.AuthenticateResponse{
+		return &gateway.AuthenticateResponse{
 			Status: status.NewUnauthenticated(ctx, err, "error getting user information"),
-=======
-	// validate valid user
-	if res.User == nil {
-		err := errors.New("gateway: user after Authenticate is nil")
-		log.Err(err).Msg("user is nil")
-		return &gatewayv0alphapb.AuthenticateResponse{
-			Status: status.NewInternal(ctx, err, "user is nil"),
-		}, nil
-	}
-	if res.User.Id == nil {
-		err := errors.New("gateway: user id after Authenticate is nil")
-		log.Err(err).Interface("user", res.User).Msg("user id is nil")
-		return &gatewayv0alphapb.AuthenticateResponse{
-			Status: status.NewInternal(ctx, err, "user id is nil"),
->>>>>>> 38a63d5e
 		}, nil
 	}
 
@@ -125,13 +114,13 @@
 	token, err := s.tokenmgr.MintToken(ctx, user)
 	if err != nil {
 		err = errors.Wrap(err, "authsvc: error in MintToken")
-		res := &gatewayv1beta1pb.AuthenticateResponse{
+		res := &gateway.AuthenticateResponse{
 			Status: status.NewUnauthenticated(ctx, err, "error creating access token"),
 		}
 		return res, nil
 	}
 
-	gwRes := &gatewayv1beta1pb.AuthenticateResponse{
+	gwRes := &gateway.AuthenticateResponse{
 		Status: status.NewOK(ctx),
 		User:   res.User,
 		Token:  token,
@@ -139,30 +128,30 @@
 	return gwRes, nil
 }
 
-func (s *svc) WhoAmI(ctx context.Context, req *gatewayv1beta1pb.WhoAmIRequest) (*gatewayv1beta1pb.WhoAmIResponse, error) {
+func (s *svc) WhoAmI(ctx context.Context, req *gateway.WhoAmIRequest) (*gateway.WhoAmIResponse, error) {
 	u, err := s.tokenmgr.DismantleToken(ctx, req.Token)
 	if err != nil {
 		err = errors.Wrap(err, "gateway: error getting user from token")
-		return &gatewayv1beta1pb.WhoAmIResponse{
+		return &gateway.WhoAmIResponse{
 			Status: status.NewUnauthenticated(ctx, err, "error dismantling token"),
 		}, nil
 	}
 
-	res := &gatewayv1beta1pb.WhoAmIResponse{
+	res := &gateway.WhoAmIResponse{
 		Status: status.NewOK(ctx),
 		User:   u,
 	}
 	return res, nil
 }
 
-func (s *svc) findAuthProvider(ctx context.Context, authType string) (authproviderv1beta1pb.AuthProviderServiceClient, error) {
+func (s *svc) findAuthProvider(ctx context.Context, authType string) (provider.ProviderAPIClient, error) {
 	c, err := pool.GetAuthRegistryServiceClient(s.c.AuthRegistryEndpoint)
 	if err != nil {
 		err = errors.Wrap(err, "gateway: error getting auth registry client")
 		return nil, err
 	}
 
-	res, err := c.GetAuthProvider(ctx, &authregistryv1beta1pb.GetAuthProviderRequest{
+	res, err := c.GetAuthProvider(ctx, &registry.GetAuthProviderRequest{
 		Type: authType,
 	})
 
@@ -171,7 +160,7 @@
 		return nil, err
 	}
 
-	if res.Status.Code == rpcpb.Code_CODE_OK && res.Provider != nil {
+	if res.Status.Code == rpc.Code_CODE_OK && res.Provider != nil {
 		// TODO(labkode): check for capabilities here
 		c, err := pool.GetAuthProviderServiceClient(res.Provider.Address)
 		if err != nil {
@@ -182,7 +171,7 @@
 		return c, nil
 	}
 
-	if res.Status.Code == rpcpb.Code_CODE_NOT_FOUND {
+	if res.Status.Code == rpc.Code_CODE_NOT_FOUND {
 		return nil, errtypes.NotFound("gateway: auth provider not found for type:" + authType)
 	}
 
