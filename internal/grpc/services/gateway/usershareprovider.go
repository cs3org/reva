--- conflicted
+++ resolved
@@ -28,7 +28,6 @@
 	collaboration "github.com/cs3org/go-cs3apis/cs3/sharing/collaboration/v1beta1"
 	provider "github.com/cs3org/go-cs3apis/cs3/storage/provider/v1beta1"
 	typesv1beta1 "github.com/cs3org/go-cs3apis/cs3/types/v1beta1"
-<<<<<<< HEAD
 	"github.com/cs3org/reva/v2/pkg/appctx"
 	ctxpkg "github.com/cs3org/reva/v2/pkg/ctx"
 	"github.com/cs3org/reva/v2/pkg/errtypes"
@@ -37,14 +36,6 @@
 	"github.com/cs3org/reva/v2/pkg/share"
 	"github.com/cs3org/reva/v2/pkg/storage/utils/grants"
 	rtrace "github.com/cs3org/reva/v2/pkg/trace"
-=======
-	"github.com/cs3org/reva/pkg/appctx"
-	ctxpkg "github.com/cs3org/reva/pkg/ctx"
-	"github.com/cs3org/reva/pkg/errtypes"
-	"github.com/cs3org/reva/pkg/rgrpc/status"
-	"github.com/cs3org/reva/pkg/rgrpc/todo/pool"
-	"github.com/cs3org/reva/pkg/storage/utils/grants"
->>>>>>> 2e1c2a35
 	"github.com/pkg/errors"
 )
 
@@ -276,7 +267,6 @@
 		}, nil
 	}
 
-<<<<<<< HEAD
 	s.cache.RemoveStat(ctxpkg.ContextMustGetUser(ctx), req.Share.Share.ResourceId)
 	return c.UpdateReceivedShare(ctx, req)
 	/*
@@ -298,39 +288,6 @@
 					},
 				}, nil
 			}
-=======
-	res, err := c.UpdateReceivedShare(ctx, req)
-	if err != nil {
-		log.Err(err).Msg("gateway: error calling UpdateReceivedShare")
-		return &collaboration.UpdateReceivedShareResponse{
-			Status: &rpc.Status{
-				Code: rpc.Code_CODE_INTERNAL,
-			},
-		}, nil
-	}
-
-	// error failing to update share state.
-	if res.Status.Code != rpc.Code_CODE_OK {
-		return res, nil
-	}
-
-	// if we don't need to create/delete references then we return early.
-	if !s.c.CommitShareToStorageRef ||
-		ctxpkg.ContextMustGetUser(ctx).Id.Type == userpb.UserType_USER_TYPE_LIGHTWEIGHT ||
-		ctxpkg.ContextMustGetUser(ctx).Id.Type == userpb.UserType_USER_TYPE_FEDERATED {
-		return res, nil
-	}
-
-	// check if we have a resource id in the update response that we can use to update references
-	if res.GetShare().GetShare().GetResourceId() == nil {
-		log.Err(err).Msg("gateway: UpdateReceivedShare must return a ResourceId")
-		return &collaboration.UpdateReceivedShareResponse{
-			Status: &rpc.Status{
-				Code: rpc.Code_CODE_INTERNAL,
-			},
-		}, nil
-	}
->>>>>>> 2e1c2a35
 
 			// properties are updated in the order they appear in the field mask
 			// when an error occurs the request ends and no further fields are updated
