// Copyright 2018-2019 CERN
//
// Licensed under the Apache License, Version 2.0 (the "License");
// you may not use this file except in compliance with the License.
// You may obtain a copy of the License at
//
//     http://www.apache.org/licenses/LICENSE-2.0
//
// Unless required by applicable law or agreed to in writing, software
// distributed under the License is distributed on an "AS IS" BASIS,
// WITHOUT WARRANTIES OR CONDITIONS OF ANY KIND, either express or implied.
// See the License for the specific language governing permissions and
// limitations under the License.
//
// In applying this license, CERN does not waive the privileges and immunities
// granted to it by virtue of its status as an Intergovernmental Organization
// or submit itself to any jurisdiction.

package gateway

import (
	"context"
	"fmt"
	"path"

	rpc "github.com/cs3org/go-cs3apis/cs3/rpc/v1beta1"
	collaboration "github.com/cs3org/go-cs3apis/cs3/sharing/collaboration/v1beta1"
	provider "github.com/cs3org/go-cs3apis/cs3/storage/provider/v1beta1"
	registry "github.com/cs3org/go-cs3apis/cs3/storage/registry/v1beta1"
	"github.com/cs3org/reva/pkg/appctx"
	"github.com/cs3org/reva/pkg/errtypes"
	"github.com/cs3org/reva/pkg/rgrpc/status"
	"github.com/cs3org/reva/pkg/rgrpc/todo/pool"
	"github.com/pkg/errors"
)

// TODO(labkode): add multi-phase commit logic when commit share or commit ref is enabled.
func (s *svc) CreateShare(ctx context.Context, req *collaboration.CreateShareRequest) (*collaboration.CreateShareResponse, error) {
	c, err := pool.GetUserShareProviderClient(s.c.UserShareProviderEndpoint)
	if err != nil {
		return &collaboration.CreateShareResponse{
			Status: status.NewInternal(ctx, err, "error getting user share provider client"),
		}, nil
	}

	res, err := c.CreateShare(ctx, req)
	if err != nil {
		return nil, errors.Wrap(err, "gateway: error calling CreateShare")
	}

	if res.Status.Code != rpc.Code_CODE_OK {
		return res, nil
	}

	// if we don't need to commit we return earlier
	if !s.c.CommitShareToStorageGrant && !s.c.CommitShareToStorageRef {
		return res, nil
	}

	// TODO(labkode): if both commits are enabled they could be done concurrently.
	if s.c.CommitShareToStorageGrant {
		grantReq := &provider.AddGrantRequest{
			Ref: &provider.Reference{
				Spec: &provider.Reference_Id{
					Id: req.ResourceInfo.Id,
				},
			},
			Grant: &provider.Grant{
				Grantee:     req.Grant.Grantee,
				Permissions: req.Grant.Permissions.Permissions,
			},
		}

		c, err := s.findByID(ctx, req.ResourceInfo.Id)
		if err != nil {
			if _, ok := err.(errtypes.IsNotFound); ok {
				return &collaboration.CreateShareResponse{
					Status: status.NewNotFound(ctx, "storage provider not found"),
				}, nil
			}
			return &collaboration.CreateShareResponse{
				Status: status.NewInternal(ctx, err, "error finding storage provider"),
			}, nil
		}

		grantRes, err := c.AddGrant(ctx, grantReq)
		if err != nil {
			return nil, errors.Wrap(err, "gateway: error calling AddGrant")
		}
		if grantRes.Status.Code != rpc.Code_CODE_OK {
			res := &collaboration.CreateShareResponse{
				Status: status.NewInternal(ctx, status.NewErrorFromCode(grantRes.Status.Code, "gateway"),
					"error committing share to storage grant"),
			}
			return res, nil
		}
	}

	return res, nil
}

func (s *svc) RemoveShare(ctx context.Context, req *collaboration.RemoveShareRequest) (*collaboration.RemoveShareResponse, error) {
	c, err := pool.GetUserShareProviderClient(s.c.UserShareProviderEndpoint)
	if err != nil {
		return &collaboration.RemoveShareResponse{
			Status: status.NewInternal(ctx, err, "error getting user share provider client"),
		}, nil
	}

	// if we need to commit the share, we need the resource it points to.
	var share *collaboration.Share
	if s.c.CommitShareToStorageGrant || s.c.CommitShareToStorageRef {
		getShareReq := &collaboration.GetShareRequest{
			Ref: req.Ref,
		}
		getShareRes, err := c.GetShare(ctx, getShareReq)
		if err != nil {
			return nil, errors.Wrap(err, "gateway: error calling GetShare")
		}

		if getShareRes.Status.Code != rpc.Code_CODE_OK {
			res := &collaboration.RemoveShareResponse{
				Status: status.NewInternal(ctx, status.NewErrorFromCode(getShareRes.Status.Code, "gateway"),
					"error getting share when committing to the storage"),
			}
			return res, nil
		}
		share = getShareRes.Share
	}

	res, err := c.RemoveShare(ctx, req)
	if err != nil {
		return nil, errors.Wrap(err, "gateway: error calling RemoveShare")
	}

	// if we don't need to commit we return earlier
	if !s.c.CommitShareToStorageGrant && !s.c.CommitShareToStorageRef {
		return res, nil
	}

	// TODO(labkode): if both commits are enabled they could be done concurrently.
	if s.c.CommitShareToStorageGrant {
		grantReq := &provider.RemoveGrantRequest{
			Ref: &provider.Reference{
				Spec: &provider.Reference_Id{
					Id: share.ResourceId,
				},
			},
			Grant: &provider.Grant{
				Grantee:     share.Grantee,
				Permissions: share.Permissions.Permissions,
			},
		}

		c, err := s.findByID(ctx, share.ResourceId)
		if err != nil {
			if _, ok := err.(errtypes.IsNotFound); ok {
				return &collaboration.RemoveShareResponse{
					Status: status.NewNotFound(ctx, "storage provider not found"),
				}, nil
			}
			return &collaboration.RemoveShareResponse{
				Status: status.NewInternal(ctx, err, "error finding storage provider"),
			}, nil
		}

		grantRes, err := c.RemoveGrant(ctx, grantReq)
		if err != nil {
			return nil, errors.Wrap(err, "gateway: error calling RemoveGrant")
		}
		if grantRes.Status.Code != rpc.Code_CODE_OK {
			return &collaboration.RemoveShareResponse{
				Status: status.NewInternal(ctx, status.NewErrorFromCode(grantRes.Status.Code, "gateway"),
					"error removing storage grant"),
			}, nil
		}
	}

	return res, nil
}

// TODO(labkode): we need to validate share state vs storage grant and storage ref
// If there are any inconsitencies, the share needs to be flag as invalid and a background process
// or active fix needs to be performed.
func (s *svc) GetShare(ctx context.Context, req *collaboration.GetShareRequest) (*collaboration.GetShareResponse, error) {
	return s.getShare(ctx, req)
}

func (s *svc) getShare(ctx context.Context, req *collaboration.GetShareRequest) (*collaboration.GetShareResponse, error) {
	c, err := pool.GetUserShareProviderClient(s.c.UserShareProviderEndpoint)
	if err != nil {
		err = errors.Wrap(err, "gateway: error calling GetUserShareProviderClient")
		return &collaboration.GetShareResponse{
			Status: status.NewInternal(ctx, err, "error getting user share provider client"),
		}, nil
	}

	res, err := c.GetShare(ctx, req)
	if err != nil {
		return nil, errors.Wrap(err, "gateway: error calling GetShare")
	}

	return res, nil
}

// TODO(labkode): read GetShare comment.
func (s *svc) ListShares(ctx context.Context, req *collaboration.ListSharesRequest) (*collaboration.ListSharesResponse, error) {
	c, err := pool.GetUserShareProviderClient(s.c.UserShareProviderEndpoint)
	if err != nil {
		err = errors.Wrap(err, "gateway: error calling GetUserShareProviderClient")
		return &collaboration.ListSharesResponse{
			Status: status.NewInternal(ctx, err, "error getting user share provider client"),
		}, nil
	}

	res, err := c.ListShares(ctx, req)
	if err != nil {
		return nil, errors.Wrap(err, "gateway: error calling ListShares")
	}

	return res, nil
}

func (s *svc) UpdateShare(ctx context.Context, req *collaboration.UpdateShareRequest) (*collaboration.UpdateShareResponse, error) {
	c, err := pool.GetUserShareProviderClient(s.c.UserShareProviderEndpoint)
	if err != nil {
		err = errors.Wrap(err, "gateway: error calling GetUserShareProviderClient")
		return &collaboration.UpdateShareResponse{
			Status: status.NewInternal(ctx, err, "error getting share provider client"),
		}, nil
	}

	res, err := c.UpdateShare(ctx, req)
	if err != nil {
		return nil, errors.Wrap(err, "gateway: error calling UpdateShare")
	}

	// if we don't need to commit we return earlier
	if !s.c.CommitShareToStorageGrant && !s.c.CommitShareToStorageRef {
		return res, nil
	}

	// TODO(labkode): if both commits are enabled they could be done concurrently.
	/*
		if s.c.CommitShareToStorageGrant {
			getShareReq := &collaboration.GetShareRequest{
				Ref: req.Ref,
			}
			getShareRes, err := c.GetShare(ctx, getShareReq)
			if err != nil {
				return nil, errors.Wrap(err, "gateway: error calling GetShare")
			}

			if getShareRes.Status.Code != rpc.Code_CODE_OK {
				return &collaboration.UpdateShareResponse{
					Status: status.NewInternal(ctx, status.NewErrorFromCode(getShareRes.Status.Code, "gateway"),
						"error getting share when committing to the share"),
				}, nil
			}

			grantReq := &provider.UpdateGrantRequest{
				Ref: &provider.Reference{
					Spec: &provider.Reference_Id{
						Id: getShareRes.Share.ResourceId,
					},
				},
				Grant: &provider.Grant{
					Grantee:     getShareRes.Share.Grantee,
					Permissions: getShareRes.Share.Permissions.Permissions,
				},
			}
				grantRes, err := s.UpdateGrant(ctx, grantReq)
				if err != nil {
					return nil, errors.Wrap(err, "gateway: error calling UpdateGrant")
				}
				if grantRes.Status.Code != rpc.Code_CODE_OK {
					return &collaboration.UpdateShareResponse{
						Status: status.NewInternal(ctx, status.NewErrorFromCode(grantRes.Status.Code, "gateway"),
							"error updating storage grant"),
					}, nil
				}
		}
	*/

	return res, nil
}

<<<<<<< HEAD
// TODO(labkode): listing received shares just goes to the user share manager and gets the list of
// received shares. The display name of the shares should be the a friendly name, like the basename
// of the original file.
func (s *svc) ListReceivedShares(ctx context.Context, req *usershareproviderv0alphapb.ListReceivedSharesRequest) (*usershareproviderv0alphapb.ListReceivedSharesResponse, error) {
=======
func (s *svc) ListReceivedShares(ctx context.Context, req *collaboration.ListReceivedSharesRequest) (*collaboration.ListReceivedSharesResponse, error) {
>>>>>>> 825f8b11
	c, err := pool.GetUserShareProviderClient(s.c.UserShareProviderEndpoint)
	if err != nil {
		err = errors.Wrap(err, "gateway: error calling GetUserShareProviderClient")
		return &collaboration.ListReceivedSharesResponse{
			Status: status.NewInternal(ctx, err, "error getting share provider client"),
		}, nil
	}

	res, err := c.ListReceivedShares(ctx, req)
	if err != nil {
		return nil, errors.Wrap(err, "gateway: error calling ListReceivedShares")
	}
	return res, nil
}

func (s *svc) GetReceivedShare(ctx context.Context, req *collaboration.GetReceivedShareRequest) (*collaboration.GetReceivedShareResponse, error) {
	c, err := pool.GetUserShareProviderClient(s.c.UserShareProviderEndpoint)
	if err != nil {
		err := errors.Wrap(err, "gateway: error getting user share provider client")
		return &collaboration.GetReceivedShareResponse{
			Status: status.NewInternal(ctx, err, "error getting received share"),
		}, nil
	}

	res, err := c.GetReceivedShare(ctx, req)
	if err != nil {
		return nil, errors.Wrap(err, "gateway: error calling GetReceivedShare")
	}

	return res, nil
}

<<<<<<< HEAD
// When updated a received share:
// if the update contains update for displayName:
//   1) if receives share is mounted: we also do a rename in the storage
//   2) if received share is not mounted: we only rename in user share provider.
func (s *svc) UpdateReceivedShare(ctx context.Context, req *usershareproviderv0alphapb.UpdateReceivedShareRequest) (*usershareproviderv0alphapb.UpdateReceivedShareResponse, error) {
=======
func (s *svc) UpdateReceivedShare(ctx context.Context, req *collaboration.UpdateReceivedShareRequest) (*collaboration.UpdateReceivedShareResponse, error) {
>>>>>>> 825f8b11
	log := appctx.GetLogger(ctx)
	c, err := pool.GetUserShareProviderClient(s.c.UserShareProviderEndpoint)
	if err != nil {
		err = errors.Wrap(err, "gateway: error calling GetUserShareProviderClient")
		return &collaboration.UpdateReceivedShareResponse{
			Status: status.NewInternal(ctx, err, "error getting share provider client"),
		}, nil
	}

	res, err := c.UpdateReceivedShare(ctx, req)
	if err != nil {
		log.Err(err).Msg("gateway: error calling UpdateReceivedShare")
		return &collaboration.UpdateReceivedShareResponse{
			Status: &rpc.Status{
				Code: rpc.Code_CODE_INTERNAL,
			},
		}, nil
	}

	// error failing to update share state.
	if res.Status.Code != rpcpb.Code_CODE_OK {
		return res, nil
	}

<<<<<<< HEAD
	// if we don't need to create/delete references then we return early.
	if !s.c.CommitShareToStorageRef {
		return res, nil
	}

	// we don't commit to storage invalid update fields or empty display names.
	if req.Field.GetState() == usershareproviderv0alphapb.ShareState_SHARE_STATE_INVALID && req.Field.GetDisplayName() == "" {
		log.Error().Msg("the update field is invalid, aborting reference manipulation")
=======
	if res.Status.Code != rpc.Code_CODE_OK {
		return res, nil
	}

	// we don't commit to storage invalid update fields.
	if req.Field.GetState() == collaboration.ShareState_SHARE_STATE_INVALID && req.Field.GetDisplayName() == "" {
>>>>>>> 825f8b11
		return res, nil

	}

	// TODO(labkode): if update field is displayName we need to do a rename on the storage to align
	// share display name and storage filename.
	if req.Field.GetState() != collaboration.ShareState_SHARE_STATE_INVALID {
		if req.Field.GetState() == collaboration.ShareState_SHARE_STATE_ACCEPTED {
			// get received share information to obtain the resource it points to.
			getShareReq := &collaboration.GetReceivedShareRequest{Ref: req.Ref}
			getShareRes, err := s.GetReceivedShare(ctx, getShareReq)
			if err != nil {
				log.Err(err).Msg("gateway: error calling GetReceivedShare")
				return &collaboration.UpdateReceivedShareResponse{
					Status: &rpc.Status{
						Code: rpc.Code_CODE_INTERNAL,
					},
				}, nil
			}

			if getShareRes.Status.Code != rpc.Code_CODE_OK {
				log.Error().Msg("gateway: error calling GetReceivedShare")
				return &collaboration.UpdateReceivedShareResponse{
					Status: &rpc.Status{
						Code: rpc.Code_CODE_INTERNAL,
					},
				}, nil
			}

			share := getShareRes.Share

			// get user home
			storageRegClient, err := pool.GetStorageRegistryClient(s.c.StorageRegistryEndpoint)
			if err != nil {
				log.Err(err).Msg("gateway: error getting storage registry client")
				return &collaboration.UpdateReceivedShareResponse{
					Status: &rpc.Status{
						Code: rpc.Code_CODE_INTERNAL,
					},
				}, nil
			}

			homeReq := &registry.GetHomeRequest{}
			homeRes, err := storageRegClient.GetHome(ctx, homeReq)
			if err != nil {
				err := errors.Wrap(err, "gateway: error calling GetHome")
				return &collaboration.UpdateReceivedShareResponse{
					Status: status.NewInternal(ctx, err, "error updating received share"),
				}, nil
			}

			// reference path is the home path + some name
<<<<<<< HEAD
			// TODO(labkode): where shares should be created, here we can define the folder in the gateway
			// so the target path on the home storage provider will be:
			// CreateReferene(cs3://home/shares/x)
			// CreateReference(cs3://eos/user/g/gonzalhu/.shares/x)
			// CreateReference(cs3://eos/user/.hidden/g/gonzalhu/shares/x)
			// A reference can point to any place, for that reason the namespace starts with cs3://
			// For example, a reference can point also to a dropbox resource:
			// CreateReference(dropbox://x/y/z)
			// It is the responsibility of the gateway to resolve these references and merge the response back
			// from the main request.
			// TODO(labkode): the name of the share should be the filename it points to by default.
			refPath := path.Join(homeRes.Path, req.Ref.String())
			createRefReq := &storageproviderv0alphapb.CreateReferenceRequest{
=======
			refPath := path.Join(homeRes.Path, req.Ref.String()) // TODO(labkode): the name of the share should be the filename it points to by default.
			createRefReq := &provider.CreateReferenceRequest{
>>>>>>> 825f8b11
				Path:      refPath,
				TargetUri: fmt.Sprintf("cs3:%s/%s", share.Share.ResourceId.GetStorageId(), share.Share.ResourceId.GetOpaqueId()),
			}

			c, err := s.findByPath(ctx, refPath)
			if err != nil {
				if _, ok := err.(errtypes.IsNotFound); ok {
					return &collaboration.UpdateReceivedShareResponse{
						Status: status.NewNotFound(ctx, "storage provider not found"),
					}, nil
				}
				return &collaboration.UpdateReceivedShareResponse{
					Status: status.NewInternal(ctx, err, "error finding storage provider"),
				}, nil
			}

			createRefRes, err := c.CreateReference(ctx, createRefReq)
			if err != nil {
				log.Err(err).Msg("gateway: error calling GetHome")
				return &collaboration.UpdateReceivedShareResponse{
					Status: &rpc.Status{
						Code: rpc.Code_CODE_INTERNAL,
					},
				}, nil
			}

			if createRefRes.Status.Code != rpc.Code_CODE_OK {
				err := status.NewErrorFromCode(createRefRes.Status.GetCode(), "gateway")
				return &collaboration.UpdateReceivedShareResponse{
					Status: status.NewInternal(ctx, err, "error updating received share"),
				}, nil
			}

			return &collaboration.UpdateReceivedShareResponse{
				Status: status.NewOK(ctx),
			}, nil
		}
	}

	// TODO(labkode): implementing updating display name
	err = errors.New("gateway: update of display name is not yet implemented")
<<<<<<< HEAD
	return &usershareproviderv0alphapb.UpdateReceivedShareResponse{
		Status: status.NewUnimplemented(ctx, err, "error updating received share"),
=======
	return &collaboration.UpdateReceivedShareResponse{
		Status: status.NewUnimplemented(ctx, err, "error updaring received share"),
>>>>>>> 825f8b11
	}, nil
}<|MERGE_RESOLUTION|>--- conflicted
+++ resolved
@@ -285,14 +285,10 @@
 	return res, nil
 }
 
-<<<<<<< HEAD
 // TODO(labkode): listing received shares just goes to the user share manager and gets the list of
 // received shares. The display name of the shares should be the a friendly name, like the basename
 // of the original file.
-func (s *svc) ListReceivedShares(ctx context.Context, req *usershareproviderv0alphapb.ListReceivedSharesRequest) (*usershareproviderv0alphapb.ListReceivedSharesResponse, error) {
-=======
 func (s *svc) ListReceivedShares(ctx context.Context, req *collaboration.ListReceivedSharesRequest) (*collaboration.ListReceivedSharesResponse, error) {
->>>>>>> 825f8b11
 	c, err := pool.GetUserShareProviderClient(s.c.UserShareProviderEndpoint)
 	if err != nil {
 		err = errors.Wrap(err, "gateway: error calling GetUserShareProviderClient")
@@ -325,15 +321,11 @@
 	return res, nil
 }
 
-<<<<<<< HEAD
 // When updated a received share:
 // if the update contains update for displayName:
 //   1) if receives share is mounted: we also do a rename in the storage
 //   2) if received share is not mounted: we only rename in user share provider.
-func (s *svc) UpdateReceivedShare(ctx context.Context, req *usershareproviderv0alphapb.UpdateReceivedShareRequest) (*usershareproviderv0alphapb.UpdateReceivedShareResponse, error) {
-=======
 func (s *svc) UpdateReceivedShare(ctx context.Context, req *collaboration.UpdateReceivedShareRequest) (*collaboration.UpdateReceivedShareResponse, error) {
->>>>>>> 825f8b11
 	log := appctx.GetLogger(ctx)
 	c, err := pool.GetUserShareProviderClient(s.c.UserShareProviderEndpoint)
 	if err != nil {
@@ -354,27 +346,18 @@
 	}
 
 	// error failing to update share state.
-	if res.Status.Code != rpcpb.Code_CODE_OK {
-		return res, nil
-	}
-
-<<<<<<< HEAD
+	if res.Status.Code != rpc.Code_CODE_OK {
+		return res, nil
+	}
+
 	// if we don't need to create/delete references then we return early.
 	if !s.c.CommitShareToStorageRef {
 		return res, nil
 	}
 
 	// we don't commit to storage invalid update fields or empty display names.
-	if req.Field.GetState() == usershareproviderv0alphapb.ShareState_SHARE_STATE_INVALID && req.Field.GetDisplayName() == "" {
+	if req.Field.GetState() == collaboration.ShareState_SHARE_STATE_INVALID && req.Field.GetDisplayName() == "" {
 		log.Error().Msg("the update field is invalid, aborting reference manipulation")
-=======
-	if res.Status.Code != rpc.Code_CODE_OK {
-		return res, nil
-	}
-
-	// we don't commit to storage invalid update fields.
-	if req.Field.GetState() == collaboration.ShareState_SHARE_STATE_INVALID && req.Field.GetDisplayName() == "" {
->>>>>>> 825f8b11
 		return res, nil
 
 	}
@@ -427,7 +410,6 @@
 			}
 
 			// reference path is the home path + some name
-<<<<<<< HEAD
 			// TODO(labkode): where shares should be created, here we can define the folder in the gateway
 			// so the target path on the home storage provider will be:
 			// CreateReferene(cs3://home/shares/x)
@@ -440,11 +422,7 @@
 			// from the main request.
 			// TODO(labkode): the name of the share should be the filename it points to by default.
 			refPath := path.Join(homeRes.Path, req.Ref.String())
-			createRefReq := &storageproviderv0alphapb.CreateReferenceRequest{
-=======
-			refPath := path.Join(homeRes.Path, req.Ref.String()) // TODO(labkode): the name of the share should be the filename it points to by default.
 			createRefReq := &provider.CreateReferenceRequest{
->>>>>>> 825f8b11
 				Path:      refPath,
 				TargetUri: fmt.Sprintf("cs3:%s/%s", share.Share.ResourceId.GetStorageId(), share.Share.ResourceId.GetOpaqueId()),
 			}
@@ -486,12 +464,7 @@
 
 	// TODO(labkode): implementing updating display name
 	err = errors.New("gateway: update of display name is not yet implemented")
-<<<<<<< HEAD
-	return &usershareproviderv0alphapb.UpdateReceivedShareResponse{
-		Status: status.NewUnimplemented(ctx, err, "error updating received share"),
-=======
 	return &collaboration.UpdateReceivedShareResponse{
 		Status: status.NewUnimplemented(ctx, err, "error updaring received share"),
->>>>>>> 825f8b11
 	}, nil
 }