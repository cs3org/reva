// Copyright 2018-2021 CERN
//
// Licensed under the Apache License, Version 2.0 (the "License");
// you may not use this file except in compliance with the License.
// You may obtain a copy of the License at
//
//     http://www.apache.org/licenses/LICENSE-2.0
//
// Unless required by applicable law or agreed to in writing, software
// distributed under the License is distributed on an "AS IS" BASIS,
// WITHOUT WARRANTIES OR CONDITIONS OF ANY KIND, either express or implied.
// See the License for the specific language governing permissions and
// limitations under the License.
//
// In applying this license, CERN does not waive the privileges and immunities
// granted to it by virtue of its status as an Intergovernmental Organization
// or submit itself to any jurisdiction.

package gateway

import (
	"context"
	"path"

<<<<<<< HEAD
	ctxpkg "github.com/cs3org/reva/pkg/ctx"
	rtrace "github.com/cs3org/reva/pkg/trace"

=======
	userpb "github.com/cs3org/go-cs3apis/cs3/identity/user/v1beta1"
>>>>>>> 32b439e5
	rpc "github.com/cs3org/go-cs3apis/cs3/rpc/v1beta1"
	collaboration "github.com/cs3org/go-cs3apis/cs3/sharing/collaboration/v1beta1"
	provider "github.com/cs3org/go-cs3apis/cs3/storage/provider/v1beta1"
	typesv1beta1 "github.com/cs3org/go-cs3apis/cs3/types/v1beta1"
	"github.com/cs3org/reva/pkg/appctx"
	ctxpkg "github.com/cs3org/reva/pkg/ctx"
	"github.com/cs3org/reva/pkg/errtypes"
	"github.com/cs3org/reva/pkg/rgrpc/status"
	"github.com/cs3org/reva/pkg/rgrpc/todo/pool"
	"github.com/cs3org/reva/pkg/storage/utils/grants"
	"github.com/pkg/errors"
)

// TODO(labkode): add multi-phase commit logic when commit share or commit ref is enabled.
func (s *svc) CreateShare(ctx context.Context, req *collaboration.CreateShareRequest) (*collaboration.CreateShareResponse, error) {
	c, err := pool.GetUserShareProviderClient(s.c.UserShareProviderEndpoint)
	if err != nil {
		appctx.GetLogger(ctx).
			Err(err).
			Msg("CreateShare: failed to get user share provider")
		return &collaboration.CreateShareResponse{
			Status: status.NewInternal(ctx, "error getting user share provider client"),
		}, nil
	}

	// TODO the user share manager needs to be able to decide if the current user is allowed to create that share (and not eg. incerase permissions)
	// jfd: AFAICT this can only be determined by a storage driver - either the storage provider is queried first or the share manager needs to access the storage using a storage driver
	res, err := c.CreateShare(ctx, req)
	if err != nil {
		return nil, errors.Wrap(err, "gateway: error calling CreateShare")
	}
	if res.Status.Code != rpc.Code_CODE_OK {
		return res, nil
	}

	// if we don't need to commit we return earlier
	if !s.c.CommitShareToStorageGrant && !s.c.CommitShareToStorageRef {
		return res, nil
	}

	// TODO(labkode): if both commits are enabled they could be done concurrently.
	if s.c.CommitShareToStorageGrant {
		// If the share is a denial we call  denyGrant instead.
		if grants.PermissionsEqual(req.Grant.Permissions.Permissions, &provider.ResourcePermissions{}) {
			denyGrantStatus, err := s.denyGrant(ctx, req.ResourceInfo.Id, req.Grant.Grantee)
			if err != nil {
				return nil, errors.Wrap(err, "gateway: error denying grant in storage")
			}
			if denyGrantStatus.Code != rpc.Code_CODE_OK {
				return &collaboration.CreateShareResponse{
					Status: denyGrantStatus,
				}, err
			}
			return res, nil
		}

		addGrantStatus, err := s.addGrant(ctx, req.ResourceInfo.Id, req.Grant.Grantee, req.Grant.Permissions.Permissions)
		if err != nil {
			return nil, errors.Wrap(err, "gateway: error adding grant to storage")
		}
		if addGrantStatus.Code != rpc.Code_CODE_OK {
			return &collaboration.CreateShareResponse{
				Status: addGrantStatus,
			}, err
		}
	}

	s.cache.RemoveStat(ctxpkg.ContextMustGetUser(ctx), req.ResourceInfo.Id)
	return res, nil
}

func (s *svc) RemoveShare(ctx context.Context, req *collaboration.RemoveShareRequest) (*collaboration.RemoveShareResponse, error) {
	c, err := pool.GetUserShareProviderClient(s.c.UserShareProviderEndpoint)
	if err != nil {
		appctx.GetLogger(ctx).
			Err(err).
			Msg("RemoveShare: failed to get user share provider")
		return &collaboration.RemoveShareResponse{
			Status: status.NewInternal(ctx, "error getting user share provider client"),
		}, nil
	}

	// if we need to commit the share, we need the resource it points to.
	var share *collaboration.Share
	if s.c.CommitShareToStorageGrant || s.c.CommitShareToStorageRef {
		getShareReq := &collaboration.GetShareRequest{
			Ref: req.Ref,
		}
		getShareRes, err := c.GetShare(ctx, getShareReq)
		if err != nil {
			return nil, errors.Wrap(err, "gateway: error calling GetShare")
		}

		if getShareRes.Status.Code != rpc.Code_CODE_OK {
			res := &collaboration.RemoveShareResponse{
				Status: status.NewInternal(ctx,
					"error getting share when committing to the storage"),
			}
			return res, nil
		}
		share = getShareRes.Share
	}

	res, err := c.RemoveShare(ctx, req)
	if err != nil {
		return nil, errors.Wrap(err, "gateway: error calling RemoveShare")
	}

	s.removeReference(ctx, share.ResourceId)

	// if we don't need to commit we return earlier
	if !s.c.CommitShareToStorageGrant && !s.c.CommitShareToStorageRef {
		return res, nil
	}

	// TODO(labkode): if both commits are enabled they could be done concurrently.
	if s.c.CommitShareToStorageGrant {
		removeGrantStatus, err := s.removeGrant(ctx, share.ResourceId, share.Grantee, share.Permissions.Permissions)
		if err != nil {
			return nil, errors.Wrap(err, "gateway: error removing grant from storage")
		}
		if removeGrantStatus.Code != rpc.Code_CODE_OK {
			return &collaboration.RemoveShareResponse{
				Status: removeGrantStatus,
			}, err
		}
	}

	s.cache.RemoveStat(ctxpkg.ContextMustGetUser(ctx), share.ResourceId)
	return res, nil
}

// TODO(labkode): we need to validate share state vs storage grant and storage ref
// If there are any inconsistencies, the share needs to be flag as invalid and a background process
// or active fix needs to be performed.
func (s *svc) GetShare(ctx context.Context, req *collaboration.GetShareRequest) (*collaboration.GetShareResponse, error) {
	return s.getShare(ctx, req)
}

func (s *svc) getShare(ctx context.Context, req *collaboration.GetShareRequest) (*collaboration.GetShareResponse, error) {
	c, err := pool.GetUserShareProviderClient(s.c.UserShareProviderEndpoint)
	if err != nil {
		appctx.GetLogger(ctx).
			Err(err).
			Msg("getShare: failed to get user share provider")
		return &collaboration.GetShareResponse{
			Status: status.NewInternal(ctx, "error getting user share provider client"),
		}, nil
	}

	res, err := c.GetShare(ctx, req)
	if err != nil {
		return nil, errors.Wrap(err, "gateway: error calling GetShare")
	}

	return res, nil
}

// TODO(labkode): read GetShare comment.
func (s *svc) ListShares(ctx context.Context, req *collaboration.ListSharesRequest) (*collaboration.ListSharesResponse, error) {
	c, err := pool.GetUserShareProviderClient(s.c.UserShareProviderEndpoint)
	if err != nil {
		appctx.GetLogger(ctx).
			Err(err).
			Msg("ListShares: failed to get user share provider")
		return &collaboration.ListSharesResponse{
			Status: status.NewInternal(ctx, "error getting user share provider client"),
		}, nil
	}

	res, err := c.ListShares(ctx, req)
	if err != nil {
		return nil, errors.Wrap(err, "gateway: error calling ListShares")
	}

	return res, nil
}

func (s *svc) UpdateShare(ctx context.Context, req *collaboration.UpdateShareRequest) (*collaboration.UpdateShareResponse, error) {
	c, err := pool.GetUserShareProviderClient(s.c.UserShareProviderEndpoint)
	if err != nil {
		appctx.GetLogger(ctx).
			Err(err).
			Msg("UpdateShare: failed to get user share provider")
		return &collaboration.UpdateShareResponse{
			Status: status.NewInternal(ctx, "error getting share provider client"),
		}, nil
	}

	res, err := c.UpdateShare(ctx, req)
	if err != nil {
		return nil, errors.Wrap(err, "gateway: error calling UpdateShare")
	}

	// if we don't need to commit we return earlier
	if !s.c.CommitShareToStorageGrant && !s.c.CommitShareToStorageRef {
		return res, nil
	}

	// TODO(labkode): if both commits are enabled they could be done concurrently.

	if s.c.CommitShareToStorageGrant {
		updateGrantStatus, err := s.updateGrant(ctx, res.GetShare().GetResourceId(),
			res.GetShare().GetGrantee(),
			res.GetShare().GetPermissions().GetPermissions())

		if err != nil {
			return nil, errors.Wrap(err, "gateway: error calling updateGrant")
		}

		if updateGrantStatus.Code != rpc.Code_CODE_OK {
			return &collaboration.UpdateShareResponse{
				Status: updateGrantStatus,
				Share:  res.Share,
			}, nil
		}
	}

	s.cache.RemoveStat(ctxpkg.ContextMustGetUser(ctx), res.Share.ResourceId)
	return res, nil
}

// TODO(labkode): listing received shares just goes to the user share manager and gets the list of
// received shares. The display name of the shares should be the a friendly name, like the basename
// of the original file.
func (s *svc) ListReceivedShares(ctx context.Context, req *collaboration.ListReceivedSharesRequest) (*collaboration.ListReceivedSharesResponse, error) {
	c, err := pool.GetUserShareProviderClient(s.c.UserShareProviderEndpoint)
	if err != nil {
		appctx.GetLogger(ctx).
			Err(err).
			Msg("ListReceivedShares: failed to get user share provider")
		return &collaboration.ListReceivedSharesResponse{
			Status: status.NewInternal(ctx, "error getting share provider client"),
		}, nil
	}

	res, err := c.ListReceivedShares(ctx, req)
	if err != nil {
		return nil, errors.Wrap(err, "gateway: error calling ListReceivedShares")
	}
	return res, nil
}

func (s *svc) GetReceivedShare(ctx context.Context, req *collaboration.GetReceivedShareRequest) (*collaboration.GetReceivedShareResponse, error) {
	c, err := pool.GetUserShareProviderClient(s.c.UserShareProviderEndpoint)
	if err != nil {
		appctx.GetLogger(ctx).
			Err(err).
			Msg("GetReceivedShare: failed to get user share provider")
		return &collaboration.GetReceivedShareResponse{
			Status: status.NewInternal(ctx, "error getting received share"),
		}, nil
	}

	res, err := c.GetReceivedShare(ctx, req)
	if err != nil {
		return nil, errors.Wrap(err, "gateway: error calling GetReceivedShare")
	}

	return res, nil
}

// When updating a received share:
// if the update contains update for displayName:
//   1) if received share is mounted: we also do a rename in the storage
//   2) if received share is not mounted: we only rename in user share provider.
func (s *svc) UpdateReceivedShare(ctx context.Context, req *collaboration.UpdateReceivedShareRequest) (*collaboration.UpdateReceivedShareResponse, error) {
	t := rtrace.Provider.Tracer("reva")
	ctx, span := t.Start(ctx, "Gateway.UpdateReceivedShare")
	defer span.End()

	// sanity checks
	switch {
	case req.GetShare() == nil:
		return &collaboration.UpdateReceivedShareResponse{
			Status: status.NewInvalidArg(ctx, "updating requires a received share object"),
		}, nil
	case req.GetShare().GetShare() == nil:
		return &collaboration.UpdateReceivedShareResponse{
			Status: status.NewInvalidArg(ctx, "share missing"),
		}, nil
	case req.GetShare().GetShare().GetId() == nil:
		return &collaboration.UpdateReceivedShareResponse{
			Status: status.NewInvalidArg(ctx, "share id missing"),
		}, nil
	case req.GetShare().GetShare().GetId().GetOpaqueId() == "":
		return &collaboration.UpdateReceivedShareResponse{
			Status: status.NewInvalidArg(ctx, "share id empty"),
		}, nil
	}

	c, err := pool.GetUserShareProviderClient(s.c.UserShareProviderEndpoint)
	if err != nil {
<<<<<<< HEAD
		appctx.GetLogger(ctx).
			Err(err).
			Msg("UpdateReceivedShare: failed to get user share provider")
=======
		err = errors.Wrap(err, "gateway: error calling GetUserShareProviderClient")
		return &collaboration.UpdateReceivedShareResponse{
			Status: status.NewInternal(ctx, err, "error getting share provider client"),
		}, nil
	}

	res, err := c.UpdateReceivedShare(ctx, req)
	if err != nil {
		log.Err(err).Msg("gateway: error calling UpdateReceivedShare")
		return &collaboration.UpdateReceivedShareResponse{
			Status: &rpc.Status{
				Code: rpc.Code_CODE_INTERNAL,
			},
		}, nil
	}

	// error failing to update share state.
	if res.Status.Code != rpc.Code_CODE_OK {
		return res, nil
	}

	// if we don't need to create/delete references then we return early.
	if !s.c.CommitShareToStorageRef || ctxpkg.ContextMustGetUser(ctx).Id.Type == userpb.UserType_USER_TYPE_LIGHTWEIGHT {
		return res, nil
	}

	// check if we have a resource id in the update response that we can use to update references
	if res.GetShare().GetShare().GetResourceId() == nil {
		log.Err(err).Msg("gateway: UpdateReceivedShare must return a ResourceId")
>>>>>>> 32b439e5
		return &collaboration.UpdateReceivedShareResponse{
			Status: status.NewInternal(ctx, "error getting share provider client"),
		}, nil
	}

	s.cache.RemoveStat(ctxpkg.ContextMustGetUser(ctx), req.Share.Share.ResourceId)
	return c.UpdateReceivedShare(ctx, req)
}

func (s *svc) removeReference(ctx context.Context, resourceID *provider.ResourceId) *rpc.Status {
	log := appctx.GetLogger(ctx)

	idReference := &provider.Reference{ResourceId: resourceID}
	storageProvider, _, err := s.find(ctx, idReference)
	if err != nil {
		appctx.GetLogger(ctx).
			Err(err).
			Interface("reference", idReference).
			Msg("removeReference: failed to get storage provider")
		if _, ok := err.(errtypes.IsNotFound); ok {
			return status.NewNotFound(ctx, "storage provider not found")
		}
		return status.NewInternal(ctx, "error finding storage provider")
	}

	statRes, err := storageProvider.Stat(ctx, &provider.StatRequest{Ref: idReference})
	if err != nil {
		log.Error().Err(err).Interface("reference", idReference).Msg("removeReference: error calling Stat")
		return status.NewInternal(ctx, "gateway: error calling Stat for the share resource id: "+resourceID.String())
	}

	// FIXME how can we delete a reference if the original resource was deleted?
	if statRes.Status.Code != rpc.Code_CODE_OK {
		log.Error().Interface("status", statRes.Status).Interface("reference", idReference).Msg("removeReference: error calling Stat")
		return status.NewInternal(ctx, "could not delete share reference")
	}

	homeRes, err := s.GetHome(ctx, &provider.GetHomeRequest{})
	if err != nil {
		return status.NewInternal(ctx, "could not delete share reference")
	}

	sharePath := path.Join(homeRes.Path, s.c.ShareFolder, path.Base(statRes.Info.Path))
	log.Debug().Str("share_path", sharePath).Msg("remove reference of share")

	sharePathRef := &provider.Reference{Path: sharePath}
	homeProvider, providerInfo, err := s.find(ctx, sharePathRef)
	if err != nil {
		appctx.GetLogger(ctx).
			Err(err).
			Interface("reference", sharePathRef).
			Msg("removeReference: failed to get storage provider for share ref")
		if _, ok := err.(errtypes.IsNotFound); ok {
			return status.NewNotFound(ctx, "storage provider not found")
		}
		return status.NewInternal(ctx, "error finding storage provider")
	}

	var (
		root      *provider.ResourceId
		mountPath string
	)
	for _, space := range decodeSpaces(providerInfo) {
		mountPath = decodePath(space)
		root = space.Root
		break // TODO can there be more than one space for a path?
	}

	ref := unwrap(sharePathRef, mountPath, root)

	deleteReq := &provider.DeleteRequest{
		Opaque: &typesv1beta1.Opaque{
			Map: map[string]*typesv1beta1.OpaqueEntry{
				// This signals the storageprovider that we want to delete the share reference and not the underlying file.
				"deleting_shared_resource": {},
			},
		},
		Ref: ref,
	}

	deleteResp, err := homeProvider.Delete(ctx, deleteReq)
	if err != nil {
		return status.NewInternal(ctx, "could not delete share reference")
	}

	switch deleteResp.Status.Code {
	case rpc.Code_CODE_OK:
		// we can continue deleting the reference
	case rpc.Code_CODE_NOT_FOUND:
		// This is fine, we wanted to delete it anyway
		return status.NewOK(ctx)
	default:
		return status.NewInternal(ctx, "could not delete share reference")
	}

	log.Debug().Str("share_path", sharePath).Msg("share reference successfully removed")

	return status.NewOK(ctx)
}

func (s *svc) denyGrant(ctx context.Context, id *provider.ResourceId, g *provider.Grantee) (*rpc.Status, error) {
	ref := &provider.Reference{
		ResourceId: id,
	}

	grantReq := &provider.DenyGrantRequest{
		Ref:     ref,
		Grantee: g,
	}

	c, _, err := s.find(ctx, ref)
	if err != nil {
		appctx.GetLogger(ctx).
			Err(err).
			Interface("reference", ref).
			Msg("denyGrant: failed to get storage provider")
		if _, ok := err.(errtypes.IsNotFound); ok {
			return status.NewNotFound(ctx, "storage provider not found"), nil
		}
		return status.NewInternal(ctx, "error finding storage provider"), nil
	}

	grantRes, err := c.DenyGrant(ctx, grantReq)
	if err != nil {
		return nil, errors.Wrap(err, "gateway: error calling DenyGrant")
	}
	if grantRes.Status.Code != rpc.Code_CODE_OK {
		return status.NewInternal(ctx,
			"error committing share to storage grant"), nil
	}

	return status.NewOK(ctx), nil
}

func (s *svc) addGrant(ctx context.Context, id *provider.ResourceId, g *provider.Grantee, p *provider.ResourcePermissions) (*rpc.Status, error) {
	ref := &provider.Reference{
		ResourceId: id,
	}

	grantReq := &provider.AddGrantRequest{
		Ref: ref,
		Grant: &provider.Grant{
			Grantee:     g,
			Permissions: p,
		},
	}

	c, _, err := s.find(ctx, ref)
	if err != nil {
		appctx.GetLogger(ctx).
			Err(err).
			Interface("reference", ref).
			Msg("addGrant: failed to get storage provider")
		if _, ok := err.(errtypes.IsNotFound); ok {
			return status.NewNotFound(ctx, "storage provider not found"), nil
		}
		return status.NewInternal(ctx, "error finding storage provider"), nil
	}

	grantRes, err := c.AddGrant(ctx, grantReq)
	if err != nil {
		return nil, errors.Wrap(err, "gateway: error calling AddGrant")
	}
	if grantRes.Status.Code != rpc.Code_CODE_OK {
		return status.NewInternal(ctx,
			"error committing share to storage grant"), nil
	}

	return status.NewOK(ctx), nil
}

func (s *svc) updateGrant(ctx context.Context, id *provider.ResourceId, g *provider.Grantee, p *provider.ResourcePermissions) (*rpc.Status, error) {
	ref := &provider.Reference{
		ResourceId: id,
	}
	grantReq := &provider.UpdateGrantRequest{
		Ref: ref,
		Grant: &provider.Grant{
			Grantee:     g,
			Permissions: p,
		},
	}

	c, _, err := s.find(ctx, ref)
	if err != nil {
		appctx.GetLogger(ctx).
			Err(err).
			Interface("reference", ref).
			Msg("updateGrant: failed to get storage provider")
		if _, ok := err.(errtypes.IsNotFound); ok {
			return status.NewNotFound(ctx, "storage provider not found"), nil
		}
		return status.NewInternal(ctx, "error finding storage provider"), nil
	}

	grantRes, err := c.UpdateGrant(ctx, grantReq)
	if err != nil {
		return nil, errors.Wrap(err, "gateway: error calling UpdateGrant")
	}
	if grantRes.Status.Code != rpc.Code_CODE_OK {
		return status.NewInternal(ctx,
			"error committing share to storage grant"), nil
	}

	return status.NewOK(ctx), nil
}

func (s *svc) removeGrant(ctx context.Context, id *provider.ResourceId, g *provider.Grantee, p *provider.ResourcePermissions) (*rpc.Status, error) {
	ref := &provider.Reference{
		ResourceId: id,
	}

	grantReq := &provider.RemoveGrantRequest{
		Ref: ref,
		Grant: &provider.Grant{
			Grantee:     g,
			Permissions: p,
		},
	}

	c, _, err := s.find(ctx, ref)
	if err != nil {
		appctx.GetLogger(ctx).
			Err(err).
			Interface("reference", ref).
			Msg("removeGrant: failed to get storage provider")
		if _, ok := err.(errtypes.IsNotFound); ok {
			return status.NewNotFound(ctx, "storage provider not found"), nil
		}
		return status.NewInternal(ctx, "error finding storage provider"), nil
	}

	grantRes, err := c.RemoveGrant(ctx, grantReq)
	if err != nil {
		return nil, errors.Wrap(err, "gateway: error calling RemoveGrant")
	}
	if grantRes.Status.Code != rpc.Code_CODE_OK {
		return status.NewInternal(ctx,
			"error removing storage grant"), nil
	}

	return status.NewOK(ctx), nil
}<|MERGE_RESOLUTION|>--- conflicted
+++ resolved
@@ -20,15 +20,9 @@
 
 import (
 	"context"
+	"fmt"
 	"path"
 
-<<<<<<< HEAD
-	ctxpkg "github.com/cs3org/reva/pkg/ctx"
-	rtrace "github.com/cs3org/reva/pkg/trace"
-
-=======
-	userpb "github.com/cs3org/go-cs3apis/cs3/identity/user/v1beta1"
->>>>>>> 32b439e5
 	rpc "github.com/cs3org/go-cs3apis/cs3/rpc/v1beta1"
 	collaboration "github.com/cs3org/go-cs3apis/cs3/sharing/collaboration/v1beta1"
 	provider "github.com/cs3org/go-cs3apis/cs3/storage/provider/v1beta1"
@@ -39,7 +33,9 @@
 	"github.com/cs3org/reva/pkg/rgrpc/status"
 	"github.com/cs3org/reva/pkg/rgrpc/todo/pool"
 	"github.com/cs3org/reva/pkg/storage/utils/grants"
+	rtrace "github.com/cs3org/reva/pkg/trace"
 	"github.com/pkg/errors"
+	"github.com/rs/zerolog/log"
 )
 
 // TODO(labkode): add multi-phase commit logic when commit share or commit ref is enabled.
@@ -322,20 +318,27 @@
 
 	c, err := pool.GetUserShareProviderClient(s.c.UserShareProviderEndpoint)
 	if err != nil {
-<<<<<<< HEAD
 		appctx.GetLogger(ctx).
 			Err(err).
 			Msg("UpdateReceivedShare: failed to get user share provider")
-=======
-		err = errors.Wrap(err, "gateway: error calling GetUserShareProviderClient")
 		return &collaboration.UpdateReceivedShareResponse{
-			Status: status.NewInternal(ctx, err, "error getting share provider client"),
-		}, nil
-	}
-
+			Status: status.NewInternal(ctx, "error getting share provider client"),
+		}, nil
+	}
+
+	s.cache.RemoveStat(ctxpkg.ContextMustGetUser(ctx), req.Share.Share.ResourceId)
 	res, err := c.UpdateReceivedShare(ctx, req)
 	if err != nil {
-		log.Err(err).Msg("gateway: error calling UpdateReceivedShare")
+		appctx.GetLogger(ctx).
+			Err(err).
+			Msg("UpdateReceivedShare: failed to get user share provider")
+		return &collaboration.UpdateReceivedShareResponse{
+			Status: status.NewInternal(ctx, "error getting share provider client"),
+		}, nil
+	}
+	// check if we have a resource id in the update response that we can use to update references
+	if res.GetShare().GetShare().GetResourceId() == nil {
+		log.Err(err).Msg("gateway: UpdateReceivedShare must return a ResourceId")
 		return &collaboration.UpdateReceivedShareResponse{
 			Status: &rpc.Status{
 				Code: rpc.Code_CODE_INTERNAL,
@@ -343,27 +346,34 @@
 		}, nil
 	}
 
-	// error failing to update share state.
-	if res.Status.Code != rpc.Code_CODE_OK {
-		return res, nil
-	}
-
-	// if we don't need to create/delete references then we return early.
-	if !s.c.CommitShareToStorageRef || ctxpkg.ContextMustGetUser(ctx).Id.Type == userpb.UserType_USER_TYPE_LIGHTWEIGHT {
-		return res, nil
-	}
-
-	// check if we have a resource id in the update response that we can use to update references
-	if res.GetShare().GetShare().GetResourceId() == nil {
-		log.Err(err).Msg("gateway: UpdateReceivedShare must return a ResourceId")
->>>>>>> 32b439e5
-		return &collaboration.UpdateReceivedShareResponse{
-			Status: status.NewInternal(ctx, "error getting share provider client"),
-		}, nil
-	}
-
-	s.cache.RemoveStat(ctxpkg.ContextMustGetUser(ctx), req.Share.Share.ResourceId)
-	return c.UpdateReceivedShare(ctx, req)
+	// properties are updated in the order they appear in the field mask
+	// when an error occurs the request ends and no further fields are updated
+	for i := range req.UpdateMask.Paths {
+		switch req.UpdateMask.Paths[i] {
+		case "state":
+			switch req.GetShare().GetState() {
+			case collaboration.ShareState_SHARE_STATE_ACCEPTED:
+				rpcStatus := s.createReference(ctx, res.GetShare().GetShare().GetResourceId())
+				if rpcStatus.Code != rpc.Code_CODE_OK {
+					return &collaboration.UpdateReceivedShareResponse{Status: rpcStatus}, nil
+				}
+			case collaboration.ShareState_SHARE_STATE_REJECTED:
+				rpcStatus := s.removeReference(ctx, res.GetShare().GetShare().ResourceId)
+				if rpcStatus.Code != rpc.Code_CODE_OK && rpcStatus.Code != rpc.Code_CODE_NOT_FOUND {
+					return &collaboration.UpdateReceivedShareResponse{Status: rpcStatus}, nil
+				}
+			}
+		case "mount_point":
+			// TODO(labkode): implementing updating mount point
+			err = errtypes.NotSupported("gateway: update of mount point is not yet implemented")
+			return &collaboration.UpdateReceivedShareResponse{
+				Status: status.NewUnimplemented(ctx, err, "error updating received share"),
+			}, nil
+		default:
+			return nil, errtypes.NotSupported("updating " + req.UpdateMask.Paths[i] + " is not supported")
+		}
+	}
+	return res, nil
 }
 
 func (s *svc) removeReference(ctx context.Context, resourceID *provider.ResourceId) *rpc.Status {
@@ -457,6 +467,83 @@
 	return status.NewOK(ctx)
 }
 
+func (s *svc) createReference(ctx context.Context, resourceID *provider.ResourceId) *rpc.Status {
+	ref := &provider.Reference{
+		ResourceId: resourceID,
+	}
+	log := appctx.GetLogger(ctx)
+
+	// get the metadata about the share
+	c, _, err := s.find(ctx, ref)
+	if err != nil {
+		if _, ok := err.(errtypes.IsNotFound); ok {
+			return status.NewNotFound(ctx, "storage provider not found")
+		}
+		return status.NewInternal(ctx, "error finding storage provider")
+	}
+
+	statReq := &provider.StatRequest{
+		Ref: ref,
+	}
+
+	statRes, err := c.Stat(ctx, statReq)
+	if err != nil {
+		return status.NewInternal(ctx, "gateway: error calling Stat for the share resource id: "+resourceID.String())
+	}
+
+	if statRes.Status.Code != rpc.Code_CODE_OK {
+		err := status.NewErrorFromCode(statRes.Status.GetCode(), "gateway")
+		log.Err(err).Msg("gateway: Stat failed on the share resource id: " + resourceID.String())
+		return status.NewInternal(ctx, "error updating received share")
+	}
+
+	homeRes, err := s.GetHome(ctx, &provider.GetHomeRequest{})
+	if err != nil {
+		return status.NewInternal(ctx, "error updating received share")
+	}
+
+	// reference path is the home path + some name
+	// CreateReferene(cs3://home/MyShares/x)
+	// that can end up in the storage provider like:
+	// /eos/user/.shadow/g/gonzalhu/MyShares/x
+	// A reference can point to any place, for that reason the namespace starts with cs3://
+	// For example, a reference can point also to a dropbox resource:
+	// CreateReference(dropbox://x/y/z)
+	// It is the responsibility of the gateway to resolve these references and merge the response back
+	// from the main request.
+	// TODO(labkode): the name of the share should be the filename it points to by default.
+	refPath := path.Join(homeRes.Path, s.c.ShareFolder, path.Base(statRes.Info.Path))
+	log.Info().Msg("mount path will be:" + refPath)
+
+	createRefReq := &provider.CreateReferenceRequest{
+		Ref: &provider.Reference{Path: refPath},
+		// cs3 is the Scheme and %s/%s is the Opaque parts of a net.URL.
+		TargetUri: fmt.Sprintf("cs3:%s/%s", resourceID.GetStorageId(), resourceID.GetOpaqueId()),
+	}
+
+	c, _, err = s.findByPath(ctx, refPath)
+	if err != nil {
+		if _, ok := err.(errtypes.IsNotFound); ok {
+			return status.NewNotFound(ctx, "storage provider not found")
+		}
+		return status.NewInternal(ctx, "error finding storage provider")
+	}
+
+	createRefRes, err := c.CreateReference(ctx, createRefReq)
+	if err != nil {
+		log.Err(err).Msg("gateway: error calling GetHome")
+		return &rpc.Status{
+			Code: rpc.Code_CODE_INTERNAL,
+		}
+	}
+
+	if createRefRes.Status.Code != rpc.Code_CODE_OK {
+		return status.NewInternal(ctx, "error updating received share")
+	}
+
+	return status.NewOK(ctx)
+}
+
 func (s *svc) denyGrant(ctx context.Context, id *provider.ResourceId, g *provider.Grantee) (*rpc.Status, error) {
 	ref := &provider.Reference{
 		ResourceId: id,
