// Copyright 2018-2021 CERN
//
// Licensed under the Apache License, Version 2.0 (the "License");
// you may not use this file except in compliance with the License.
// You may obtain a copy of the License at
//
//     http://www.apache.org/licenses/LICENSE-2.0
//
// Unless required by applicable law or agreed to in writing, software
// distributed under the License is distributed on an "AS IS" BASIS,
// WITHOUT WARRANTIES OR CONDITIONS OF ANY KIND, either express or implied.
// See the License for the specific language governing permissions and
// limitations under the License.
//
// In applying this license, CERN does not waive the privileges and immunities
// granted to it by virtue of its status as an Intergovernmental Organization
// or submit itself to any jurisdiction.

package gateway

import (
	"context"
	"path"

	rtrace "github.com/cs3org/reva/pkg/trace"

	rpc "github.com/cs3org/go-cs3apis/cs3/rpc/v1beta1"
	collaboration "github.com/cs3org/go-cs3apis/cs3/sharing/collaboration/v1beta1"
	provider "github.com/cs3org/go-cs3apis/cs3/storage/provider/v1beta1"
	typesv1beta1 "github.com/cs3org/go-cs3apis/cs3/types/v1beta1"
	"github.com/cs3org/reva/pkg/appctx"
	"github.com/cs3org/reva/pkg/errtypes"
	"github.com/cs3org/reva/pkg/rgrpc/status"
	"github.com/cs3org/reva/pkg/rgrpc/todo/pool"
	"github.com/cs3org/reva/pkg/storage/utils/grants"
	"github.com/pkg/errors"
)

// TODO(labkode): add multi-phase commit logic when commit share or commit ref is enabled.
func (s *svc) CreateShare(ctx context.Context, req *collaboration.CreateShareRequest) (*collaboration.CreateShareResponse, error) {
	c, err := pool.GetUserShareProviderClient(s.c.UserShareProviderEndpoint)
	if err != nil {
		return &collaboration.CreateShareResponse{
			Status: status.NewInternal(ctx, err, "error getting user share provider client"),
		}, nil
	}

	// TODO the user share manager needs to be able to decide if the current user is allowed to create that share (and not eg. incerase permissions)
	// jfd: AFAICT this can only be determined by a storage driver - either the storage provider is queried first or the share manager needs to access the storage using a storage driver
	res, err := c.CreateShare(ctx, req)
	if err != nil {
		return nil, errors.Wrap(err, "gateway: error calling CreateShare")
	}
	if res.Status.Code != rpc.Code_CODE_OK {
		return res, nil
	}

	// if we don't need to commit we return earlier
	if !s.c.CommitShareToStorageGrant && !s.c.CommitShareToStorageRef {
		return res, nil
	}

	// TODO(labkode): if both commits are enabled they could be done concurrently.
	if s.c.CommitShareToStorageGrant {
		// If the share is a denial we call  denyGrant instead.
		if grants.PermissionsEqual(req.Grant.Permissions.Permissions, &provider.ResourcePermissions{}) {
			denyGrantStatus, err := s.denyGrant(ctx, req.ResourceInfo.Id, req.Grant.Grantee)
			if err != nil {
				return nil, errors.Wrap(err, "gateway: error denying grant in storage")
			}
			if denyGrantStatus.Code != rpc.Code_CODE_OK {
				return &collaboration.CreateShareResponse{
					Status: denyGrantStatus,
				}, err
			}
			return res, nil
		}

		addGrantStatus, err := s.addGrant(ctx, req.ResourceInfo.Id, req.Grant.Grantee, req.Grant.Permissions.Permissions)
		if err != nil {
			return nil, errors.Wrap(err, "gateway: error adding grant to storage")
		}
		if addGrantStatus.Code != rpc.Code_CODE_OK {
			return &collaboration.CreateShareResponse{
				Status: addGrantStatus,
			}, err
		}
	}

	return res, nil
}

func (s *svc) RemoveShare(ctx context.Context, req *collaboration.RemoveShareRequest) (*collaboration.RemoveShareResponse, error) {
	c, err := pool.GetUserShareProviderClient(s.c.UserShareProviderEndpoint)
	if err != nil {
		return &collaboration.RemoveShareResponse{
			Status: status.NewInternal(ctx, err, "error getting user share provider client"),
		}, nil
	}

	// if we need to commit the share, we need the resource it points to.
	var share *collaboration.Share
	if s.c.CommitShareToStorageGrant || s.c.CommitShareToStorageRef {
		getShareReq := &collaboration.GetShareRequest{
			Ref: req.Ref,
		}
		getShareRes, err := c.GetShare(ctx, getShareReq)
		if err != nil {
			return nil, errors.Wrap(err, "gateway: error calling GetShare")
		}

		if getShareRes.Status.Code != rpc.Code_CODE_OK {
			res := &collaboration.RemoveShareResponse{
				Status: status.NewInternal(ctx, status.NewErrorFromCode(getShareRes.Status.Code, "gateway"),
					"error getting share when committing to the storage"),
			}
			return res, nil
		}
		share = getShareRes.Share
	}

	res, err := c.RemoveShare(ctx, req)
	if err != nil {
		return nil, errors.Wrap(err, "gateway: error calling RemoveShare")
	}

	s.removeReference(ctx, share.ResourceId)

	// if we don't need to commit we return earlier
	if !s.c.CommitShareToStorageGrant && !s.c.CommitShareToStorageRef {
		return res, nil
	}

	// TODO(labkode): if both commits are enabled they could be done concurrently.
	if s.c.CommitShareToStorageGrant {
		removeGrantStatus, err := s.removeGrant(ctx, share.ResourceId, share.Grantee, share.Permissions.Permissions)
		if err != nil {
			return nil, errors.Wrap(err, "gateway: error removing grant from storage")
		}
		if removeGrantStatus.Code != rpc.Code_CODE_OK {
			return &collaboration.RemoveShareResponse{
				Status: removeGrantStatus,
			}, err
		}
	}

	return res, nil
}

// TODO(labkode): we need to validate share state vs storage grant and storage ref
// If there are any inconsistencies, the share needs to be flag as invalid and a background process
// or active fix needs to be performed.
func (s *svc) GetShare(ctx context.Context, req *collaboration.GetShareRequest) (*collaboration.GetShareResponse, error) {
	return s.getShare(ctx, req)
}

func (s *svc) getShare(ctx context.Context, req *collaboration.GetShareRequest) (*collaboration.GetShareResponse, error) {
	c, err := pool.GetUserShareProviderClient(s.c.UserShareProviderEndpoint)
	if err != nil {
		err = errors.Wrap(err, "gateway: error calling GetUserShareProviderClient")
		return &collaboration.GetShareResponse{
			Status: status.NewInternal(ctx, err, "error getting user share provider client"),
		}, nil
	}

	res, err := c.GetShare(ctx, req)
	if err != nil {
		return nil, errors.Wrap(err, "gateway: error calling GetShare")
	}

	return res, nil
}

// TODO(labkode): read GetShare comment.
func (s *svc) ListShares(ctx context.Context, req *collaboration.ListSharesRequest) (*collaboration.ListSharesResponse, error) {
	c, err := pool.GetUserShareProviderClient(s.c.UserShareProviderEndpoint)
	if err != nil {
		err = errors.Wrap(err, "gateway: error calling GetUserShareProviderClient")
		return &collaboration.ListSharesResponse{
			Status: status.NewInternal(ctx, err, "error getting user share provider client"),
		}, nil
	}

	res, err := c.ListShares(ctx, req)
	if err != nil {
		return nil, errors.Wrap(err, "gateway: error calling ListShares")
	}

	return res, nil
}

func (s *svc) UpdateShare(ctx context.Context, req *collaboration.UpdateShareRequest) (*collaboration.UpdateShareResponse, error) {
	c, err := pool.GetUserShareProviderClient(s.c.UserShareProviderEndpoint)
	if err != nil {
		err = errors.Wrap(err, "gateway: error calling GetUserShareProviderClient")
		return &collaboration.UpdateShareResponse{
			Status: status.NewInternal(ctx, err, "error getting share provider client"),
		}, nil
	}

	res, err := c.UpdateShare(ctx, req)
	if err != nil {
		return nil, errors.Wrap(err, "gateway: error calling UpdateShare")
	}

	// if we don't need to commit we return earlier
	if !s.c.CommitShareToStorageGrant && !s.c.CommitShareToStorageRef {
		return res, nil
	}

	// TODO(labkode): if both commits are enabled they could be done concurrently.

	if s.c.CommitShareToStorageGrant {
		updateGrantStatus, err := s.updateGrant(ctx, res.GetShare().GetResourceId(),
			res.GetShare().GetGrantee(),
			res.GetShare().GetPermissions().GetPermissions())

		if err != nil {
			return nil, errors.Wrap(err, "gateway: error calling updateGrant")
		}

		if updateGrantStatus.Code != rpc.Code_CODE_OK {
			return &collaboration.UpdateShareResponse{
				Status: updateGrantStatus,
				Share:  res.Share,
			}, nil
		}
	}

	return res, nil
}

// TODO(labkode): listing received shares just goes to the user share manager and gets the list of
// received shares. The display name of the shares should be the a friendly name, like the basename
// of the original file.
func (s *svc) ListReceivedShares(ctx context.Context, req *collaboration.ListReceivedSharesRequest) (*collaboration.ListReceivedSharesResponse, error) {
	c, err := pool.GetUserShareProviderClient(s.c.UserShareProviderEndpoint)
	if err != nil {
		err = errors.Wrap(err, "gateway: error calling GetUserShareProviderClient")
		return &collaboration.ListReceivedSharesResponse{
			Status: status.NewInternal(ctx, err, "error getting share provider client"),
		}, nil
	}

	res, err := c.ListReceivedShares(ctx, req)
	if err != nil {
		return nil, errors.Wrap(err, "gateway: error calling ListReceivedShares")
	}
	return res, nil
}

func (s *svc) GetReceivedShare(ctx context.Context, req *collaboration.GetReceivedShareRequest) (*collaboration.GetReceivedShareResponse, error) {
	c, err := pool.GetUserShareProviderClient(s.c.UserShareProviderEndpoint)
	if err != nil {
		err := errors.Wrap(err, "gateway: error getting user share provider client")
		return &collaboration.GetReceivedShareResponse{
			Status: status.NewInternal(ctx, err, "error getting received share"),
		}, nil
	}

	res, err := c.GetReceivedShare(ctx, req)
	if err != nil {
		return nil, errors.Wrap(err, "gateway: error calling GetReceivedShare")
	}

	return res, nil
}

// When updating a received share:
// if the update contains update for displayName:
//   1) if received share is mounted: we also do a rename in the storage
//   2) if received share is not mounted: we only rename in user share provider.
func (s *svc) UpdateReceivedShare(ctx context.Context, req *collaboration.UpdateReceivedShareRequest) (*collaboration.UpdateReceivedShareResponse, error) {
	t := rtrace.Provider.Tracer("reva")
	ctx, span := t.Start(ctx, "Gateway.UpdateReceivedShare")
	defer span.End()

	// sanity checks
	switch {
	case req.GetShare() == nil:
		return &collaboration.UpdateReceivedShareResponse{
			Status: status.NewInvalidArg(ctx, "updating requires a received share object"),
		}, nil
	case req.GetShare().GetShare() == nil:
		return &collaboration.UpdateReceivedShareResponse{
			Status: status.NewInvalidArg(ctx, "share missing"),
		}, nil
	case req.GetShare().GetShare().GetId() == nil:
		return &collaboration.UpdateReceivedShareResponse{
			Status: status.NewInvalidArg(ctx, "share id missing"),
		}, nil
	case req.GetShare().GetShare().GetId().GetOpaqueId() == "":
		return &collaboration.UpdateReceivedShareResponse{
			Status: status.NewInvalidArg(ctx, "share id empty"),
		}, nil
	}

	c, err := pool.GetUserShareProviderClient(s.c.UserShareProviderEndpoint)
	if err != nil {
		err = errors.Wrap(err, "gateway: error calling GetUserShareProviderClient")
		return &collaboration.UpdateReceivedShareResponse{
			Status: status.NewInternal(ctx, err, "error getting share provider client"),
		}, nil
	}

	return c.UpdateReceivedShare(ctx, req)
}

func (s *svc) removeReference(ctx context.Context, resourceID *provider.ResourceId) *rpc.Status {
	log := appctx.GetLogger(ctx)

	idReference := &provider.Reference{ResourceId: resourceID}
	storageProvider, _, err := s.find(ctx, idReference)
	if err != nil {
		if _, ok := err.(errtypes.IsNotFound); ok {
			return status.NewNotFound(ctx, "storage provider not found")
		}
		return status.NewInternal(ctx, err, "error finding storage provider")
	}

	statRes, err := storageProvider.Stat(ctx, &provider.StatRequest{Ref: idReference})
	if err != nil {
		return status.NewInternal(ctx, err, "gateway: error calling Stat for the share resource id: "+resourceID.String())
	}

	// FIXME how can we delete a reference if the original resource was deleted?
	if statRes.Status.Code != rpc.Code_CODE_OK {
		err := status.NewErrorFromCode(statRes.Status.GetCode(), "gateway")
		return status.NewInternal(ctx, err, "could not delete share reference")
	}

	homeRes, err := s.GetHome(ctx, &provider.GetHomeRequest{})
	if err != nil {
		err := errors.Wrap(err, "gateway: error calling GetHome")
		return status.NewInternal(ctx, err, "could not delete share reference")
	}

	sharePath := path.Join(homeRes.Path, s.c.ShareFolder, path.Base(statRes.Info.Path))
	log.Debug().Str("share_path", sharePath).Msg("remove reference of share")

	sharePathRef := &provider.Reference{Path: sharePath}
	homeProvider, providerInfo, err := s.find(ctx, sharePathRef)
	if err != nil {
		if _, ok := err.(errtypes.IsNotFound); ok {
			return status.NewNotFound(ctx, "storage provider not found")
		}
		return status.NewInternal(ctx, err, "error finding storage provider")
	}
	ref, err := unwrap(sharePathRef, providerInfo.ProviderPath)
	if err != nil {
		return status.NewInternal(ctx, err, "could not unwrap share path reference")
	}

	deleteReq := &provider.DeleteRequest{
		Opaque: &typesv1beta1.Opaque{
			Map: map[string]*typesv1beta1.OpaqueEntry{
				// This signals the storageprovider that we want to delete the share reference and not the underlying file.
				"deleting_shared_resource": {},
			},
		},
		Ref: ref,
	}

	deleteResp, err := homeProvider.Delete(ctx, deleteReq)
	if err != nil {
		return status.NewInternal(ctx, err, "could not delete share reference")
	}

	switch deleteResp.Status.Code {
	case rpc.Code_CODE_OK:
		// we can continue deleting the reference
	case rpc.Code_CODE_NOT_FOUND:
		// This is fine, we wanted to delete it anyway
		return status.NewOK(ctx)
	default:
		err := status.NewErrorFromCode(deleteResp.Status.GetCode(), "gateway")
		return status.NewInternal(ctx, err, "could not delete share reference")
	}

	log.Debug().Str("share_path", sharePath).Msg("share reference successfully removed")

	return status.NewOK(ctx)
}

<<<<<<< HEAD
=======
func (s *svc) createReference(ctx context.Context, resourceID *provider.ResourceId) *rpc.Status {
	ref := &provider.Reference{
		ResourceId: resourceID,
	}
	log := appctx.GetLogger(ctx)

	// get the metadata about the share
	c, _, err := s.find(ctx, ref)
	if err != nil {
		if _, ok := err.(errtypes.IsNotFound); ok {
			return status.NewNotFound(ctx, "storage provider not found")
		}
		return status.NewInternal(ctx, err, "error finding storage provider")
	}

	statReq := &provider.StatRequest{
		Ref: ref,
	}

	statRes, err := c.Stat(ctx, statReq)
	if err != nil {
		return status.NewInternal(ctx, err, "gateway: error calling Stat for the share resource id: "+resourceID.String())
	}

	if statRes.Status.Code != rpc.Code_CODE_OK {
		err := status.NewErrorFromCode(statRes.Status.GetCode(), "gateway")
		log.Err(err).Msg("gateway: Stat failed on the share resource id: " + resourceID.String())
		return status.NewInternal(ctx, err, "error updating received share")
	}

	homeRes, err := s.GetHome(ctx, &provider.GetHomeRequest{})
	if err != nil {
		err := errors.Wrap(err, "gateway: error calling GetHome")
		return status.NewInternal(ctx, err, "error updating received share")
	}

	// reference path is the home path + some name
	// CreateReferene(cs3://home/MyShares/x)
	// that can end up in the storage provider like:
	// /eos/user/.shadow/g/gonzalhu/MyShares/x
	// A reference can point to any place, for that reason the namespace starts with cs3://
	// For example, a reference can point also to a dropbox resource:
	// CreateReference(dropbox://x/y/z)
	// It is the responsibility of the gateway to resolve these references and merge the response back
	// from the main request.
	// TODO(labkode): the name of the share should be the filename it points to by default.
	refPath := path.Join(homeRes.Path, s.c.ShareFolder, path.Base(statRes.Info.Path))
	log.Info().Msg("mount path will be:" + refPath)

	c, p, err := s.findByPath(ctx, refPath)
	if err != nil {
		if _, ok := err.(errtypes.IsNotFound); ok {
			return status.NewNotFound(ctx, "storage provider not found")
		}
		return status.NewInternal(ctx, err, "error finding storage provider")
	}
	pRef, err := unwrap(&provider.Reference{Path: refPath}, p.ProviderPath)
	if err != nil {
		log.Err(err).Msg("gateway: error unwrapping reference")
		return &rpc.Status{
			Code: rpc.Code_CODE_INTERNAL,
		}
	}
	createRefReq := &provider.CreateReferenceRequest{
		Ref: pRef,
		// cs3 is the Scheme and %s/%s is the Opaque parts of a net.URL.
		TargetUri: fmt.Sprintf("cs3:%s/%s", resourceID.GetStorageId(), resourceID.GetOpaqueId()),
	}
	createRefRes, err := c.CreateReference(ctx, createRefReq)
	if err != nil {
		log.Err(err).Msg("gateway: error calling GetHome")
		return &rpc.Status{
			Code: rpc.Code_CODE_INTERNAL,
		}
	}

	if createRefRes.Status.Code != rpc.Code_CODE_OK {
		err := status.NewErrorFromCode(createRefRes.Status.GetCode(), "gateway")
		return status.NewInternal(ctx, err, "error updating received share")
	}

	return status.NewOK(ctx)
}

>>>>>>> 7f408044
func (s *svc) denyGrant(ctx context.Context, id *provider.ResourceId, g *provider.Grantee) (*rpc.Status, error) {
	ref := &provider.Reference{
		ResourceId: id,
	}

	grantReq := &provider.DenyGrantRequest{
		Ref:     ref,
		Grantee: g,
	}

	c, _, err := s.find(ctx, ref)
	if err != nil {
		if _, ok := err.(errtypes.IsNotFound); ok {
			return status.NewNotFound(ctx, "storage provider not found"), nil
		}
		return status.NewInternal(ctx, err, "error finding storage provider"), nil
	}

	grantRes, err := c.DenyGrant(ctx, grantReq)
	if err != nil {
		return nil, errors.Wrap(err, "gateway: error calling DenyGrant")
	}
	if grantRes.Status.Code != rpc.Code_CODE_OK {
		return status.NewInternal(ctx, status.NewErrorFromCode(grantRes.Status.Code, "gateway"),
			"error committing share to storage grant"), nil
	}

	return status.NewOK(ctx), nil
}

func (s *svc) addGrant(ctx context.Context, id *provider.ResourceId, g *provider.Grantee, p *provider.ResourcePermissions) (*rpc.Status, error) {
	ref := &provider.Reference{
		ResourceId: id,
	}

	grantReq := &provider.AddGrantRequest{
		Ref: ref,
		Grant: &provider.Grant{
			Grantee:     g,
			Permissions: p,
		},
	}

	c, _, err := s.find(ctx, ref)
	if err != nil {
		if _, ok := err.(errtypes.IsNotFound); ok {
			return status.NewNotFound(ctx, "storage provider not found"), nil
		}
		return status.NewInternal(ctx, err, "error finding storage provider"), nil
	}

	grantRes, err := c.AddGrant(ctx, grantReq)
	if err != nil {
		return nil, errors.Wrap(err, "gateway: error calling AddGrant")
	}
	if grantRes.Status.Code != rpc.Code_CODE_OK {
		return status.NewInternal(ctx, status.NewErrorFromCode(grantRes.Status.Code, "gateway"),
			"error committing share to storage grant"), nil
	}

	return status.NewOK(ctx), nil
}

func (s *svc) updateGrant(ctx context.Context, id *provider.ResourceId, g *provider.Grantee, p *provider.ResourcePermissions) (*rpc.Status, error) {
	ref := &provider.Reference{
		ResourceId: id,
	}
	grantReq := &provider.UpdateGrantRequest{
		Ref: ref,
		Grant: &provider.Grant{
			Grantee:     g,
			Permissions: p,
		},
	}

	c, _, err := s.find(ctx, ref)
	if err != nil {
		if _, ok := err.(errtypes.IsNotFound); ok {
			return status.NewNotFound(ctx, "storage provider not found"), nil
		}
		return status.NewInternal(ctx, err, "error finding storage provider"), nil
	}

	grantRes, err := c.UpdateGrant(ctx, grantReq)
	if err != nil {
		return nil, errors.Wrap(err, "gateway: error calling UpdateGrant")
	}
	if grantRes.Status.Code != rpc.Code_CODE_OK {
		return status.NewInternal(ctx, status.NewErrorFromCode(grantRes.Status.Code, "gateway"),
			"error committing share to storage grant"), nil
	}

	return status.NewOK(ctx), nil
}

func (s *svc) removeGrant(ctx context.Context, id *provider.ResourceId, g *provider.Grantee, p *provider.ResourcePermissions) (*rpc.Status, error) {
	ref := &provider.Reference{
		ResourceId: id,
	}

	grantReq := &provider.RemoveGrantRequest{
		Ref: ref,
		Grant: &provider.Grant{
			Grantee:     g,
			Permissions: p,
		},
	}

	c, _, err := s.find(ctx, ref)
	if err != nil {
		if _, ok := err.(errtypes.IsNotFound); ok {
			return status.NewNotFound(ctx, "storage provider not found"), nil
		}
		return status.NewInternal(ctx, err, "error finding storage provider"), nil
	}

	grantRes, err := c.RemoveGrant(ctx, grantReq)
	if err != nil {
		return nil, errors.Wrap(err, "gateway: error calling RemoveGrant")
	}
	if grantRes.Status.Code != rpc.Code_CODE_OK {
		return status.NewInternal(ctx, status.NewErrorFromCode(grantRes.Status.Code, "gateway"),
			"error removing storage grant"), nil
	}

	return status.NewOK(ctx), nil
}<|MERGE_RESOLUTION|>--- conflicted
+++ resolved
@@ -20,6 +20,7 @@
 
 import (
 	"context"
+	"fmt"
 	"path"
 
 	rtrace "github.com/cs3org/reva/pkg/trace"
@@ -382,8 +383,6 @@
 	return status.NewOK(ctx)
 }
 
-<<<<<<< HEAD
-=======
 func (s *svc) createReference(ctx context.Context, resourceID *provider.ResourceId) *rpc.Status {
 	ref := &provider.Reference{
 		ResourceId: resourceID,
@@ -468,7 +467,6 @@
 	return status.NewOK(ctx)
 }
 
->>>>>>> 7f408044
 func (s *svc) denyGrant(ctx context.Context, id *provider.ResourceId, g *provider.Grantee) (*rpc.Status, error) {
 	ref := &provider.Reference{
 		ResourceId: id,
