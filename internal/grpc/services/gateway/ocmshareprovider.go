--- conflicted
+++ resolved
@@ -329,18 +329,8 @@
 					destPath := path.Join(destEndpointPath, homeRes.Path, s.c.DataTransfersFolder, path.Base(share.Name))
 					destTargetURI := fmt.Sprintf("%s://%s@%s?name=%s", destEndpointScheme, destToken, destServiceHost, destPath)
 
-<<<<<<< HEAD
-					opaqueObj := &types.Opaque{
-						Map: map[string]*types.OpaqueEntry{
-							"shareId": {
-								Decoder: "plain",
-								Value:   []byte(share.Id.OpaqueId),
-							},
-						},
-=======
 					shareID := &ocm.ShareId{
-						OpaqueId: share.GetShare().GetId().OpaqueId,
->>>>>>> c178db19
+						OpaqueId: share.GetId().OpaqueId,
 					}
 					req := &datatx.CreateTransferRequest{
 						SrcTargetUri:  srcTargetURI,
