--- conflicted
+++ resolved
@@ -361,39 +361,23 @@
 		return status.NewInternal(ctx, "error finding storage provider"), nil
 	}
 
-<<<<<<< HEAD
 	spaceID := ""
 	mountPath := p.ProviderPath
 
-	spacePaths := decodeSpacePaths(p.Opaque)
+	spacePaths := decodeSpacePaths(p)
 	if len(spacePaths) == 0 {
 		spacePaths[""] = mountPath
 	}
 
 	var pRef *provider.Reference
 	for spaceID, mountPath = range spacePaths {
-		rootSpace, rootNode := utils.SplitStorageSpaceID(spaceID)
+		rootSpace, rootNode, _ := utils.SplitStorageSpaceID(spaceID)
 		pRef = &provider.Reference{
 			ResourceId: &provider.ResourceId{
 				StorageId: rootSpace,
 				OpaqueId:  rootNode,
 			},
 			Path: utils.MakeRelativePath(strings.TrimPrefix(refPath, mountPath)),
-=======
-	var (
-		root      *provider.ResourceId
-		mountPath string
-	)
-	for spaceID, mp := range decodeSpacePaths(p) {
-		rootSpace, rootNode, err := utils.SplitStorageSpaceID(spaceID)
-		if err != nil {
-			continue
-		}
-		mountPath = mp
-		root = &provider.ResourceId{
-			StorageId: rootSpace,
-			OpaqueId:  rootNode,
->>>>>>> 071c3f6c
 		}
 		break
 	}
