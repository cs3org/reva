--- conflicted
+++ resolved
@@ -33,7 +33,6 @@
 	link "github.com/cs3org/go-cs3apis/cs3/sharing/link/v1beta1"
 	provider "github.com/cs3org/go-cs3apis/cs3/storage/provider/v1beta1"
 	registry "github.com/cs3org/go-cs3apis/cs3/storage/registry/v1beta1"
-<<<<<<< HEAD
 	"github.com/cs3org/reva/v2/pkg/appctx"
 	"github.com/cs3org/reva/v2/pkg/auth/scope"
 	ctxpkg "github.com/cs3org/reva/v2/pkg/ctx"
@@ -42,17 +41,6 @@
 	"github.com/cs3org/reva/v2/pkg/rgrpc/todo/pool"
 	"github.com/cs3org/reva/v2/pkg/token"
 	"github.com/cs3org/reva/v2/pkg/utils"
-=======
-	"github.com/cs3org/reva/pkg/appctx"
-	"github.com/cs3org/reva/pkg/auth/scope"
-	ctxpkg "github.com/cs3org/reva/pkg/ctx"
-	"github.com/cs3org/reva/pkg/errtypes"
-	statuspkg "github.com/cs3org/reva/pkg/rgrpc/status"
-	"github.com/cs3org/reva/pkg/rgrpc/todo/pool"
-	"github.com/cs3org/reva/pkg/token"
-	"github.com/cs3org/reva/pkg/utils"
-	"github.com/cs3org/reva/pkg/utils/resourceid"
->>>>>>> 2e1c2a35
 	"google.golang.org/grpc/metadata"
 )
 
@@ -77,7 +65,6 @@
 	}
 
 	if ref, ok := extractRef(req, hasEditorRole); ok {
-<<<<<<< HEAD
 		// Check if req is of type *provider.Reference_Path
 		// If yes, the request might be coming from a share where the accessor is
 		// trying to impersonate the owner, since the share manager doesn't know the
@@ -95,28 +82,11 @@
 					if ok, err := checkIfNestedResource(ctx, ref, share.ResourceId, client, mgr); err == nil && ok {
 						return nil
 					}
-=======
-		// The request is for a storage reference. This can be the case for multiple scenarios:
-		// - If the path is not empty, the request might be coming from a share where the accessor is
-		//   trying to impersonate the owner, since the share manager doesn't know the
-		//   share path.
-		// - If the ID not empty, the request might be coming from
-		//   - a resource present inside a shared folder, or
-		//   - a share created for a lightweight account after the token was minted.
-		log.Info().Msgf("resolving storage reference to check token scope %s", ref.String())
-		for k := range tokenScope {
-			switch {
-			case strings.HasPrefix(k, "publicshare"):
-				if err = resolvePublicShare(ctx, ref, tokenScope[k], client, mgr); err == nil {
-					return nil
-				}
->>>>>>> 2e1c2a35
 
 			case strings.HasPrefix(k, "share"):
 				if err = resolveUserShare(ctx, ref, tokenScope[k], client, mgr); err == nil {
 					return nil
 				}
-<<<<<<< HEAD
 			}
 		} else {
 			// ref has ID present
@@ -153,12 +123,6 @@
 					if ok, err := checkIfNestedResource(ctx, ref, share.ResourceId, client, mgr); err == nil && ok {
 						return nil
 					}
-=======
-
-			case strings.HasPrefix(k, "lightweight"):
-				if err = resolveLightweightScope(ctx, ref, tokenScope[k], user, client, mgr); err == nil {
-					return nil
->>>>>>> 2e1c2a35
 				}
 			}
 			log.Err(err).Msgf("error resolving reference %s under scope %+v", ref.String(), k)
@@ -168,15 +132,11 @@
 		// It's a share ref
 		// The request might be coming from a share created for a lightweight account
 		// after the token was minted.
-<<<<<<< HEAD
 		log.Info().Interface("reference", ref).Msg("resolving share reference against received shares to verify token scope")
 		client, err := pool.GetGatewayServiceClient(gatewayAddr)
 		if err != nil {
 			return err
 		}
-=======
-		log.Info().Msgf("resolving share reference against received shares to verify token scope %+v", ref.String())
->>>>>>> 2e1c2a35
 		for k := range tokenScope {
 			if strings.HasPrefix(k, "lightweight") {
 				// Check if this ID is cached
