--- conflicted
+++ resolved
@@ -33,16 +33,6 @@
 	link "github.com/cs3org/go-cs3apis/cs3/sharing/link/v1beta1"
 	provider "github.com/cs3org/go-cs3apis/cs3/storage/provider/v1beta1"
 	registry "github.com/cs3org/go-cs3apis/cs3/storage/registry/v1beta1"
-<<<<<<< HEAD
-	"github.com/cs3org/reva/v2/pkg/appctx"
-	"github.com/cs3org/reva/v2/pkg/auth/scope"
-	ctxpkg "github.com/cs3org/reva/v2/pkg/ctx"
-	"github.com/cs3org/reva/v2/pkg/errtypes"
-	statuspkg "github.com/cs3org/reva/v2/pkg/rgrpc/status"
-	"github.com/cs3org/reva/v2/pkg/rgrpc/todo/pool"
-	"github.com/cs3org/reva/v2/pkg/token"
-	"github.com/cs3org/reva/v2/pkg/utils"
-=======
 	"github.com/cs3org/reva/pkg/appctx"
 	"github.com/cs3org/reva/pkg/auth/scope"
 	ctxpkg "github.com/cs3org/reva/pkg/ctx"
@@ -52,7 +42,6 @@
 	"github.com/cs3org/reva/pkg/token"
 	"github.com/cs3org/reva/pkg/utils"
 	"github.com/cs3org/reva/pkg/utils/resourceid"
->>>>>>> 2e1c2a35
 	"google.golang.org/grpc/metadata"
 )
 
@@ -77,25 +66,6 @@
 	}
 
 	if ref, ok := extractRef(req, hasEditorRole); ok {
-<<<<<<< HEAD
-		// Check if req is of type *provider.Reference_Path
-		// If yes, the request might be coming from a share where the accessor is
-		// trying to impersonate the owner, since the share manager doesn't know the
-		// share path.
-		if ref.GetPath() != "" {
-			log.Info().Str("path", ref.GetPath()).Msg("resolving path reference to ID to check token scope")
-			for k := range tokenScope {
-				switch {
-				case strings.HasPrefix(k, "publicshare"):
-					var share link.PublicShare
-					err := utils.UnmarshalJSONToProtoV1(tokenScope[k].Resource.Value, &share)
-					if err != nil {
-						continue
-					}
-					if ok, err := checkIfNestedResource(ctx, ref, share.ResourceId, client, mgr); err == nil && ok {
-						return nil
-					}
-=======
 		// The request is for a storage reference. This can be the case for multiple scenarios:
 		// - If the path is not empty, the request might be coming from a share where the accessor is
 		//   trying to impersonate the owner, since the share manager doesn't know the
@@ -110,55 +80,15 @@
 				if err = resolvePublicShare(ctx, ref, tokenScope[k], client, mgr); err == nil {
 					return nil
 				}
->>>>>>> 2e1c2a35
 
 			case strings.HasPrefix(k, "share"):
 				if err = resolveUserShare(ctx, ref, tokenScope[k], client, mgr); err == nil {
 					return nil
 				}
-<<<<<<< HEAD
-			}
-		} else {
-			// ref has ID present
-			// The request might be coming from
-			// - a resource present inside a shared folder, or
-			// - a share created for a lightweight account after the token was minted.
-
-			client, err := pool.GetGatewayServiceClient(gatewayAddr)
-			if err != nil {
-				return err
-			}
-			for k := range tokenScope {
-				if strings.HasPrefix(k, "lightweight") {
-					log.Info().Msgf("resolving ID reference against received shares to verify token scope %+v", ref.GetResourceId())
-					shares, err := client.ListReceivedShares(ctx, &collaboration.ListReceivedSharesRequest{})
-					if err != nil || shares.Status.Code != rpc.Code_CODE_OK {
-						log.Warn().Err(err).Msg("error listing received shares")
-						continue
-					}
-					for _, share := range shares.Shares {
-						if utils.ResourceIDEqual(share.Share.ResourceId, ref.GetResourceId()) {
-							return nil
-						}
-						if ok, err := checkIfNestedResource(ctx, ref, share.Share.ResourceId, client, mgr); err == nil && ok {
-							return nil
-						}
-					}
-				} else if strings.HasPrefix(k, "publicshare") {
-					var share link.PublicShare
-					err := utils.UnmarshalJSONToProtoV1(tokenScope[k].Resource.Value, &share)
-					if err != nil {
-						continue
-					}
-					if ok, err := checkIfNestedResource(ctx, ref, share.ResourceId, client, mgr); err == nil && ok {
-						return nil
-					}
-=======
 
 			case strings.HasPrefix(k, "lightweight"):
 				if err = resolveLightweightScope(ctx, ref, tokenScope[k], user, client, mgr); err == nil {
 					return nil
->>>>>>> 2e1c2a35
 				}
 			}
 			log.Err(err).Msgf("error resolving reference %s under scope %+v", ref.String(), k)
@@ -168,15 +98,7 @@
 		// It's a share ref
 		// The request might be coming from a share created for a lightweight account
 		// after the token was minted.
-<<<<<<< HEAD
-		log.Info().Interface("reference", ref).Msg("resolving share reference against received shares to verify token scope")
-		client, err := pool.GetGatewayServiceClient(gatewayAddr)
-		if err != nil {
-			return err
-		}
-=======
 		log.Info().Msgf("resolving share reference against received shares to verify token scope %+v", ref.String())
->>>>>>> 2e1c2a35
 		for k := range tokenScope {
 			if strings.HasPrefix(k, "lightweight") {
 				// Check if this ID is cached
