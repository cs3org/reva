// Copyright 2018-2021 CERN
//
// Licensed under the Apache License, Version 2.0 (the "License");
// you may not use this file except in compliance with the License.
// You may obtain a copy of the License at
//
//     http://www.apache.org/licenses/LICENSE-2.0
//
// Unless required by applicable law or agreed to in writing, software
// distributed under the License is distributed on an "AS IS" BASIS,
// WITHOUT WARRANTIES OR CONDITIONS OF ANY KIND, either express or implied.
// See the License for the specific language governing permissions and
// limitations under the License.
//
// In applying this license, CERN does not waive the privileges and immunities
// granted to it by virtue of its status as an Intergovernmental Organization
// or submit itself to any jurisdiction.

package auth

import (
	"context"
	"time"

	"github.com/bluele/gcache"
	authpb "github.com/cs3org/go-cs3apis/cs3/auth/provider/v1beta1"
	gatewayv1beta1 "github.com/cs3org/go-cs3apis/cs3/gateway/v1beta1"
	userpb "github.com/cs3org/go-cs3apis/cs3/identity/user/v1beta1"
	"github.com/cs3org/reva/v2/pkg/appctx"
	"github.com/cs3org/reva/v2/pkg/auth/scope"
	ctxpkg "github.com/cs3org/reva/v2/pkg/ctx"
	"github.com/cs3org/reva/v2/pkg/errtypes"
	"github.com/cs3org/reva/v2/pkg/rgrpc/todo/pool"
	"github.com/cs3org/reva/v2/pkg/sharedconf"
	"github.com/cs3org/reva/v2/pkg/token"
	tokenmgr "github.com/cs3org/reva/v2/pkg/token/manager/registry"
	"github.com/cs3org/reva/v2/pkg/utils"
	"github.com/mitchellh/mapstructure"
	"github.com/pkg/errors"
	"google.golang.org/grpc"
	"google.golang.org/grpc/codes"
	"google.golang.org/grpc/status"
)

var userGroupsCache gcache.Cache
var scopeExpansionCache gcache.Cache

type config struct {
	// TODO(labkode): access a map is more performant as uri as fixed in length
	// for SkipMethods.
	TokenManager  string                            `mapstructure:"token_manager"`
	TokenManagers map[string]map[string]interface{} `mapstructure:"token_managers"`
	GatewayAddr   string                            `mapstructure:"gateway_addr"`
}

func parseConfig(m map[string]interface{}) (*config, error) {
	c := &config{}
	if err := mapstructure.Decode(m, c); err != nil {
		err = errors.Wrap(err, "auth: error decoding conf")
		return nil, err
	}
	return c, nil
}

// NewUnary returns a new unary interceptor that adds
// trace information for the request.
func NewUnary(m map[string]interface{}, unprotected []string) (grpc.UnaryServerInterceptor, error) {
	conf, err := parseConfig(m)
	if err != nil {
		err = errors.Wrap(err, "auth: error parsing config")
		return nil, err
	}

	if conf.TokenManager == "" {
		conf.TokenManager = "jwt"
	}
	conf.GatewayAddr = sharedconf.GetGatewaySVC(conf.GatewayAddr)

	userGroupsCache = gcache.New(1000000).LFU().Build()
	scopeExpansionCache = gcache.New(1000000).LFU().Build()

	h, ok := tokenmgr.NewFuncs[conf.TokenManager]
	if !ok {
		return nil, errtypes.NotFound("auth: token manager does not exist: " + conf.TokenManager)
	}

	tokenManager, err := h(conf.TokenManagers[conf.TokenManager])
	if err != nil {
		return nil, errors.Wrap(err, "auth: error creating token manager")
	}

	interceptor := func(ctx context.Context, req interface{}, info *grpc.UnaryServerInfo, handler grpc.UnaryHandler) (interface{}, error) {
		log := appctx.GetLogger(ctx)

		if utils.Skip(info.FullMethod, unprotected) {
			log.Debug().Str("method", info.FullMethod).Msg("skipping auth")

			// If a token is present, set it anyway, as we might need the user info
			// to decide the storage provider.
			tkn, ok := ctxpkg.ContextGetToken(ctx)
			if ok {
<<<<<<< HEAD
				u, tokenScope, err := dismantleToken(ctx, tkn, req, tokenManager, conf.GatewayAddr, false)
=======
				u, err := dismantleToken(ctx, tkn, req, tokenManager, conf.GatewayAddr, true)
>>>>>>> 2e1c2a35
				if err == nil {
					// store user and scopes in context
					ctx = ctxpkg.ContextSetUser(ctx, u)
					ctx = ctxpkg.ContextSetScopes(ctx, tokenScope)
				}
			}
			return handler(ctx, req)
		}

		tkn, ok := ctxpkg.ContextGetToken(ctx)

		if !ok || tkn == "" {
			log.Warn().Msg("access token not found or empty")
			return nil, status.Errorf(codes.Unauthenticated, "auth: core access token not found")
		}

		// validate the token and ensure access to the resource is allowed
<<<<<<< HEAD
		u, tokenScope, err := dismantleToken(ctx, tkn, req, tokenManager, conf.GatewayAddr, true)
=======
		u, err := dismantleToken(ctx, tkn, req, tokenManager, conf.GatewayAddr, false)
>>>>>>> 2e1c2a35
		if err != nil {
			log.Warn().Err(err).Msg("access token is invalid")
			return nil, status.Errorf(codes.PermissionDenied, "auth: core access token is invalid")
		}

		// store user and scopes in context
		ctx = ctxpkg.ContextSetUser(ctx, u)
		ctx = ctxpkg.ContextSetScopes(ctx, tokenScope)
		return handler(ctx, req)
	}
	return interceptor, nil
}

// NewStream returns a new server stream interceptor
// that adds trace information to the request.
func NewStream(m map[string]interface{}, unprotected []string) (grpc.StreamServerInterceptor, error) {
	conf, err := parseConfig(m)
	if err != nil {
		return nil, err
	}

	if conf.TokenManager == "" {
		conf.TokenManager = "jwt"
	}

	userGroupsCache = gcache.New(1000000).LFU().Build()
	scopeExpansionCache = gcache.New(1000000).LFU().Build()

	h, ok := tokenmgr.NewFuncs[conf.TokenManager]
	if !ok {
		return nil, errtypes.NotFound("auth: token manager not found: " + conf.TokenManager)
	}

	tokenManager, err := h(conf.TokenManagers[conf.TokenManager])
	if err != nil {
		return nil, errtypes.NotFound("auth: token manager not found: " + conf.TokenManager)
	}

	interceptor := func(srv interface{}, ss grpc.ServerStream, info *grpc.StreamServerInfo, handler grpc.StreamHandler) error {
		ctx := ss.Context()
		log := appctx.GetLogger(ctx)

		if utils.Skip(info.FullMethod, unprotected) {
			log.Debug().Str("method", info.FullMethod).Msg("skipping auth")

			// If a token is present, set it anyway, as we might need the user info
			// to decide the storage provider.
			tkn, ok := ctxpkg.ContextGetToken(ctx)
			if ok {
<<<<<<< HEAD
				u, tokenScope, err := dismantleToken(ctx, tkn, ss, tokenManager, conf.GatewayAddr, false)
=======
				u, err := dismantleToken(ctx, tkn, ss, tokenManager, conf.GatewayAddr, true)
>>>>>>> 2e1c2a35
				if err == nil {
					// store user and scopes in context
					ctx = ctxpkg.ContextSetUser(ctx, u)
					ctx = ctxpkg.ContextSetScopes(ctx, tokenScope)
					ss = newWrappedServerStream(ctx, ss)
				}
			}

			return handler(srv, ss)
		}

		tkn, ok := ctxpkg.ContextGetToken(ctx)

		if !ok || tkn == "" {
			log.Warn().Msg("access token not found")
			return status.Errorf(codes.Unauthenticated, "auth: core access token not found")
		}

		// validate the token and ensure access to the resource is allowed
<<<<<<< HEAD
		u, tokenScope, err := dismantleToken(ctx, tkn, ss, tokenManager, conf.GatewayAddr, true)
=======
		u, err := dismantleToken(ctx, tkn, ss, tokenManager, conf.GatewayAddr, false)
>>>>>>> 2e1c2a35
		if err != nil {
			log.Warn().Err(err).Msg("access token is invalid")
			return status.Errorf(codes.PermissionDenied, "auth: core access token is invalid")
		}

		// store user and scopes in context
		ctx = ctxpkg.ContextSetUser(ctx, u)
		ctx = ctxpkg.ContextSetScopes(ctx, tokenScope)
		wrapped := newWrappedServerStream(ctx, ss)
		return handler(srv, wrapped)
	}
	return interceptor, nil
}

func newWrappedServerStream(ctx context.Context, ss grpc.ServerStream) *wrappedServerStream {
	return &wrappedServerStream{ServerStream: ss, newCtx: ctx}
}

type wrappedServerStream struct {
	grpc.ServerStream
	newCtx context.Context
}

func (ss *wrappedServerStream) Context() context.Context {
	return ss.newCtx
}

<<<<<<< HEAD
// dismantleToken extracts the user and scopes from the reva access token
func dismantleToken(ctx context.Context, tkn string, req interface{}, mgr token.Manager, gatewayAddr string, fetchUserGroups bool) (*userpb.User, map[string]*authpb.Scope, error) {
=======
func dismantleToken(ctx context.Context, tkn string, req interface{}, mgr token.Manager, gatewayAddr string, unprotected bool) (*userpb.User, error) {
>>>>>>> 2e1c2a35
	u, tokenScope, err := mgr.DismantleToken(ctx, tkn)
	if err != nil {
		return nil, nil, err
	}

<<<<<<< HEAD
	client, err := pool.GetGatewayServiceClient(gatewayAddr)
	if err != nil {
		return nil, nil, err
=======
	if unprotected {
		return u, nil
>>>>>>> 2e1c2a35
	}

	if sharedconf.SkipUserGroupsInToken() {
		client, err := pool.GetGatewayServiceClient(gatewayAddr)
		if err != nil {
			return nil, err
		}
		groups, err := getUserGroups(ctx, u, client)
		if err != nil {
			return nil, nil, err
		}
		u.Groups = groups
	}

	// Check if access to the resource is in the scope of the token
	ok, err := scope.VerifyScope(ctx, tokenScope, req)
	if err != nil {
		return nil, nil, errtypes.InternalError("error verifying scope of access token")
	}
	if ok {
		return u, tokenScope, nil
	}

<<<<<<< HEAD
	if err = expandAndVerifyScope(ctx, req, tokenScope, gatewayAddr, mgr); err != nil {
		return nil, nil, err
=======
	if err = expandAndVerifyScope(ctx, req, tokenScope, u, gatewayAddr, mgr); err != nil {
		return nil, err
>>>>>>> 2e1c2a35
	}

	return u, tokenScope, nil
}

func getUserGroups(ctx context.Context, u *userpb.User, client gatewayv1beta1.GatewayAPIClient) ([]string, error) {
	if groupsIf, err := userGroupsCache.Get(u.Id.OpaqueId); err == nil {
		log := appctx.GetLogger(ctx)
		log.Info().Str("userid", u.Id.OpaqueId).Msg("user groups found in cache")
		return groupsIf.([]string), nil
	}

	res, err := client.GetUserGroups(ctx, &userpb.GetUserGroupsRequest{UserId: u.Id})
	if err != nil {
		return nil, errors.Wrap(err, "gateway: error calling GetUserGroups")
	}
	_ = userGroupsCache.SetWithExpire(u.Id.OpaqueId, res.Groups, 3600*time.Second)

	return res.Groups, nil
}<|MERGE_RESOLUTION|>--- conflicted
+++ resolved
@@ -99,11 +99,7 @@
 			// to decide the storage provider.
 			tkn, ok := ctxpkg.ContextGetToken(ctx)
 			if ok {
-<<<<<<< HEAD
-				u, tokenScope, err := dismantleToken(ctx, tkn, req, tokenManager, conf.GatewayAddr, false)
-=======
 				u, err := dismantleToken(ctx, tkn, req, tokenManager, conf.GatewayAddr, true)
->>>>>>> 2e1c2a35
 				if err == nil {
 					// store user and scopes in context
 					ctx = ctxpkg.ContextSetUser(ctx, u)
@@ -121,11 +117,7 @@
 		}
 
 		// validate the token and ensure access to the resource is allowed
-<<<<<<< HEAD
-		u, tokenScope, err := dismantleToken(ctx, tkn, req, tokenManager, conf.GatewayAddr, true)
-=======
 		u, err := dismantleToken(ctx, tkn, req, tokenManager, conf.GatewayAddr, false)
->>>>>>> 2e1c2a35
 		if err != nil {
 			log.Warn().Err(err).Msg("access token is invalid")
 			return nil, status.Errorf(codes.PermissionDenied, "auth: core access token is invalid")
@@ -175,11 +167,7 @@
 			// to decide the storage provider.
 			tkn, ok := ctxpkg.ContextGetToken(ctx)
 			if ok {
-<<<<<<< HEAD
-				u, tokenScope, err := dismantleToken(ctx, tkn, ss, tokenManager, conf.GatewayAddr, false)
-=======
 				u, err := dismantleToken(ctx, tkn, ss, tokenManager, conf.GatewayAddr, true)
->>>>>>> 2e1c2a35
 				if err == nil {
 					// store user and scopes in context
 					ctx = ctxpkg.ContextSetUser(ctx, u)
@@ -199,11 +187,7 @@
 		}
 
 		// validate the token and ensure access to the resource is allowed
-<<<<<<< HEAD
-		u, tokenScope, err := dismantleToken(ctx, tkn, ss, tokenManager, conf.GatewayAddr, true)
-=======
 		u, err := dismantleToken(ctx, tkn, ss, tokenManager, conf.GatewayAddr, false)
->>>>>>> 2e1c2a35
 		if err != nil {
 			log.Warn().Err(err).Msg("access token is invalid")
 			return status.Errorf(codes.PermissionDenied, "auth: core access token is invalid")
@@ -231,25 +215,14 @@
 	return ss.newCtx
 }
 
-<<<<<<< HEAD
-// dismantleToken extracts the user and scopes from the reva access token
-func dismantleToken(ctx context.Context, tkn string, req interface{}, mgr token.Manager, gatewayAddr string, fetchUserGroups bool) (*userpb.User, map[string]*authpb.Scope, error) {
-=======
 func dismantleToken(ctx context.Context, tkn string, req interface{}, mgr token.Manager, gatewayAddr string, unprotected bool) (*userpb.User, error) {
->>>>>>> 2e1c2a35
 	u, tokenScope, err := mgr.DismantleToken(ctx, tkn)
 	if err != nil {
 		return nil, nil, err
 	}
 
-<<<<<<< HEAD
-	client, err := pool.GetGatewayServiceClient(gatewayAddr)
-	if err != nil {
-		return nil, nil, err
-=======
 	if unprotected {
 		return u, nil
->>>>>>> 2e1c2a35
 	}
 
 	if sharedconf.SkipUserGroupsInToken() {
@@ -273,13 +246,8 @@
 		return u, tokenScope, nil
 	}
 
-<<<<<<< HEAD
-	if err = expandAndVerifyScope(ctx, req, tokenScope, gatewayAddr, mgr); err != nil {
-		return nil, nil, err
-=======
 	if err = expandAndVerifyScope(ctx, req, tokenScope, u, gatewayAddr, mgr); err != nil {
 		return nil, err
->>>>>>> 2e1c2a35
 	}
 
 	return u, tokenScope, nil
