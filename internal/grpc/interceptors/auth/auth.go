// Copyright 2018-2021 CERN
//
// Licensed under the Apache License, Version 2.0 (the "License");
// you may not use this file except in compliance with the License.
// You may obtain a copy of the License at
//
//     http://www.apache.org/licenses/LICENSE-2.0
//
// Unless required by applicable law or agreed to in writing, software
// distributed under the License is distributed on an "AS IS" BASIS,
// WITHOUT WARRANTIES OR CONDITIONS OF ANY KIND, either express or implied.
// See the License for the specific language governing permissions and
// limitations under the License.
//
// In applying this license, CERN does not waive the privileges and immunities
// granted to it by virtue of its status as an Intergovernmental Organization
// or submit itself to any jurisdiction.

package auth

import (
	"context"

	userpb "github.com/cs3org/go-cs3apis/cs3/identity/user/v1beta1"
	"github.com/cs3org/reva/pkg/appctx"
	"github.com/cs3org/reva/pkg/auth/scope"
	ctxpkg "github.com/cs3org/reva/pkg/ctx"
	"github.com/cs3org/reva/pkg/errtypes"
	"github.com/cs3org/reva/pkg/sharedconf"
	"github.com/cs3org/reva/pkg/token"
	tokenmgr "github.com/cs3org/reva/pkg/token/manager/registry"
	"github.com/cs3org/reva/pkg/utils"
	"github.com/mitchellh/mapstructure"
	"github.com/pkg/errors"
	"google.golang.org/grpc"
	"google.golang.org/grpc/codes"
	"google.golang.org/grpc/status"
)

type config struct {
	// TODO(labkode): access a map is more performant as uri as fixed in length
	// for SkipMethods.
	TokenManager  string                            `mapstructure:"token_manager"`
	TokenManagers map[string]map[string]interface{} `mapstructure:"token_managers"`
	GatewayAddr   string                            `mapstructure:"gateway_addr"`
}

func parseConfig(m map[string]interface{}) (*config, error) {
	c := &config{}
	if err := mapstructure.Decode(m, c); err != nil {
		err = errors.Wrap(err, "auth: error decoding conf")
		return nil, err
	}
	return c, nil
}

// NewUnary returns a new unary interceptor that adds
// trace information for the request.
func NewUnary(m map[string]interface{}, unprotected []string) (grpc.UnaryServerInterceptor, error) {
	conf, err := parseConfig(m)
	if err != nil {
		err = errors.Wrap(err, "auth: error parsing config")
		return nil, err
	}

	if conf.TokenManager == "" {
		conf.TokenManager = "jwt"
	}
	conf.GatewayAddr = sharedconf.GetGatewaySVC(conf.GatewayAddr)

	h, ok := tokenmgr.NewFuncs[conf.TokenManager]
	if !ok {
		return nil, errtypes.NotFound("auth: token manager does not exist: " + conf.TokenManager)
	}

	tokenManager, err := h(conf.TokenManagers[conf.TokenManager])
	if err != nil {
		return nil, errors.Wrap(err, "auth: error creating token manager")
	}

	interceptor := func(ctx context.Context, req interface{}, info *grpc.UnaryServerInfo, handler grpc.UnaryHandler) (interface{}, error) {
		log := appctx.GetLogger(ctx)

		if utils.Skip(info.FullMethod, unprotected) {
			log.Debug().Str("method", info.FullMethod).Msg("skipping auth")

			// If a token is present, set it anyway, as we might need the user info
			// to decide the storage provider.
			tkn, ok := ctxpkg.ContextGetToken(ctx)
			if ok {
				u, err := dismantleToken(ctx, tkn, req, tokenManager, conf.GatewayAddr)
				if err == nil {
					ctx = ctxpkg.ContextSetUser(ctx, u)
				}
			}
			return handler(ctx, req)
		}

<<<<<<< HEAD
		tkn, ok := token.ContextGetToken(ctx)
=======
		span.AddAttributes(trace.BoolAttribute("auth_enabled", true))

		tkn, ok := ctxpkg.ContextGetToken(ctx)
>>>>>>> 756bdced

		if !ok || tkn == "" {
			log.Warn().Msg("access token not found or empty")
			return nil, status.Errorf(codes.Unauthenticated, "auth: core access token not found")
		}

		// validate the token and ensure access to the resource is allowed
		u, err := dismantleToken(ctx, tkn, req, tokenManager, conf.GatewayAddr)
		if err != nil {
			log.Warn().Err(err).Msg("access token is invalid")
			return nil, status.Errorf(codes.PermissionDenied, "auth: core access token is invalid")
		}

<<<<<<< HEAD
		ctx = user.ContextSetUser(ctx, u)
=======
		// store user and core access token in context.
		span.AddAttributes(
			trace.StringAttribute("id.idp", u.Id.Idp),
			trace.StringAttribute("id.opaque_id", u.Id.OpaqueId),
			trace.StringAttribute("username", u.Username),
			trace.StringAttribute("token", tkn))
		span.AddAttributes(trace.StringAttribute("user", u.String()), trace.StringAttribute("token", tkn))

		ctx = ctxpkg.ContextSetUser(ctx, u)
>>>>>>> 756bdced
		return handler(ctx, req)
	}
	return interceptor, nil
}

// NewStream returns a new server stream interceptor
// that adds trace information to the request.
func NewStream(m map[string]interface{}, unprotected []string) (grpc.StreamServerInterceptor, error) {
	conf, err := parseConfig(m)
	if err != nil {
		return nil, err
	}

	if conf.TokenManager == "" {
		conf.TokenManager = "jwt"
	}

	h, ok := tokenmgr.NewFuncs[conf.TokenManager]
	if !ok {
		return nil, errtypes.NotFound("auth: token manager not found: " + conf.TokenManager)
	}

	tokenManager, err := h(conf.TokenManagers[conf.TokenManager])
	if err != nil {
		return nil, errtypes.NotFound("auth: token manager not found: " + conf.TokenManager)
	}

	interceptor := func(srv interface{}, ss grpc.ServerStream, info *grpc.StreamServerInfo, handler grpc.StreamHandler) error {
		ctx := ss.Context()
		log := appctx.GetLogger(ctx)

		if utils.Skip(info.FullMethod, unprotected) {
			log.Debug().Str("method", info.FullMethod).Msg("skipping auth")

			// If a token is present, set it anyway, as we might need the user info
			// to decide the storage provider.
			tkn, ok := ctxpkg.ContextGetToken(ctx)
			if ok {
				u, err := dismantleToken(ctx, tkn, ss, tokenManager, conf.GatewayAddr)
				if err == nil {
					ctx = ctxpkg.ContextSetUser(ctx, u)
					ss = newWrappedServerStream(ctx, ss)
				}
			}

			return handler(srv, ss)
		}

		tkn, ok := ctxpkg.ContextGetToken(ctx)

		if !ok || tkn == "" {
			log.Warn().Msg("access token not found")
			return status.Errorf(codes.Unauthenticated, "auth: core access token not found")
		}

		// validate the token and ensure access to the resource is allowed
		u, err := dismantleToken(ctx, tkn, ss, tokenManager, conf.GatewayAddr)
		if err != nil {
			log.Warn().Err(err).Msg("access token is invalid")
			return status.Errorf(codes.PermissionDenied, "auth: core access token is invalid")
		}

		// store user and core access token in context.
		ctx = ctxpkg.ContextSetUser(ctx, u)
		wrapped := newWrappedServerStream(ctx, ss)
		return handler(srv, wrapped)
	}
	return interceptor, nil
}

func newWrappedServerStream(ctx context.Context, ss grpc.ServerStream) *wrappedServerStream {
	return &wrappedServerStream{ServerStream: ss, newCtx: ctx}
}

type wrappedServerStream struct {
	grpc.ServerStream
	newCtx context.Context
}

func (ss *wrappedServerStream) Context() context.Context {
	return ss.newCtx
}

func dismantleToken(ctx context.Context, tkn string, req interface{}, mgr token.Manager, gatewayAddr string) (*userpb.User, error) {
	u, tokenScope, err := mgr.DismantleToken(ctx, tkn)
	if err != nil {
		return nil, err
	}

	// Check if access to the resource is in the scope of the token
	ok, err := scope.VerifyScope(tokenScope, req)
	if err != nil {
		return nil, errtypes.InternalError("error verifying scope of access token")
	}
	if ok {
		return u, nil
	}

	if err = expandAndVerifyScope(ctx, req, tokenScope, gatewayAddr); err != nil {
		return nil, err
	}

	return u, nil
}<|MERGE_RESOLUTION|>--- conflicted
+++ resolved
@@ -96,13 +96,7 @@
 			return handler(ctx, req)
 		}
 
-<<<<<<< HEAD
-		tkn, ok := token.ContextGetToken(ctx)
-=======
-		span.AddAttributes(trace.BoolAttribute("auth_enabled", true))
-
 		tkn, ok := ctxpkg.ContextGetToken(ctx)
->>>>>>> 756bdced
 
 		if !ok || tkn == "" {
 			log.Warn().Msg("access token not found or empty")
@@ -116,19 +110,7 @@
 			return nil, status.Errorf(codes.PermissionDenied, "auth: core access token is invalid")
 		}
 
-<<<<<<< HEAD
-		ctx = user.ContextSetUser(ctx, u)
-=======
-		// store user and core access token in context.
-		span.AddAttributes(
-			trace.StringAttribute("id.idp", u.Id.Idp),
-			trace.StringAttribute("id.opaque_id", u.Id.OpaqueId),
-			trace.StringAttribute("username", u.Username),
-			trace.StringAttribute("token", tkn))
-		span.AddAttributes(trace.StringAttribute("user", u.String()), trace.StringAttribute("token", tkn))
-
 		ctx = ctxpkg.ContextSetUser(ctx, u)
->>>>>>> 756bdced
 		return handler(ctx, req)
 	}
 	return interceptor, nil
