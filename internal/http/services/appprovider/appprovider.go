// Copyright 2018-2024 CERN
//
// Licensed under the Apache License, Version 2.0 (the "License");
// you may not use this file except in compliance with the License.
// You may obtain a copy of the License at
//
//     http://www.apache.org/licenses/LICENSE-2.0
//
// Unless required by applicable law or agreed to in writing, software
// distributed under the License is distributed on an "AS IS" BASIS,
// WITHOUT WARRANTIES OR CONDITIONS OF ANY KIND, either express or implied.
// See the License for the specific language governing permissions and
// limitations under the License.
//
// In applying this license, CERN does not waive the privileges and immunities
// granted to it by virtue of its status as an Intergovernmental Organization
// or submit itself to any jurisdiction.

package appprovider

import (
	"context"
	"crypto/tls"
	"encoding/json"
	"io"
	"net/http"
	"path"

	apppb "github.com/cs3org/go-cs3apis/cs3/app/provider/v1beta1"
	appregistry "github.com/cs3org/go-cs3apis/cs3/app/registry/v1beta1"
	gateway "github.com/cs3org/go-cs3apis/cs3/gateway/v1beta1"
	rpc "github.com/cs3org/go-cs3apis/cs3/rpc/v1beta1"
	storagepb "github.com/cs3org/go-cs3apis/cs3/storage/provider/v1beta1"
	typespb "github.com/cs3org/go-cs3apis/cs3/types/v1beta1"
	"github.com/cs3org/reva/internal/http/services/datagateway"
	"github.com/cs3org/reva/pkg/appctx"
	"github.com/cs3org/reva/pkg/httpclient"
	"github.com/cs3org/reva/pkg/rgrpc/status"
	"github.com/cs3org/reva/pkg/rgrpc/todo/pool"
	"github.com/cs3org/reva/pkg/rhttp/global"
	"github.com/cs3org/reva/pkg/sharedconf"
	"github.com/cs3org/reva/pkg/spaces"
	"github.com/cs3org/reva/pkg/utils"
	"github.com/cs3org/reva/pkg/utils/cfg"
	"github.com/go-chi/chi/v5"
	ua "github.com/mileusna/useragent"
	"github.com/pkg/errors"
)

func init() {
	global.Register("appprovider", New)
}

// Config holds the config options for the HTTP appprovider service.
type Config struct {
	Prefix     string `mapstructure:"prefix"`
	GatewaySvc string `mapstructure:"gatewaysvc"                                              validate:"required"`
	Insecure   bool   `docs:"false;Whether to skip certificate checks when sending requests." mapstructure:"insecure"`
}

func (c *Config) ApplyDefaults() {
	if c.Prefix == "" {
		c.Prefix = "app"
	}
	c.GatewaySvc = sharedconf.GetGatewaySVC(c.GatewaySvc)
}

type svc struct {
	conf   *Config
	router *chi.Mux
}

// New returns a new ocmd object.
func New(ctx context.Context, m map[string]interface{}) (global.Service, error) {
	var c Config
	if err := cfg.Decode(m, &c); err != nil {
		return nil, err
	}

	r := chi.NewRouter()
	s := &svc{
		conf:   &c,
		router: r,
	}

	if err := s.routerInit(); err != nil {
		return nil, err
	}

	return s, nil
}

func (s *svc) routerInit() error {
	s.router.Get("/list", s.handleList)
	s.router.Post("/new", s.handleNew)
	s.router.Post("/open", s.handleOpen)
	s.router.Post("/notify", s.handleNotify)
	return nil
}

// Close performs cleanup.
func (s *svc) Close() error {
	return nil
}

func (s *svc) Prefix() string {
	return s.conf.Prefix
}

func (s *svc) Unprotected() []string {
	return []string{"/list"}
}

func (s *svc) Handler() http.Handler {
	return http.HandlerFunc(func(w http.ResponseWriter, r *http.Request) {
		s.router.ServeHTTP(w, r)
	})
}

func (s *svc) handleNew(w http.ResponseWriter, r *http.Request) {
	ctx := r.Context()

	client, err := pool.GetGatewayServiceClient(pool.Endpoint(s.conf.GatewaySvc))
	if err != nil {
		writeError(w, r, appErrorServerError, "error getting grpc gateway client", err)
		return
	}

	err = r.ParseForm()
	if err != nil {
		writeError(w, r, appErrorInvalidParameter, "parameters could not be parsed", nil)
	}

	if r.Form.Get("template") != "" {
		// TODO in the future we want to create a file out of the given template
		writeError(w, r, appErrorUnimplemented, "template is not implemented", nil)
		return
	}

	parentContainerID := r.Form.Get("parent_container_id")
	if parentContainerID == "" {
		writeError(w, r, appErrorInvalidParameter, "missing parent container ID", nil)
		return
	}

	parentContainerRef, ok := spaces.ParseResourceID(parentContainerID)
	if !ok {
		writeError(w, r, appErrorInvalidParameter, "invalid parent container ID", nil)
		return
	}

	filename := r.Form.Get("filename")
	if filename == "" {
		writeError(w, r, appErrorInvalidParameter, "missing filename", nil)
		return
	}

	dirPart, filePart := path.Split(filename)
	if dirPart != "" || filePart != filename {
		writeError(w, r, appErrorInvalidParameter, "the filename must not contain a path segment", nil)
		return
	}

	statParentContainerReq := &storagepb.StatRequest{
		Ref: &storagepb.Reference{
			ResourceId: parentContainerRef,
		},
	}
	parentContainer, err := client.Stat(ctx, statParentContainerReq)
	if err != nil {
		writeError(w, r, appErrorServerError, "error sending a grpc stat request", err)
		return
	}

	if parentContainer.Status.Code != rpc.Code_CODE_OK {
		writeError(w, r, appErrorNotFound, "the parent container is not accessible or does not exist", err)
		return
	}

	if parentContainer.Info.Type != storagepb.ResourceType_RESOURCE_TYPE_CONTAINER {
		writeError(w, r, appErrorInvalidParameter, "the parent container id does not point to a container", nil)
		return
	}

	fileRef := &storagepb.Reference{
		Path: path.Join(parentContainer.Info.Path, utils.MakeRelativePath(filename)),
	}

	statFileReq := &storagepb.StatRequest{
		Ref: fileRef,
	}
	statFileRes, err := client.Stat(ctx, statFileReq)
	if err != nil {
		writeError(w, r, appErrorServerError, "failed to stat the file", err)
		return
	}

	if statFileRes.Status.Code != rpc.Code_CODE_NOT_FOUND {
		if statFileRes.Status.Code == rpc.Code_CODE_OK {
			writeError(w, r, appErrorAlreadyExists, "the file already exists", nil)
			return
		}
		writeError(w, r, appErrorServerError, "statting the file returned unexpected status code", err)
		return
	}

	// Create empty file via storageprovider
	createReq := &storagepb.InitiateFileUploadRequest{
		Ref: fileRef,
		Opaque: &typespb.Opaque{
			Map: map[string]*typespb.OpaqueEntry{
				"Upload-Length": {
					Decoder: "plain",
					Value:   []byte("0"),
				},
			},
		},
	}

	// having a client.CreateFile() function would come in handy here...

	createRes, err := client.InitiateFileUpload(ctx, createReq)
	if err != nil {
		writeError(w, r, appErrorServerError, "error calling InitiateFileUpload", err)
		return
	}
	if createRes.Status.Code != rpc.Code_CODE_OK {
		writeError(w, r, appErrorServerError, "error calling InitiateFileUpload", nil)
		return
	}

	// Do a HTTP PUT with an empty body
	var ep, token string
	for _, p := range createRes.Protocols {
		if p.Protocol == "simple" {
			ep, token = p.UploadEndpoint, p.Token
		}
	}
	httpReq, err := http.NewRequestWithContext(ctx, http.MethodPut, ep, nil)
	if err != nil {
		writeError(w, r, appErrorServerError, "failed to create the file", err)
		return
	}

	httpReq.Header.Set(datagateway.TokenTransportHeader, token)

	tr := &http.Transport{TLSClientConfig: &tls.Config{InsecureSkipVerify: s.conf.Insecure}}
	httpRes, err := httpclient.New(httpclient.RoundTripper(tr)).Do(httpReq)
	if err != nil {
		writeError(w, r, appErrorServerError, "failed to create the file", err)
		return
	}
	defer httpRes.Body.Close()
	if httpRes.StatusCode == http.StatusForbidden {
		// the file upload was already finished since it is a zero byte file
		// TODO: why do we get a 401 then!?
	} else if httpRes.StatusCode != http.StatusOK {
		writeError(w, r, appErrorServerError, "failed to create the file", nil)
		return
	}

	// Stat the newly created file
	statRes, err := client.Stat(ctx, statFileReq)
	if err != nil {
		writeError(w, r, appErrorServerError, "statting the created file failed", err)
		return
	}

	if statRes.Status.Code != rpc.Code_CODE_OK {
		writeError(w, r, appErrorServerError, "statting the created file failed", nil)
		return
	}

	if statRes.Info.Type != storagepb.ResourceType_RESOURCE_TYPE_FILE {
		writeError(w, r, appErrorInvalidParameter, "the given file id does not point to a file", nil)
		return
	}

	js, err := json.Marshal(
		map[string]interface{}{
			"file_id": spaces.EncodeResourceID(statRes.Info.Id),
		},
	)
	if err != nil {
		writeError(w, r, appErrorServerError, "error marshalling JSON response", err)
		return
	}

	w.Header().Set("Content-Type", "application/json")
	if _, err = w.Write(js); err != nil {
		writeError(w, r, appErrorServerError, "error writing JSON response", err)
		return
	}
}

func (s *svc) handleList(w http.ResponseWriter, r *http.Request) {
	ctx := r.Context()
	client, err := pool.GetGatewayServiceClient(pool.Endpoint(s.conf.GatewaySvc))
	if err != nil {
		writeError(w, r, appErrorServerError, "error getting grpc gateway client", err)
		return
	}

	listRes, err := client.ListSupportedMimeTypes(ctx, &appregistry.ListSupportedMimeTypesRequest{})
	if err != nil {
		writeError(w, r, appErrorServerError, "error listing supported mime types", err)
		return
	}
	if listRes.Status.Code != rpc.Code_CODE_OK {
		writeError(w, r, appErrorServerError, "error listing supported mime types", nil)
		return
	}

	res := filterAppsByUserAgent(listRes.MimeTypes, r.UserAgent())
	js, err := json.Marshal(map[string]interface{}{"mime-types": res})
	if err != nil {
		writeError(w, r, appErrorServerError, "error marshalling JSON response", err)
		return
	}

	w.Header().Set("Content-Type", "application/json")
	if _, err = w.Write(js); err != nil {
		writeError(w, r, appErrorServerError, "error writing JSON response", err)
		return
	}
}

func (s *svc) handleOpen(w http.ResponseWriter, r *http.Request) {
	ctx := r.Context()

	client, err := pool.GetGatewayServiceClient(pool.Endpoint(s.conf.GatewaySvc))
	if err != nil {
		writeError(w, r, appErrorServerError, "Internal error with the gateway, please try again later", err)
		return
	}

	err = r.ParseForm()
	if err != nil {
		writeError(w, r, appErrorInvalidParameter, "parameters could not be parsed", nil)
	}

	fileID := r.Form.Get("file_id")

	var fileRef storagepb.Reference
	if fileID == "" {
		path := r.Form.Get("path")
		if path == "" {
			writeError(w, r, appErrorInvalidParameter, "missing file ID or path", nil)
			return
		}
		fileRef.Path = path
	} else {
		resourceID, ok := spaces.ParseResourceID(fileID)
		if !ok {
			writeError(w, r, appErrorInvalidParameter, "invalid file ID", nil)
			return
		}
		fileRef.ResourceId = resourceID
	}

	statRes, err := client.Stat(ctx, &storagepb.StatRequest{Ref: &fileRef})
	if err != nil {
		writeError(w, r, appErrorServerError, "Internal error accessing the file, please try again later", err)
		return
	}

	if statRes.Status.Code == rpc.Code_CODE_NOT_FOUND {
		writeError(w, r, appErrorNotFound, "file does not exist", nil)
		return
	} else if statRes.Status.Code != rpc.Code_CODE_OK {
		writeError(w, r, appErrorServerError, "failed to stat the file", nil)
		return
	}

	if statRes.Info.Type != storagepb.ResourceType_RESOURCE_TYPE_FILE && statRes.Info.Type != storagepb.ResourceType_RESOURCE_TYPE_CONTAINER {
		writeError(w, r, appErrorInvalidParameter, "the given file id does not point to a file or a container", nil)
		return
	}

	viewMode := resolveViewMode(statRes.Info, r.Form.Get("view_mode"))
	if viewMode == gateway.OpenInAppRequest_VIEW_MODE_INVALID {
		writeError(w, r, appErrorUnauthenticated, "permission denied when accessing the file", err)
		return
	}

	opaqueMap := make(map[string]*typespb.OpaqueEntry)
	for k, v := range r.Form {
		if k != "file_id" && k != "view_mode" && k != "app_name" {
			opaqueMap[k] = &typespb.OpaqueEntry{
				Decoder: "plain",
				Value:   []byte(v[0]),
			}
		}
	}

	openReq := gateway.OpenInAppRequest{
		Ref:      &fileRef,
		ViewMode: viewMode,
		App:      r.Form.Get("app_name"),
		Opaque:   &typespb.Opaque{Map: opaqueMap},
	}
	openRes, err := client.OpenInApp(ctx, &openReq)
	if err != nil {
		writeError(w, r, appErrorServerError,
			"Error contacting the requested application, please use a different one or try again later", err)
		return
	}
	if openRes.Status.Code != rpc.Code_CODE_OK {
		if openRes.Status.Code == rpc.Code_CODE_NOT_FOUND {
			writeError(w, r, appErrorNotFound, openRes.Status.Message, nil)
			return
		}
		if openRes.Status.Code == rpc.Code_CODE_ALREADY_EXISTS {
			writeError(w, r, appErrorAlreadyExists, openRes.Status.Message, nil)
			return
		}
		writeError(w, r, appErrorServerError, openRes.Status.Message,
			status.NewErrorFromCode(openRes.Status.Code, "error calling OpenInApp"))
		return
	}

	// recreate the structure to be able to marshal the AppUrl.Target as a string
	js, err := json.Marshal(
		map[string]interface{}{
			"app_url":         openRes.AppUrl.AppUrl,
			"method":          openRes.AppUrl.Method,
			"form_parameters": openRes.AppUrl.FormParameters,
			"headers":         openRes.AppUrl.Headers,
			"target":          appTargetToString(openRes.AppUrl.Target),
		},
	)
	if err != nil {
		writeError(w, r, appErrorServerError, "Internal error with JSON payload",
			errors.Wrap(err, "error marshalling JSON response"))
		return
	}

	log := appctx.GetLogger(ctx)
	log.Info().Interface("resource", &fileRef).Str("url", openRes.AppUrl.AppUrl).Str("method", openRes.AppUrl.Method).Interface("viewMode", viewMode).Msg("returning app URL for file")
	w.Header().Set("Content-Type", "application/json")
	if _, err = w.Write(js); err != nil {
		writeError(w, r, appErrorServerError, "Internal error with JSON payload",
			errors.Wrap(err, "error writing JSON response"))
		return
	}
}

func (s *svc) handleNotify(w http.ResponseWriter, r *http.Request) {
	err := r.ParseForm()
	if err != nil {
		writeError(w, r, appErrorInvalidParameter, "parameters could not be parsed", nil)
	}

	fileID := r.Form.Get("file_id")
	var fileRef storagepb.Reference
	if fileID == "" {
		path := r.Form.Get("path")
		if path == "" {
			writeError(w, r, appErrorInvalidParameter, "missing file ID or path", nil)
			return
		}
		fileRef.Path = path
	} else {
		resourceID, ok := spaces.ParseResourceID(fileID)
		if !ok {
			writeError(w, r, appErrorInvalidParameter, "invalid file ID", nil)
			return
		}
		fileRef.ResourceId = resourceID
	}

	// the body of the request may contain any error the client got when attempting to open the app
	failure, _ := io.ReadAll(r.Body)

	// log the fileid for later correlation / monitoring
	ctx := r.Context()
	log := appctx.GetLogger(ctx)
<<<<<<< HEAD
	log.Info().Interface("resource", &fileRef).Msg("file successfully opened in app")
=======
	if len(failure) == 0 {
		log.Info().Interface("resource", fileRef).Msg("file successfully opened in app")
	} else {
		log.Info().Interface("resource", fileRef).Str("failure", string(failure)).Msg("failed to open file in app")
	}
>>>>>>> 9d2533e9

	w.WriteHeader(http.StatusOK)
}

func filterAppsByUserAgent(mimeTypes []*appregistry.MimeTypeInfo, userAgent string) []*appregistry.MimeTypeInfo {
	ua := ua.Parse(userAgent)
	res := []*appregistry.MimeTypeInfo{}
	for _, m := range mimeTypes {
		apps := []*appregistry.ProviderInfo{}
		for _, p := range m.AppProviders {
			p.Address = "" // address is internal only and not needed in the client
			// apps are called by name, so if it has no name it cannot be called and should not be advertised
			// also filter Desktop-only apps if ua is not Desktop
			if p.Name != "" && (ua.Desktop || !p.DesktopOnly) {
				apps = append(apps, p)
			}
		}
		if len(apps) > 0 {
			m.AppProviders = apps
			res = append(res, m)
		}
	}
	return res
}

func resolveViewMode(res *storagepb.ResourceInfo, vm string) gateway.OpenInAppRequest_ViewMode {
	var viewMode gateway.OpenInAppRequest_ViewMode
	if vm != "" {
		viewMode = utils.GetViewMode(vm)
	} else {
		viewMode = gateway.OpenInAppRequest_VIEW_MODE_READ_WRITE
	}
	canEdit := res.PermissionSet.InitiateFileUpload
	canView := res.PermissionSet.InitiateFileDownload

	switch {
	case canEdit && canView:
		// ok
	case canView:
		if viewMode == gateway.OpenInAppRequest_VIEW_MODE_READ_WRITE || viewMode == gateway.OpenInAppRequest_VIEW_MODE_PREVIEW {
			// downgrade to the maximum permitted viewmode
			viewMode = gateway.OpenInAppRequest_VIEW_MODE_READ_ONLY
		}
	default:
		// no permissions, will return access denied
		viewMode = gateway.OpenInAppRequest_VIEW_MODE_INVALID
	}
	return viewMode
}

func appTargetToString(t apppb.Target) string {
	switch t {
	case apppb.Target_TARGET_IFRAME:
		return "iframe"
	case apppb.Target_TARGET_BLANK:
		return "blank"
	default:
		return "invalid"
	}
}<|MERGE_RESOLUTION|>--- conflicted
+++ resolved
@@ -475,15 +475,11 @@
 	// log the fileid for later correlation / monitoring
 	ctx := r.Context()
 	log := appctx.GetLogger(ctx)
-<<<<<<< HEAD
-	log.Info().Interface("resource", &fileRef).Msg("file successfully opened in app")
-=======
 	if len(failure) == 0 {
 		log.Info().Interface("resource", fileRef).Msg("file successfully opened in app")
 	} else {
 		log.Info().Interface("resource", fileRef).Str("failure", string(failure)).Msg("failed to open file in app")
 	}
->>>>>>> 9d2533e9
 
 	w.WriteHeader(http.StatusOK)
 }
