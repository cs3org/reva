// Copyright 2018-2021 CERN
//
// Licensed under the Apache License, Version 2.0 (the "License");
// you may not use this file except in compliance with the License.
// You may obtain a copy of the License at
//
//     http://www.apache.org/licenses/LICENSE-2.0
//
// Unless required by applicable law or agreed to in writing, software
// distributed under the License is distributed on an "AS IS" BASIS,
// WITHOUT WARRANTIES OR CONDITIONS OF ANY KIND, either express or implied.
// See the License for the specific language governing permissions and
// limitations under the License.
//
// In applying this license, CERN does not waive the privileges and immunities
// granted to it by virtue of its status as an Intergovernmental Organization
// or submit itself to any jurisdiction.

package archiver

import (
	"context"
	"errors"
	"fmt"
	"net/http"
	"time"

	gateway "github.com/cs3org/go-cs3apis/cs3/gateway/v1beta1"
	rpc "github.com/cs3org/go-cs3apis/cs3/rpc/v1beta1"
	provider "github.com/cs3org/go-cs3apis/cs3/storage/provider/v1beta1"

	"regexp"

<<<<<<< HEAD
	"github.com/cs3org/reva/internal/http/services/archiver/manager"
	"github.com/cs3org/reva/pkg/errtypes"
	"github.com/cs3org/reva/pkg/rgrpc/todo/pool"
	"github.com/cs3org/reva/pkg/rhttp"
	"github.com/cs3org/reva/pkg/rhttp/global"
	"github.com/cs3org/reva/pkg/sharedconf"
	"github.com/cs3org/reva/pkg/storage/utils/downloader"
	"github.com/cs3org/reva/pkg/storage/utils/walker"
	"github.com/cs3org/reva/pkg/utils/resourceid"
=======
	"github.com/cs3org/reva/v2/internal/http/services/archiver/manager"
	"github.com/cs3org/reva/v2/pkg/errtypes"
	"github.com/cs3org/reva/v2/pkg/rgrpc/todo/pool"
	"github.com/cs3org/reva/v2/pkg/rhttp"
	"github.com/cs3org/reva/v2/pkg/rhttp/global"
	"github.com/cs3org/reva/v2/pkg/sharedconf"
	"github.com/cs3org/reva/v2/pkg/storage/utils/downloader"
	"github.com/cs3org/reva/v2/pkg/storage/utils/walker"
	"github.com/cs3org/reva/v2/pkg/utils/resourceid"
>>>>>>> c437e579
	"github.com/gdexlab/go-render/render"
	ua "github.com/mileusna/useragent"
	"github.com/mitchellh/mapstructure"
	"github.com/rs/zerolog"
)

type svc struct {
	config     *Config
	gtwClient  gateway.GatewayAPIClient
	log        *zerolog.Logger
	walker     walker.Walker
	downloader downloader.Downloader

	allowedFolders []*regexp.Regexp
}

// Config holds the config options that need to be passed down to all ocdav handlers
type Config struct {
	Prefix         string   `mapstructure:"prefix"`
	GatewaySvc     string   `mapstructure:"gatewaysvc"`
	Timeout        int64    `mapstructure:"timeout"`
	Insecure       bool     `mapstructure:"insecure"`
	Name           string   `mapstructure:"name"`
	MaxNumFiles    int64    `mapstructure:"max_num_files"`
	MaxSize        int64    `mapstructure:"max_size"`
	AllowedFolders []string `mapstructure:"allowed_folders"`
}

func init() {
	global.Register("archiver", New)
}

// New creates a new archiver service
func New(conf map[string]interface{}, log *zerolog.Logger) (global.Service, error) {
	c := &Config{}
	err := mapstructure.Decode(conf, c)
	if err != nil {
		return nil, err
	}

	c.init()

	gtw, err := pool.GetGatewayServiceClient(c.GatewaySvc)
	if err != nil {
		return nil, err
	}

	// compile all the regex for filtering folders
	allowedFolderRegex := make([]*regexp.Regexp, 0, len(c.AllowedFolders))
	for _, s := range c.AllowedFolders {
		regex, err := regexp.Compile(s)
		if err != nil {
			return nil, err
		}
		allowedFolderRegex = append(allowedFolderRegex, regex)
	}

	return &svc{
		config:         c,
		gtwClient:      gtw,
		downloader:     downloader.NewDownloader(gtw, rhttp.Insecure(c.Insecure), rhttp.Timeout(time.Duration(c.Timeout*int64(time.Second)))),
		walker:         walker.NewWalker(gtw),
		log:            log,
		allowedFolders: allowedFolderRegex,
	}, nil
}

func (c *Config) init() {
	if c.Prefix == "" {
		c.Prefix = "download_archive"
	}

	if c.Name == "" {
		c.Name = "download"
	}

	c.GatewaySvc = sharedconf.GetGatewaySVC(c.GatewaySvc)
}

func (s *svc) getResources(ctx context.Context, paths, ids []string) ([]*provider.ResourceId, error) {
	if len(paths) == 0 && len(ids) == 0 {
		return nil, errtypes.BadRequest("path and id lists are both empty")
	}

	resources := make([]*provider.ResourceId, 0, len(paths)+len(ids))

	for _, id := range ids {
		// id is base64 encoded and after decoding has the form <storage_id>:<resource_id>

<<<<<<< HEAD
		ref := resourceid.OwnCloudResourceIDUnwrap(id)
		if ref == nil {
=======
		decodedID := resourceid.OwnCloudResourceIDUnwrap(id)
		if decodedID == nil {
>>>>>>> c437e579
			return nil, errors.New("could not unwrap given file id")
		}

		resources = append(resources, decodedID)

	}

	for _, p := range paths {
		// id is base64 encoded and after decoding has the form <storage_id>:<resource_id>

		resp, err := s.gtwClient.Stat(ctx, &provider.StatRequest{
			Ref: &provider.Reference{
<<<<<<< HEAD
				ResourceId: ref,
=======
				Path: p,
>>>>>>> c437e579
			},
		})

		switch {
		case err != nil:
			return nil, err
		case resp.Status.Code == rpc.Code_CODE_NOT_FOUND:
			return nil, errtypes.NotFound(p)
		case resp.Status.Code != rpc.Code_CODE_OK:
			return nil, errtypes.InternalError(fmt.Sprintf("error stating %s", p))
		}

		resources = append(resources, resp.Info.Id)

	}

	// check if all the folders are allowed to be archived
	/* FIXME bring back filtering
	err := s.allAllowed(resources)
	if err != nil {
		return nil, err
	}
	*/

	return resources, nil
}

// return true if path match with at least with one allowed folder regex
/*
func (s *svc) isPathAllowed(path string) bool {
	for _, reg := range s.allowedFolders {
		if reg.MatchString(path) {
			return true
		}
	}
	return false
}

// return nil if all the paths in the slide match with at least one allowed folder regex
func (s *svc) allAllowed(paths []string) error {
	if len(s.allowedFolders) == 0 {
		return nil
	}

	for _, f := range paths {
		if !s.isPathAllowed(f) {
			return errtypes.BadRequest(fmt.Sprintf("resource at %s not allowed to be archived", f))
		}
	}
	return nil
}
*/

func (s *svc) writeHTTPError(rw http.ResponseWriter, err error) {
	s.log.Error().Msg(err.Error())

	switch err.(type) {
	case errtypes.NotFound:
		rw.WriteHeader(http.StatusNotFound)
	case manager.ErrMaxSize, manager.ErrMaxFileCount:
		rw.WriteHeader(http.StatusRequestEntityTooLarge)
	case errtypes.BadRequest:
		rw.WriteHeader(http.StatusBadRequest)
	default:
		rw.WriteHeader(http.StatusInternalServerError)
	}

	_, _ = rw.Write([]byte(err.Error()))
}

func (s *svc) Handler() http.Handler {
	return http.HandlerFunc(func(rw http.ResponseWriter, r *http.Request) {
		// get the paths and/or the resources id from the query
		ctx := r.Context()
		v := r.URL.Query()

		paths, ok := v["path"]
		if !ok {
			paths = []string{}
		}
		ids, ok := v["id"]
		if !ok {
			ids = []string{}
		}

		resources, err := s.getResources(ctx, paths, ids)
		if err != nil {
			s.writeHTTPError(rw, err)
			return
		}

		arch, err := manager.NewArchiver(resources, s.walker, s.downloader, manager.Config{
			MaxNumFiles: s.config.MaxNumFiles,
			MaxSize:     s.config.MaxSize,
		})
		if err != nil {
			s.writeHTTPError(rw, err)
			return
		}

		userAgent := ua.Parse(r.Header.Get("User-Agent"))

		archName := s.config.Name
		if userAgent.OS == ua.Windows {
			archName += ".zip"
		} else {
			archName += ".tar"
		}

		s.log.Debug().Msg("Requested the following resoucres to archive: " + render.Render(resources))

		rw.Header().Set("Content-Disposition", fmt.Sprintf("attachment; filename=\"%s\"", archName))
		rw.Header().Set("Content-Transfer-Encoding", "binary")

		// create the archive
		if userAgent.OS == ua.Windows {
			err = arch.CreateZip(ctx, rw)
		} else {
			err = arch.CreateTar(ctx, rw)
		}

		if err != nil {
			s.writeHTTPError(rw, err)
			return
		}

	})
}

func (s *svc) Prefix() string {
	return s.config.Prefix
}

func (s *svc) Close() error {
	return nil
}

func (s *svc) Unprotected() []string {
	return nil
}<|MERGE_RESOLUTION|>--- conflicted
+++ resolved
@@ -31,7 +31,6 @@
 
 	"regexp"
 
-<<<<<<< HEAD
 	"github.com/cs3org/reva/internal/http/services/archiver/manager"
 	"github.com/cs3org/reva/pkg/errtypes"
 	"github.com/cs3org/reva/pkg/rgrpc/todo/pool"
@@ -41,17 +40,6 @@
 	"github.com/cs3org/reva/pkg/storage/utils/downloader"
 	"github.com/cs3org/reva/pkg/storage/utils/walker"
 	"github.com/cs3org/reva/pkg/utils/resourceid"
-=======
-	"github.com/cs3org/reva/v2/internal/http/services/archiver/manager"
-	"github.com/cs3org/reva/v2/pkg/errtypes"
-	"github.com/cs3org/reva/v2/pkg/rgrpc/todo/pool"
-	"github.com/cs3org/reva/v2/pkg/rhttp"
-	"github.com/cs3org/reva/v2/pkg/rhttp/global"
-	"github.com/cs3org/reva/v2/pkg/sharedconf"
-	"github.com/cs3org/reva/v2/pkg/storage/utils/downloader"
-	"github.com/cs3org/reva/v2/pkg/storage/utils/walker"
-	"github.com/cs3org/reva/v2/pkg/utils/resourceid"
->>>>>>> c437e579
 	"github.com/gdexlab/go-render/render"
 	ua "github.com/mileusna/useragent"
 	"github.com/mitchellh/mapstructure"
@@ -141,13 +129,8 @@
 	for _, id := range ids {
 		// id is base64 encoded and after decoding has the form <storage_id>:<resource_id>
 
-<<<<<<< HEAD
 		ref := resourceid.OwnCloudResourceIDUnwrap(id)
 		if ref == nil {
-=======
-		decodedID := resourceid.OwnCloudResourceIDUnwrap(id)
-		if decodedID == nil {
->>>>>>> c437e579
 			return nil, errors.New("could not unwrap given file id")
 		}
 
@@ -160,11 +143,7 @@
 
 		resp, err := s.gtwClient.Stat(ctx, &provider.StatRequest{
 			Ref: &provider.Reference{
-<<<<<<< HEAD
 				ResourceId: ref,
-=======
-				Path: p,
->>>>>>> c437e579
 			},
 		})
 
