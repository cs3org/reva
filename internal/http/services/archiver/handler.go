--- conflicted
+++ resolved
@@ -31,17 +31,6 @@
 
 	"regexp"
 
-<<<<<<< HEAD
-	"github.com/cs3org/reva/v2/internal/http/services/archiver/manager"
-	"github.com/cs3org/reva/v2/pkg/errtypes"
-	"github.com/cs3org/reva/v2/pkg/rgrpc/todo/pool"
-	"github.com/cs3org/reva/v2/pkg/rhttp"
-	"github.com/cs3org/reva/v2/pkg/rhttp/global"
-	"github.com/cs3org/reva/v2/pkg/sharedconf"
-	"github.com/cs3org/reva/v2/pkg/storage/utils/downloader"
-	"github.com/cs3org/reva/v2/pkg/storage/utils/walker"
-	"github.com/cs3org/reva/v2/pkg/utils/resourceid"
-=======
 	"github.com/cs3org/reva/internal/http/services/archiver/manager"
 	"github.com/cs3org/reva/pkg/errtypes"
 	"github.com/cs3org/reva/pkg/rgrpc/todo/pool"
@@ -51,7 +40,6 @@
 	"github.com/cs3org/reva/pkg/storage/utils/downloader"
 	"github.com/cs3org/reva/pkg/storage/utils/walker"
 	"github.com/cs3org/reva/pkg/utils/resourceid"
->>>>>>> 2e1c2a35
 	"github.com/gdexlab/go-render/render"
 	ua "github.com/mileusna/useragent"
 	"github.com/mitchellh/mapstructure"
@@ -141,13 +129,8 @@
 	for _, id := range ids {
 		// id is base64 encoded and after decoding has the form <storage_id>:<resource_id>
 
-<<<<<<< HEAD
-		decodedID := resourceid.OwnCloudResourceIDUnwrap(id)
-		if decodedID == nil {
-=======
 		ref := resourceid.OwnCloudResourceIDUnwrap(id)
 		if ref == nil {
->>>>>>> 2e1c2a35
 			return nil, errors.New("could not unwrap given file id")
 		}
 
@@ -160,11 +143,7 @@
 
 		resp, err := s.gtwClient.Stat(ctx, &provider.StatRequest{
 			Ref: &provider.Reference{
-<<<<<<< HEAD
-				Path: p,
-=======
 				ResourceId: ref,
->>>>>>> 2e1c2a35
 			},
 		})
 
