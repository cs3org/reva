--- conflicted
+++ resolved
@@ -95,12 +95,8 @@
 // CK = create (folders only)
 // S = Shared
 // R = Shareable
-<<<<<<< HEAD
 // M = Mounted
 // Z = Deniable (NEW)
-=======
-// M = Mounted.
->>>>>>> 79a7d134
 func (r *Role) WebDAVPermissions(isDir, isShared, isMountpoint, isPublic bool) string {
 	var b strings.Builder
 	if !isPublic && isShared {
@@ -165,8 +161,7 @@
 	}
 }
 
-<<<<<<< HEAD
-// NewDeniedRole creates a fully denied role
+// NewDeniedRole creates a fully denied role.
 func NewDeniedRole() *Role {
 	return &Role{
 		Name:                   RoleDenied,
@@ -175,10 +170,7 @@
 	}
 }
 
-// NewViewerRole creates a viewer role
-=======
 // NewViewerRole creates a viewer role.
->>>>>>> 79a7d134
 func NewViewerRole() *Role {
 	return &Role{
 		Name: RoleViewer,
@@ -196,8 +188,7 @@
 	}
 }
 
-<<<<<<< HEAD
-// NewReaderRole creates a reader role
+// NewReaderRole creates a reader role.
 func NewReaderRole() *Role {
 	return &Role{
 		Name: RoleViewer,
@@ -216,10 +207,7 @@
 	}
 }
 
-// NewEditorRole creates an editor role
-=======
 // NewEditorRole creates an editor role.
->>>>>>> 79a7d134
 func NewEditorRole() *Role {
 	return &Role{
 		Name: RoleEditor,
@@ -265,13 +253,8 @@
 	}
 }
 
-<<<<<<< HEAD
-// NewCollaboratorRole creates a collaborator role
+// NewCollaboratorRole creates a collaborator role.
 func NewCollaboratorRole() *Role {
-=======
-// NewCoownerRole creates a coowner role.
-func NewCoownerRole() *Role {
->>>>>>> 79a7d134
 	return &Role{
 		Name: RoleCollaborator,
 		cS3ResourcePermissions: &provider.ResourcePermissions{
