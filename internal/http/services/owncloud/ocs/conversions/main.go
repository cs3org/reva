--- conflicted
+++ resolved
@@ -274,9 +274,8 @@
 }
 
 // PublicShare2ShareData converts a cs3api public share into shareData data model
-<<<<<<< HEAD
 // TODO(refs) this would be more accurate with a PublicShare as second argument and not the request
-func PublicShare2ShareData(share *publicshareproviderv0alphapb.PublicShare, r *http.Request) *ShareData {
+func PublicShare2ShareData(share *link.PublicShare, r *http.Request) *ShareData {
 	var expiration string
 	if share.Expiration != nil {
 		expiration = timestampToExpiration(share.Expiration)
@@ -284,14 +283,12 @@
 		expiration = ""
 	}
 
-=======
-func PublicShare2ShareData(share *link.PublicShare) *ShareData {
->>>>>>> e56f28d2
 	return &ShareData{
+		// THERE BE DRAGONS
 		// TODO map share.resourceId to path and storage ... requires a stat call
 		// share.permissions ar mapped below
 		// TODO lookup user metadata
-		//DisplaynameOwner:     creator.DisplayName,
+		// DisplaynameOwner:     creator.DisplayName,
 		// TODO lookup user metadata
 		DisplaynameFileOwner: share.GetCreator().String(),
 		ID:                   share.Id.OpaqueId,
