// Copyright 2020 CERN
//
// Licensed under the Apache License, Version 2.0 (the "License");
// you may not use this file except in compliance with the License.
// You may obtain a copy of the License at
//
//     http://www.apache.org/licenses/LICENSE-2.0
//
// Unless required by applicable law or agreed to in writing, software
// distributed under the License is distributed on an "AS IS" BASIS,
// WITHOUT WARRANTIES OR CONDITIONS OF ANY KIND, either express or implied.
// See the License for the specific language governing permissions and
// limitations under the License.
//
// In applying this license, CERN does not waive the privileges and immunities
// granted to it by virtue of its status as an Intergovernmental Organization
// or submit itself to any jurisdiction.

package conversions

import (
	"fmt"
)

// Permissions reflects the CRUD permissions used in the OCS sharing API.
type Permissions uint

const (
<<<<<<< HEAD
	// PermissionInvalid represents an invalid permission
=======
	// PermissionInvalid grants no permissions on a resource.
>>>>>>> 79a7d134
	PermissionInvalid Permissions = 0
	// PermissionRead grants read permissions on a resource.
	PermissionRead Permissions = 1 << (iota - 1)
	// PermissionWrite grants write permissions on a resource.
	PermissionWrite
	// PermissionCreate grants create permissions on a resource.
	PermissionCreate
	// PermissionDelete grants delete permissions on a resource.
	PermissionDelete
	// PermissionShare grants share permissions on a resource.
	PermissionShare
<<<<<<< HEAD
	// PermissionDeny grants permissions to deny access on a resource
	// The recipient of the resource will then have PermissionNone.
	PermissionDeny
	// PermissionNone grants no permissions on a resource
	PermissionNone
	// PermissionMax is to be used within value range checks
	PermissionMax Permissions = (1 << (iota - 1)) - 1
	// PermissionAll grants all permissions on a resource
	PermissionAll = PermissionMax - PermissionNone
	// PermissionMin is to be used within value range checks
	PermissionMin = PermissionRead
=======
	// PermissionAll grants all permissions on a resource.
	PermissionAll Permissions = (1 << (iota - 1)) - 1
>>>>>>> 79a7d134
)

var (
	// ErrPermissionNotInRange defines a permission specific error.
<<<<<<< HEAD
	ErrPermissionNotInRange = fmt.Errorf("The provided permission is not between %d and %d", PermissionMin, PermissionMax)
=======
	ErrPermissionNotInRange = fmt.Errorf("the provided permission is not between %d and %d", PermissionInvalid, PermissionAll)
>>>>>>> 79a7d134
)

// NewPermissions creates a new Permissions instance.
// The value must be in the valid range.
func NewPermissions(val int) (Permissions, error) {
	if val == int(PermissionInvalid) {
		return PermissionInvalid, fmt.Errorf("permissions %d out of range %d - %d", val, PermissionMin, PermissionMax)
	} else if val < int(PermissionInvalid) || int(PermissionMax) < val {
		return PermissionInvalid, ErrPermissionNotInRange
	}
	return Permissions(val), nil
}

// Contain tests if the permissions contain another one.
func (p Permissions) Contain(other Permissions) bool {
	return p&other == other
}<|MERGE_RESOLUTION|>--- conflicted
+++ resolved
@@ -26,11 +26,7 @@
 type Permissions uint
 
 const (
-<<<<<<< HEAD
-	// PermissionInvalid represents an invalid permission
-=======
 	// PermissionInvalid grants no permissions on a resource.
->>>>>>> 79a7d134
 	PermissionInvalid Permissions = 0
 	// PermissionRead grants read permissions on a resource.
 	PermissionRead Permissions = 1 << (iota - 1)
@@ -42,31 +38,22 @@
 	PermissionDelete
 	// PermissionShare grants share permissions on a resource.
 	PermissionShare
-<<<<<<< HEAD
 	// PermissionDeny grants permissions to deny access on a resource
 	// The recipient of the resource will then have PermissionNone.
 	PermissionDeny
-	// PermissionNone grants no permissions on a resource
+	// PermissionNone grants no permissions on a resource.
 	PermissionNone
-	// PermissionMax is to be used within value range checks
+	// PermissionMax is to be used within value range checks.
 	PermissionMax Permissions = (1 << (iota - 1)) - 1
-	// PermissionAll grants all permissions on a resource
+	// PermissionAll grants all permissions on a resource.
 	PermissionAll = PermissionMax - PermissionNone
-	// PermissionMin is to be used within value range checks
+	// PermissionMin is to be used within value range checks.
 	PermissionMin = PermissionRead
-=======
-	// PermissionAll grants all permissions on a resource.
-	PermissionAll Permissions = (1 << (iota - 1)) - 1
->>>>>>> 79a7d134
 )
 
 var (
 	// ErrPermissionNotInRange defines a permission specific error.
-<<<<<<< HEAD
-	ErrPermissionNotInRange = fmt.Errorf("The provided permission is not between %d and %d", PermissionMin, PermissionMax)
-=======
 	ErrPermissionNotInRange = fmt.Errorf("the provided permission is not between %d and %d", PermissionInvalid, PermissionAll)
->>>>>>> 79a7d134
 )
 
 // NewPermissions creates a new Permissions instance.
