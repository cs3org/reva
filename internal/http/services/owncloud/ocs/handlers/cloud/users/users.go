--- conflicted
+++ resolved
@@ -154,18 +154,12 @@
 
 	var total, used uint64
 	var relative float32
-<<<<<<< HEAD
 	// lightweight accounts don't have access to their storage space
 	if u.Id.Type != userpb.UserType_USER_TYPE_LIGHTWEIGHT {
 		getQuotaRes, err := gc.GetQuota(ctx, &gateway.GetQuotaRequest{Ref: &provider.Reference{
 			ResourceId: res.StorageSpaces[0].Root,
 			Path:       ".",
 		}})
-=======
-	// lightweight and federated accounts don't have access to their storage space
-	if u.Id.Type != userpb.UserType_USER_TYPE_LIGHTWEIGHT && u.Id.Type != userpb.UserType_USER_TYPE_FEDERATED {
-		getQuotaRes, err := gc.GetQuota(ctx, &gateway.GetQuotaRequest{Ref: &provider.Reference{Path: getHomeRes.Path}})
->>>>>>> 2e1c2a35
 		if err != nil {
 			sublog.Error().Err(err).Msg("error calling GetQuota")
 			w.WriteHeader(http.StatusInternalServerError)
