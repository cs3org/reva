// Copyright 2018-2023 CERN
//
// Licensed under the Apache License, Version 2.0 (the "License");
// you may not use this file except in compliance with the License.
// You may obtain a copy of the License at
//
//     http://www.apache.org/licenses/LICENSE-2.0
//
// Unless required by applicable law or agreed to in writing, software
// distributed under the License is distributed on an "AS IS" BASIS,
// WITHOUT WARRANTIES OR CONDITIONS OF ANY KIND, either express or implied.
// See the License for the specific language governing permissions and
// limitations under the License.
//
// In applying this license, CERN does not waive the privileges and immunities
// granted to it by virtue of its status as an Intergovernmental Organization
// or submit itself to any jurisdiction.

package shares

import (
	"context"
	"net/http"
	"sync"

	gateway "github.com/cs3org/go-cs3apis/cs3/gateway/v1beta1"
	userpb "github.com/cs3org/go-cs3apis/cs3/identity/user/v1beta1"
	rpc "github.com/cs3org/go-cs3apis/cs3/rpc/v1beta1"
	collaboration "github.com/cs3org/go-cs3apis/cs3/sharing/collaboration/v1beta1"
	provider "github.com/cs3org/go-cs3apis/cs3/storage/provider/v1beta1"
	types "github.com/cs3org/go-cs3apis/cs3/types/v1beta1"
	ctxpkg "github.com/cs3org/reva/pkg/ctx"

	"github.com/cs3org/reva/internal/http/services/owncloud/ocs/conversions"
	"github.com/cs3org/reva/internal/http/services/owncloud/ocs/response"
	"github.com/cs3org/reva/pkg/appctx"
	"github.com/cs3org/reva/pkg/rgrpc/todo/pool"
)

func (h *Handler) createUserShare(w http.ResponseWriter, r *http.Request, statInfo *provider.ResourceInfo, role *conversions.Role, roleVal []byte) {
	ctx := r.Context()
	c, err := pool.GetGatewayServiceClient(pool.Endpoint(h.gatewayAddr))
	if err != nil {
		response.WriteOCSError(w, r, response.MetaServerError.StatusCode, "error getting grpc gateway client", err)
		return
	}

	shareWith := r.FormValue("shareWith")
	if shareWith == "" {
		response.WriteOCSError(w, r, response.MetaBadRequest.StatusCode, "missing shareWith", nil)
		return
	}

	userRes, err := c.GetUserByClaim(ctx, &userpb.GetUserByClaimRequest{
		Claim:                  "username",
		Value:                  shareWith,
		SkipFetchingUserGroups: true,
	})
	if err != nil {
		response.WriteOCSError(w, r, response.MetaServerError.StatusCode, "error searching recipient", err)
		return
	}

	if userRes.Status.Code != rpc.Code_CODE_OK {
		response.WriteOCSError(w, r, response.MetaNotFound.StatusCode, "user not found", err)
		return
	}

	createShareReq := &collaboration.CreateShareRequest{
		Opaque: &types.Opaque{
			Map: map[string]*types.OpaqueEntry{
				"role": {
					Decoder: "json",
					Value:   roleVal,
				},
			},
		},
		ResourceInfo: statInfo,
		Grant: &collaboration.ShareGrant{
			Grantee: &provider.Grantee{
				Type: provider.GranteeType_GRANTEE_TYPE_USER,
				Id:   &provider.Grantee_UserId{UserId: userRes.User.GetId()},
			},
			Permissions: &collaboration.SharePermissions{
				Permissions: role.CS3ResourcePermissions(),
			},
		},
	}

	h.createCs3Share(ctx, w, r, c, createShareReq, statInfo)
}

func (h *Handler) isUserShare(r *http.Request, oid string) bool {
	logger := appctx.GetLogger(r.Context())
	client, err := pool.GetGatewayServiceClient(pool.Endpoint(h.gatewayAddr))
	if err != nil {
		logger.Err(err)
	}

	getShareRes, err := client.GetShare(r.Context(), &collaboration.GetShareRequest{
		Ref: &collaboration.ShareReference{
			Spec: &collaboration.ShareReference_Id{
				Id: &collaboration.ShareId{
					OpaqueId: oid,
				},
			},
		},
	})
	if err != nil {
		logger.Err(err)
		return false
	}

	return getShareRes.GetShare() != nil
}

func (h *Handler) removeUserShare(w http.ResponseWriter, r *http.Request, shareID string) {
	ctx := r.Context()

	uClient, err := pool.GetGatewayServiceClient(pool.Endpoint(h.gatewayAddr))
	if err != nil {
		response.WriteOCSError(w, r, response.MetaServerError.StatusCode, "error getting grpc gateway client", err)
		return
	}

	shareRef := &collaboration.ShareReference{
		Spec: &collaboration.ShareReference_Id{
			Id: &collaboration.ShareId{
				OpaqueId: shareID,
			},
		},
	}
	// Get the share, so that we can include it in the response.
	getShareResp, err := uClient.GetShare(ctx, &collaboration.GetShareRequest{Ref: shareRef})
	if err != nil {
		response.WriteOCSError(w, r, response.MetaServerError.StatusCode, "error sending a grpc delete share request", err)
		return
	} else if getShareResp.Status.Code != rpc.Code_CODE_OK {
		if getShareResp.Status.Code == rpc.Code_CODE_NOT_FOUND {
			response.WriteOCSError(w, r, response.MetaNotFound.StatusCode, "not found", nil)
			return
		}
		response.WriteOCSError(w, r, response.MetaServerError.StatusCode, "deleting share failed", err)
		return
	}

	data, err := conversions.CS3Share2ShareData(ctx, getShareResp.Share)
	if err != nil {
		response.WriteOCSError(w, r, response.MetaServerError.StatusCode, "deleting share failed", err)
		return
	}
	// A deleted share should not have an ID.
	data.ID = ""

	uReq := &collaboration.RemoveShareRequest{Ref: shareRef}
	uRes, err := uClient.RemoveShare(ctx, uReq)
	if err != nil {
		response.WriteOCSError(w, r, response.MetaServerError.StatusCode, "error sending a grpc delete share request", err)
		return
	}

	if uRes.Status.Code != rpc.Code_CODE_OK {
		if uRes.Status.Code == rpc.Code_CODE_NOT_FOUND {
			response.WriteOCSError(w, r, response.MetaNotFound.StatusCode, "not found", nil)
			return
		}
		response.WriteOCSError(w, r, response.MetaServerError.StatusCode, "grpc delete share request failed", err)
		return
	}
	response.WriteOCSSuccess(w, r, data)
}

func (h *Handler) listUserShares(r *http.Request, filters []*collaboration.Filter, ctxPath string) ([]*conversions.ShareData, *rpc.Status, error) {
	ctx := r.Context()
	log := appctx.GetLogger(ctx)

	lsUserSharesRequest := collaboration.ListSharesRequest{
		Filters: filters,
		Opaque: &types.Opaque{
			Map: map[string]*types.OpaqueEntry{
				ctxpkg.ResoucePathCtx: {Decoder: "plain", Value: []byte(ctxPath)},
			},
		},
	}

	ocsDataPayload := make([]*conversions.ShareData, 0)
	client, err := pool.GetGatewayServiceClient(pool.Endpoint(h.gatewayAddr))
	if err != nil {
		return ocsDataPayload, nil, err
	}

	// do list shares request. filtered
	lsUserSharesResponse, err := client.ListShares(ctx, &lsUserSharesRequest)
	if err != nil {
		return ocsDataPayload, nil, err
	}
	if lsUserSharesResponse.Status.Code != rpc.Code_CODE_OK {
		return ocsDataPayload, lsUserSharesResponse.Status, nil
	}

	var wg sync.WaitGroup
	workers := 50
	input := make(chan *collaboration.Share, len(lsUserSharesResponse.Shares))
	output := make(chan *conversions.ShareData, len(lsUserSharesResponse.Shares))

	for i := 0; i < workers; i++ {
		wg.Add(1)
		go func(ctx context.Context, client gateway.GatewayAPIClient, input chan *collaboration.Share, output chan *conversions.ShareData, wg *sync.WaitGroup) {
			defer wg.Done()

			// build OCS response payload
			for s := range input {
				data, err := conversions.CS3Share2ShareData(ctx, s)
				if err != nil {
					log.Debug().Interface("share", s.Id).Err(err).Msg("CS3Share2ShareData returned error, skipping")
					return
				}

				info, status, err := h.getResourceInfoByID(ctx, client, s.ResourceId)
				if err != nil || status.Code != rpc.Code_CODE_OK {
					log.Debug().Interface("share", s.Id).Interface("status", status).Err(err).Msg("could not stat share, skipping")
					return
				}

				if err := h.addFileInfo(ctx, data, info); err != nil {
					log.Debug().Interface("share", s.Id).Err(err).Msg("could not add file info, skipping")
					return
				}
				h.mapUserIds(ctx, client, data)

				log.Debug().Interface("share", s.Id).Msg("mapped")
				output <- data
			}
		}(ctx, client, input, output, &wg)
	}

	for _, share := range lsUserSharesResponse.Shares {
		input <- share
	}
	close(input)
	wg.Wait()
	close(output)

<<<<<<< HEAD
	for s := range output {
		ocsDataPayload = append(ocsDataPayload, s)
=======
			log.Debug().Interface("share", s).Interface("info", info).Interface("shareData", data).Msg("mapped")
			ocsDataPayload = append(ocsDataPayload, data)
		}

		if h.listOCMShares {
			// include the ocm shares
			ocmShares, err := h.listOutcomingFederatedShares(ctx, client)
			if err != nil {
				return nil, nil, err
			}
			ocsDataPayload = append(ocsDataPayload, ocmShares...)
		}
>>>>>>> 92d6561c
	}

	return ocsDataPayload, nil, nil
}<|MERGE_RESOLUTION|>--- conflicted
+++ resolved
@@ -241,23 +241,13 @@
 	wg.Wait()
 	close(output)
 
-<<<<<<< HEAD
-	for s := range output {
-		ocsDataPayload = append(ocsDataPayload, s)
-=======
-			log.Debug().Interface("share", s).Interface("info", info).Interface("shareData", data).Msg("mapped")
-			ocsDataPayload = append(ocsDataPayload, data)
+	if h.listOCMShares {
+		// include the ocm shares
+		ocmShares, err := h.listOutcomingFederatedShares(ctx, client)
+		if err != nil {
+			return nil, nil, err
 		}
-
-		if h.listOCMShares {
-			// include the ocm shares
-			ocmShares, err := h.listOutcomingFederatedShares(ctx, client)
-			if err != nil {
-				return nil, nil, err
-			}
-			ocsDataPayload = append(ocsDataPayload, ocmShares...)
-		}
->>>>>>> 92d6561c
+		ocsDataPayload = append(ocsDataPayload, ocmShares...)
 	}
 
 	return ocsDataPayload, nil, nil
