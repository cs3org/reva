--- conflicted
+++ resolved
@@ -107,25 +107,12 @@
 				continue
 			}
 
-<<<<<<< HEAD
 			// The paths we receive have the format /user/<userid>/<filepath>
 			// We only want the `<filepath>` part. Thus we remove the /user/<userid>/ part.
 			parts := strings.SplitN(statRes.Info.Path, "/", 4)
 			if len(parts) != 4 {
 				log.Error().Str("path", statRes.Info.Path).Msg("path doesn't have the expected format")
 				continue
-=======
-			// If global URLs are not supported, return only the file path
-			if s.c.WebdavNamespace != "" {
-				// The paths we receive have the format /user/<username>/<filepath>
-				// We only want the `<filepath>` part. Thus we remove the /user/<username>/ part.
-				parts := strings.SplitN(statRes.Info.Path, "/", 4)
-				if len(parts) != 4 {
-					log.Error().Str("path", statRes.Info.Path).Msg("path doesn't have the expected format")
-					continue
-				}
-				statRes.Info.Path = parts[3]
->>>>>>> a82f3d03
 			}
 
 			infos = append(infos, statRes.Info)
