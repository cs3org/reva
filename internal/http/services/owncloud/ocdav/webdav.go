--- conflicted
+++ resolved
@@ -44,7 +44,6 @@
 	MethodReport    = "REPORT"
 )
 
-<<<<<<< HEAD
 // Common HTTP headers.
 const (
 	HeaderAcceptRanges               = "Accept-Ranges"
@@ -85,8 +84,6 @@
 	HeaderTransferAuth         = "TransferHeaderAuthorization"
 )
 
-=======
->>>>>>> c437e579
 // WebDavHandler implements a dav endpoint
 type WebDavHandler struct {
 	namespace         string
