--- conflicted
+++ resolved
@@ -77,11 +77,16 @@
 		return
 	}
 
-<<<<<<< HEAD
 	sr, err := client.Stat(ctx, &provider.StatRequest{Ref: ref})
 	if err != nil || sr.GetStatus().GetCode() != rpc.Code_CODE_OK {
 		log.Error().Err(err).Interface("ref", ref).Str("status", sr.GetStatus().GetMessage()).Msg("error stating resource")
 		w.WriteHeader(http.StatusForbidden)
+		return
+	}
+
+	if sr.GetInfo().GetType() != provider.ResourceType_RESOURCE_TYPE_FILE {
+		w.Header().Set("Content-Length", "0")
+		w.WriteHeader(http.StatusOK)
 		return
 	}
 
@@ -147,25 +152,6 @@
 				return
 			}
 		}
-=======
-	sReq := &provider.StatRequest{
-		Ref: ref,
-	}
-	sRes, err := client.Stat(ctx, sReq)
-	if err != nil {
-		log.Error().Err(err).Msg("error stat resource")
-		w.WriteHeader(http.StatusInternalServerError)
-		return
-	} else if sRes.Status.Code != rpc.Code_CODE_OK {
-		errors.HandleErrorStatus(&log, w, sRes.Status)
-		return
-	}
-
-	if sRes.Info.Type != provider.ResourceType_RESOURCE_TYPE_FILE {
-		w.Header().Set("Content-Length", "0")
-		w.WriteHeader(http.StatusOK)
-		return
->>>>>>> d9dd8245
 	}
 
 	dReq := &provider.InitiateFileDownloadRequest{Ref: ref}
