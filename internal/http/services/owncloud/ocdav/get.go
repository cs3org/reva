--- conflicted
+++ resolved
@@ -64,7 +64,6 @@
 }
 
 func (s *svc) handleGet(ctx context.Context, w http.ResponseWriter, r *http.Request, ref *provider.Reference, dlProtocol string, log zerolog.Logger) {
-<<<<<<< HEAD
 	client, err := s.getClient()
 	if err != nil {
 		log.Error().Err(err).Msg("error getting grpc client")
@@ -72,22 +71,10 @@
 		return
 	}
 
-	sr, err := client.Stat(ctx, &provider.StatRequest{Ref: ref})
+	sr, err := s.gwClient.Stat(ctx, sReq)
 	if err != nil || sr.GetStatus().GetCode() != rpc.Code_CODE_OK {
 		log.Error().Err(err).Interface("ref", ref).Str("status", sr.GetStatus().GetMessage()).Msg("error stating resource")
 		w.WriteHeader(http.StatusForbidden)
-=======
-	sReq := &provider.StatRequest{
-		Ref: ref,
-	}
-	sRes, err := s.gwClient.Stat(ctx, sReq)
-	if err != nil {
-		log.Error().Err(err).Msg("error stat resource")
-		w.WriteHeader(http.StatusInternalServerError)
-		return
-	} else if sRes.Status.Code != rpc.Code_CODE_OK {
-		errors.HandleErrorStatus(&log, w, sRes.Status)
->>>>>>> 4b19ae9d
 		return
 	}
 
