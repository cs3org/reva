// Copyright 2018-2021 CERN
//
// Licensed under the Apache License, Version 2.0 (the "License");
// you may not use this file except in compliance with the License.
// You may obtain a copy of the License at
//
//     http://www.apache.org/licenses/LICENSE-2.0
//
// Unless required by applicable law or agreed to in writing, software
// distributed under the License is distributed on an "AS IS" BASIS,
// WITHOUT WARRANTIES OR CONDITIONS OF ANY KIND, either express or implied.
// See the License for the specific language governing permissions and
// limitations under the License.
//
// In applying this license, CERN does not waive the privileges and immunities
// granted to it by virtue of its status as an Intergovernmental Organization
// or submit itself to any jurisdiction.

package ocdav

import (
	"context"
<<<<<<< HEAD
	"fmt"
=======
>>>>>>> c437e579
	"net/http"
	"path"
	"strings"
	"time"

	"github.com/ReneKroon/ttlcache/v2"
	gateway "github.com/cs3org/go-cs3apis/cs3/gateway/v1beta1"
	userpb "github.com/cs3org/go-cs3apis/cs3/identity/user/v1beta1"
<<<<<<< HEAD
	"github.com/cs3org/reva/pkg/appctx"
	ctxpkg "github.com/cs3org/reva/pkg/ctx"
	"github.com/cs3org/reva/pkg/errtypes"
	"github.com/cs3org/reva/pkg/rgrpc/todo/pool"
	"github.com/cs3org/reva/pkg/rhttp"
	"github.com/cs3org/reva/pkg/rhttp/global"
	"github.com/cs3org/reva/pkg/rhttp/router"
	"github.com/cs3org/reva/pkg/sharedconf"
	"github.com/cs3org/reva/pkg/storage/favorite"
	"github.com/cs3org/reva/pkg/storage/favorite/registry"
	"github.com/cs3org/reva/pkg/storage/utils/templates"
=======
	rpc "github.com/cs3org/go-cs3apis/cs3/rpc/v1beta1"
	"github.com/cs3org/reva/v2/internal/http/services/owncloud/ocdav/net"
	"github.com/cs3org/reva/v2/pkg/appctx"
	ctxpkg "github.com/cs3org/reva/v2/pkg/ctx"
	"github.com/cs3org/reva/v2/pkg/errtypes"
	"github.com/cs3org/reva/v2/pkg/rgrpc/todo/pool"
	"github.com/cs3org/reva/v2/pkg/rhttp"
	"github.com/cs3org/reva/v2/pkg/rhttp/global"
	"github.com/cs3org/reva/v2/pkg/rhttp/router"
	"github.com/cs3org/reva/v2/pkg/sharedconf"
	"github.com/cs3org/reva/v2/pkg/storage/favorite"
	"github.com/cs3org/reva/v2/pkg/storage/favorite/registry"
	"github.com/cs3org/reva/v2/pkg/storage/utils/templates"
>>>>>>> c437e579
	"github.com/mitchellh/mapstructure"
	"github.com/rs/zerolog"
)

<<<<<<< HEAD
type ctxKey int

const (
	ctxKeyBaseURI ctxKey = iota
)

=======
>>>>>>> c437e579
var (
	nameRules = [...]nameRule{
		nameNotEmpty{},
		nameDoesNotContain{chars: "\f\r\n\\"},
	}
)

type nameRule interface {
	Test(name string) bool
}

type nameNotEmpty struct{}

func (r nameNotEmpty) Test(name string) bool {
	return len(strings.TrimSpace(name)) > 0
}

type nameDoesNotContain struct {
	chars string
}

func (r nameDoesNotContain) Test(name string) bool {
	return !strings.ContainsAny(name, r.chars)
}

func init() {
	global.Register("ocdav", New)
}

// Config holds the config options that need to be passed down to all ocdav handlers
type Config struct {
	Prefix string `mapstructure:"prefix"`
	// FilesNamespace prefixes the namespace, optionally with user information.
	// Example: if FilesNamespace is /users/{{substr 0 1 .Username}}/{{.Username}}
	// and received path is /docs the internal path will be:
	// /users/<first char of username>/<username>/docs
	FilesNamespace string `mapstructure:"files_namespace"`
	// WebdavNamespace prefixes the namespace, optionally with user information.
	// Example: if WebdavNamespace is /users/{{substr 0 1 .Username}}/{{.Username}}
	// and received path is /docs the internal path will be:
	// /users/<first char of username>/<username>/docs
<<<<<<< HEAD
	WebdavNamespace string `mapstructure:"webdav_namespace"`
	GatewaySvc      string `mapstructure:"gatewaysvc"`
	Timeout         int64  `mapstructure:"timeout"`
	Insecure        bool   `mapstructure:"insecure"`
	// If true, HTTP COPY will expect the HTTP-TPC (third-party copy) headers
	EnableHTTPTpc          bool                              `mapstructure:"enable_http_tpc"`
=======
	WebdavNamespace        string                            `mapstructure:"webdav_namespace"`
	SharesNamespace        string                            `mapstructure:"shares_namespace"`
	GatewaySvc             string                            `mapstructure:"gatewaysvc"`
	Timeout                int64                             `mapstructure:"timeout"`
	Insecure               bool                              `mapstructure:"insecure"`
>>>>>>> c437e579
	PublicURL              string                            `mapstructure:"public_url"`
	FavoriteStorageDriver  string                            `mapstructure:"favorite_storage_driver"`
	FavoriteStorageDrivers map[string]map[string]interface{} `mapstructure:"favorite_storage_drivers"`
}

func (c *Config) init() {
	// note: default c.Prefix is an empty string
	c.GatewaySvc = sharedconf.GetGatewaySVC(c.GatewaySvc)

	if c.FavoriteStorageDriver == "" {
		c.FavoriteStorageDriver = "memory"
	}
}

type svc struct {
<<<<<<< HEAD
	c                   *Config
	webDavHandler       *WebDavHandler
	davHandler          *DavHandler
	favoritesManager    favorite.Manager
	client              *http.Client
	userIdentifierCache *ttlcache.Cache
=======
	c                *Config
	webDavHandler    *WebDavHandler
	davHandler       *DavHandler
	favoritesManager favorite.Manager
	client           *http.Client
	// LockSystem is the lock management system.
	LockSystem LockSystem
}

func (s *svc) Config() *Config {
	return s.c
>>>>>>> c437e579
}

func getFavoritesManager(c *Config) (favorite.Manager, error) {
	if f, ok := registry.NewFuncs[c.FavoriteStorageDriver]; ok {
		return f(c.FavoriteStorageDrivers[c.FavoriteStorageDriver])
	}
	return nil, errtypes.NotFound("driver not found: " + c.FavoriteStorageDriver)
}
func getLockSystem(c *Config) (LockSystem, error) {
	// TODO in memory implementation
	client, err := pool.GetGatewayServiceClient(c.GatewaySvc)
	if err != nil {
		return nil, err
	}
	return NewCS3LS(client), nil
}

// New returns a new ocdav service
func New(m map[string]interface{}, log *zerolog.Logger) (global.Service, error) {
	conf := &Config{}
	if err := mapstructure.Decode(m, conf); err != nil {
		return nil, err
	}

	conf.init()

	fm, err := getFavoritesManager(conf)
	if err != nil {
		return nil, err
	}
	ls, err := getLockSystem(conf)
	if err != nil {
		return nil, err
	}

	return NewWith(conf, fm, ls, log)
}

// NewWith returns a new ocdav service
func NewWith(conf *Config, fm favorite.Manager, ls LockSystem, _ *zerolog.Logger) (global.Service, error) {
	s := &svc{
		c:             conf,
		webDavHandler: new(WebDavHandler),
		davHandler:    new(DavHandler),
		client: rhttp.GetHTTPClient(
			rhttp.Timeout(time.Duration(conf.Timeout*int64(time.Second))),
			rhttp.Insecure(conf.Insecure),
		),
<<<<<<< HEAD
		favoritesManager:    fm,
		userIdentifierCache: ttlcache.NewCache(),
=======
		favoritesManager: fm,
		LockSystem:       ls,
>>>>>>> c437e579
	}
	_ = s.userIdentifierCache.SetTTL(60 * time.Second)

	// initialize handlers and set default configs
	if err := s.webDavHandler.init(conf.WebdavNamespace, true); err != nil {
		return nil, err
	}
	if err := s.davHandler.init(conf); err != nil {
		return nil, err
	}
	return s, nil
}

func (s *svc) Prefix() string {
	return s.c.Prefix
}

func (s *svc) Close() error {
	return nil
}

func (s *svc) Unprotected() []string {
	return []string{"/status.php", "/remote.php/dav/public-files/", "/apps/files/", "/index.php/f/", "/index.php/s/"}
}

func (s *svc) Handler() http.Handler {
	return http.HandlerFunc(func(w http.ResponseWriter, r *http.Request) {
		ctx := r.Context()
		log := appctx.GetLogger(ctx)

		addAccessHeaders(w, r)

		// TODO(jfd): do we need this?
		// fake litmus testing for empty namespace: see https://github.com/golang/net/blob/e514e69ffb8bc3c76a71ae40de0118d794855992/webdav/litmus_test_server.go#L58-L89
		if r.Header.Get(net.HeaderLitmus) == "props: 3 (propfind_invalid2)" {
			http.Error(w, "400 Bad Request", http.StatusBadRequest)
			return
		}

		// to build correct href prop urls we need to keep track of the base path
		// always starts with /
		base := path.Join("/", s.Prefix())

		var head string
		head, r.URL.Path = router.ShiftPath(r.URL.Path)
		log.Debug().Str("head", head).Str("tail", r.URL.Path).Msg("http routing")
		switch head {
		case "status.php":
			s.doStatus(w, r)
			return
		case "remote.php":
			// skip optional "remote.php"
			head, r.URL.Path = router.ShiftPath(r.URL.Path)

			// yet, add it to baseURI
			base = path.Join(base, "remote.php")
		case "apps":
			head, r.URL.Path = router.ShiftPath(r.URL.Path)
			if head == "files" {
				s.handleLegacyPath(w, r)
				return
			}
		case "index.php":
			head, r.URL.Path = router.ShiftPath(r.URL.Path)
			if head == "s" {
				token := r.URL.Path
				rURL := s.c.PublicURL + path.Join(head, token)

				http.Redirect(w, r, rURL, http.StatusMovedPermanently)
				return
			}
		}
		switch head {
		// the old `/webdav` endpoint uses remote.php/webdav/$path
		case "webdav":
			// for oc we need to prepend /home as the path that will be passed to the home storage provider
			// will not contain the username
			base = path.Join(base, "webdav")
			ctx := context.WithValue(ctx, net.CtxKeyBaseURI, base)
			r = r.WithContext(ctx)
			s.webDavHandler.Handler(s).ServeHTTP(w, r)
			return
		case "dav":
			// cern uses /dav/files/$namespace -> /$namespace/...
			// oc uses /dav/files/$user -> /$home/$user/...
			// for oc we need to prepend the path to user homes
			// or we take the path starting at /dav and allow rewriting it?
			base = path.Join(base, "dav")
			ctx := context.WithValue(ctx, net.CtxKeyBaseURI, base)
			r = r.WithContext(ctx)
			s.davHandler.Handler(s).ServeHTTP(w, r)
			return
		}
		log.Warn().Msg("resource not found")
		w.WriteHeader(http.StatusNotFound)
	})
}

func (s *svc) getClient() (gateway.GatewayAPIClient, error) {
	return pool.GetGatewayServiceClient(s.c.GatewaySvc)
}

func (s *svc) ApplyLayout(ctx context.Context, ns string, useLoggedInUserNS bool, requestPath string) (string, string, error) {
	// If useLoggedInUserNS is false, that implies that the request is coming from
	// the FilesHandler method invoked by a /dav/files/fileOwner where fileOwner
	// is not the same as the logged in user. In that case, we'll treat fileOwner
	// as the username whose files are to be accessed and use that in the
	// namespace template.
	u, ok := ctxpkg.ContextGetUser(ctx)
	if !ok || !useLoggedInUserNS {
		var requestUsernameOrID string
		requestUsernameOrID, requestPath = router.ShiftPath(requestPath)

<<<<<<< HEAD
=======
		gatewayClient, err := s.getClient()
		if err != nil {
			return "", "", err
		}

		// Check if this is a Userid
		userRes, err := gatewayClient.GetUser(ctx, &userpb.GetUserRequest{
			UserId: &userpb.UserId{OpaqueId: requestUsernameOrID},
		})
		if err != nil {
			return "", "", err
		}

		// If it's not a userid try if it is a user name
		if userRes.Status.Code != rpc.Code_CODE_OK {
			res, err := gatewayClient.GetUserByClaim(ctx, &userpb.GetUserByClaimRequest{
				Claim: "username",
				Value: requestUsernameOrID,
			})
			if err != nil {
				return "", "", err
			}
			userRes.Status = res.Status
			userRes.User = res.User
		}

		// If still didn't find a user, fallback
		if userRes.Status.Code != rpc.Code_CODE_OK {
			userRes.User = &userpb.User{
				Username: requestUsernameOrID,
				Id:       &userpb.UserId{OpaqueId: requestUsernameOrID},
			}
		}

		u = userRes.User
	}

	return templates.WithUser(u, ns), requestPath, nil
}

>>>>>>> c437e579
func addAccessHeaders(w http.ResponseWriter, r *http.Request) {
	headers := w.Header()
	// the webdav api is accessible from anywhere
	headers.Set("Access-Control-Allow-Origin", "*")
	// all resources served via the DAV endpoint should have the strictest possible as default
	headers.Set("Content-Security-Policy", "default-src 'none';")
	// disable sniffing the content type for IE
	headers.Set("X-Content-Type-Options", "nosniff")
	// https://msdn.microsoft.com/en-us/library/jj542450(v=vs.85).aspx
	headers.Set("X-Download-Options", "noopen")
	// Disallow iFraming from other domains
	headers.Set("X-Frame-Options", "SAMEORIGIN")
	// https://www.adobe.com/devnet/adobe-media-server/articles/cross-domain-xml-for-streaming.html
	headers.Set("X-Permitted-Cross-Domain-Policies", "none")
	// https://developers.google.com/webmasters/control-crawl-index/docs/robots_meta_tag
	headers.Set("X-Robots-Tag", "none")
	// enforce browser based XSS filters
	headers.Set("X-XSS-Protection", "1; mode=block")

	if r.TLS != nil {
		headers.Set("Strict-Transport-Security", "max-age=63072000")
	}
}<|MERGE_RESOLUTION|>--- conflicted
+++ resolved
@@ -20,10 +20,7 @@
 
 import (
 	"context"
-<<<<<<< HEAD
 	"fmt"
-=======
->>>>>>> c437e579
 	"net/http"
 	"path"
 	"strings"
@@ -32,7 +29,6 @@
 	"github.com/ReneKroon/ttlcache/v2"
 	gateway "github.com/cs3org/go-cs3apis/cs3/gateway/v1beta1"
 	userpb "github.com/cs3org/go-cs3apis/cs3/identity/user/v1beta1"
-<<<<<<< HEAD
 	"github.com/cs3org/reva/pkg/appctx"
 	ctxpkg "github.com/cs3org/reva/pkg/ctx"
 	"github.com/cs3org/reva/pkg/errtypes"
@@ -44,34 +40,16 @@
 	"github.com/cs3org/reva/pkg/storage/favorite"
 	"github.com/cs3org/reva/pkg/storage/favorite/registry"
 	"github.com/cs3org/reva/pkg/storage/utils/templates"
-=======
-	rpc "github.com/cs3org/go-cs3apis/cs3/rpc/v1beta1"
-	"github.com/cs3org/reva/v2/internal/http/services/owncloud/ocdav/net"
-	"github.com/cs3org/reva/v2/pkg/appctx"
-	ctxpkg "github.com/cs3org/reva/v2/pkg/ctx"
-	"github.com/cs3org/reva/v2/pkg/errtypes"
-	"github.com/cs3org/reva/v2/pkg/rgrpc/todo/pool"
-	"github.com/cs3org/reva/v2/pkg/rhttp"
-	"github.com/cs3org/reva/v2/pkg/rhttp/global"
-	"github.com/cs3org/reva/v2/pkg/rhttp/router"
-	"github.com/cs3org/reva/v2/pkg/sharedconf"
-	"github.com/cs3org/reva/v2/pkg/storage/favorite"
-	"github.com/cs3org/reva/v2/pkg/storage/favorite/registry"
-	"github.com/cs3org/reva/v2/pkg/storage/utils/templates"
->>>>>>> c437e579
 	"github.com/mitchellh/mapstructure"
 	"github.com/rs/zerolog"
 )
 
-<<<<<<< HEAD
 type ctxKey int
 
 const (
 	ctxKeyBaseURI ctxKey = iota
 )
 
-=======
->>>>>>> c437e579
 var (
 	nameRules = [...]nameRule{
 		nameNotEmpty{},
@@ -113,20 +91,12 @@
 	// Example: if WebdavNamespace is /users/{{substr 0 1 .Username}}/{{.Username}}
 	// and received path is /docs the internal path will be:
 	// /users/<first char of username>/<username>/docs
-<<<<<<< HEAD
 	WebdavNamespace string `mapstructure:"webdav_namespace"`
 	GatewaySvc      string `mapstructure:"gatewaysvc"`
 	Timeout         int64  `mapstructure:"timeout"`
 	Insecure        bool   `mapstructure:"insecure"`
 	// If true, HTTP COPY will expect the HTTP-TPC (third-party copy) headers
 	EnableHTTPTpc          bool                              `mapstructure:"enable_http_tpc"`
-=======
-	WebdavNamespace        string                            `mapstructure:"webdav_namespace"`
-	SharesNamespace        string                            `mapstructure:"shares_namespace"`
-	GatewaySvc             string                            `mapstructure:"gatewaysvc"`
-	Timeout                int64                             `mapstructure:"timeout"`
-	Insecure               bool                              `mapstructure:"insecure"`
->>>>>>> c437e579
 	PublicURL              string                            `mapstructure:"public_url"`
 	FavoriteStorageDriver  string                            `mapstructure:"favorite_storage_driver"`
 	FavoriteStorageDrivers map[string]map[string]interface{} `mapstructure:"favorite_storage_drivers"`
@@ -142,26 +112,12 @@
 }
 
 type svc struct {
-<<<<<<< HEAD
 	c                   *Config
 	webDavHandler       *WebDavHandler
 	davHandler          *DavHandler
 	favoritesManager    favorite.Manager
 	client              *http.Client
 	userIdentifierCache *ttlcache.Cache
-=======
-	c                *Config
-	webDavHandler    *WebDavHandler
-	davHandler       *DavHandler
-	favoritesManager favorite.Manager
-	client           *http.Client
-	// LockSystem is the lock management system.
-	LockSystem LockSystem
-}
-
-func (s *svc) Config() *Config {
-	return s.c
->>>>>>> c437e579
 }
 
 func getFavoritesManager(c *Config) (favorite.Manager, error) {
@@ -210,13 +166,8 @@
 			rhttp.Timeout(time.Duration(conf.Timeout*int64(time.Second))),
 			rhttp.Insecure(conf.Insecure),
 		),
-<<<<<<< HEAD
 		favoritesManager:    fm,
 		userIdentifierCache: ttlcache.NewCache(),
-=======
-		favoritesManager: fm,
-		LockSystem:       ls,
->>>>>>> c437e579
 	}
 	_ = s.userIdentifierCache.SetTTL(60 * time.Second)
 
@@ -330,49 +281,6 @@
 		var requestUsernameOrID string
 		requestUsernameOrID, requestPath = router.ShiftPath(requestPath)
 
-<<<<<<< HEAD
-=======
-		gatewayClient, err := s.getClient()
-		if err != nil {
-			return "", "", err
-		}
-
-		// Check if this is a Userid
-		userRes, err := gatewayClient.GetUser(ctx, &userpb.GetUserRequest{
-			UserId: &userpb.UserId{OpaqueId: requestUsernameOrID},
-		})
-		if err != nil {
-			return "", "", err
-		}
-
-		// If it's not a userid try if it is a user name
-		if userRes.Status.Code != rpc.Code_CODE_OK {
-			res, err := gatewayClient.GetUserByClaim(ctx, &userpb.GetUserByClaimRequest{
-				Claim: "username",
-				Value: requestUsernameOrID,
-			})
-			if err != nil {
-				return "", "", err
-			}
-			userRes.Status = res.Status
-			userRes.User = res.User
-		}
-
-		// If still didn't find a user, fallback
-		if userRes.Status.Code != rpc.Code_CODE_OK {
-			userRes.User = &userpb.User{
-				Username: requestUsernameOrID,
-				Id:       &userpb.UserId{OpaqueId: requestUsernameOrID},
-			}
-		}
-
-		u = userRes.User
-	}
-
-	return templates.WithUser(u, ns), requestPath, nil
-}
-
->>>>>>> c437e579
 func addAccessHeaders(w http.ResponseWriter, r *http.Request) {
 	headers := w.Header()
 	// the webdav api is accessible from anywhere
