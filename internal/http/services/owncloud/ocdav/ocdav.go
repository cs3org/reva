// Copyright 2018-2021 CERN
//
// Licensed under the Apache License, Version 2.0 (the "License");
// you may not use this file except in compliance with the License.
// You may obtain a copy of the License at
//
//     http://www.apache.org/licenses/LICENSE-2.0
//
// Unless required by applicable law or agreed to in writing, software
// distributed under the License is distributed on an "AS IS" BASIS,
// WITHOUT WARRANTIES OR CONDITIONS OF ANY KIND, either express or implied.
// See the License for the specific language governing permissions and
// limitations under the License.
//
// In applying this license, CERN does not waive the privileges and immunities
// granted to it by virtue of its status as an Intergovernmental Organization
// or submit itself to any jurisdiction.

package ocdav

import (
	"context"
<<<<<<< HEAD
=======
	"fmt"
>>>>>>> c5b7874c
	"net/http"
	"path"
	"strings"
	"time"

	"github.com/ReneKroon/ttlcache/v2"
	gateway "github.com/cs3org/go-cs3apis/cs3/gateway/v1beta1"
	userpb "github.com/cs3org/go-cs3apis/cs3/identity/user/v1beta1"
<<<<<<< HEAD
	rpc "github.com/cs3org/go-cs3apis/cs3/rpc/v1beta1"
	"github.com/cs3org/reva/v2/internal/http/services/owncloud/ocdav/net"
	"github.com/cs3org/reva/v2/pkg/appctx"
	ctxpkg "github.com/cs3org/reva/v2/pkg/ctx"
	"github.com/cs3org/reva/v2/pkg/errtypes"
	"github.com/cs3org/reva/v2/pkg/rgrpc/todo/pool"
	"github.com/cs3org/reva/v2/pkg/rhttp"
	"github.com/cs3org/reva/v2/pkg/rhttp/global"
	"github.com/cs3org/reva/v2/pkg/rhttp/router"
	"github.com/cs3org/reva/v2/pkg/sharedconf"
	"github.com/cs3org/reva/v2/pkg/storage/favorite"
	"github.com/cs3org/reva/v2/pkg/storage/favorite/registry"
	"github.com/cs3org/reva/v2/pkg/storage/utils/templates"
=======
	"github.com/cs3org/reva/pkg/appctx"
	ctxpkg "github.com/cs3org/reva/pkg/ctx"
	"github.com/cs3org/reva/pkg/errtypes"
	"github.com/cs3org/reva/pkg/rgrpc/todo/pool"
	"github.com/cs3org/reva/pkg/rhttp"
	"github.com/cs3org/reva/pkg/rhttp/global"
	"github.com/cs3org/reva/pkg/rhttp/router"
	"github.com/cs3org/reva/pkg/sharedconf"
	"github.com/cs3org/reva/pkg/storage/favorite"
	"github.com/cs3org/reva/pkg/storage/favorite/registry"
	"github.com/cs3org/reva/pkg/storage/utils/templates"
>>>>>>> c5b7874c
	"github.com/mitchellh/mapstructure"
	"github.com/rs/zerolog"
)

<<<<<<< HEAD
=======
type ctxKey int

const (
	ctxKeyBaseURI ctxKey = iota
)

>>>>>>> c5b7874c
var (
	nameRules = [...]nameRule{
		nameNotEmpty{},
		nameDoesNotContain{chars: "\f\r\n\\"},
	}
)

type nameRule interface {
	Test(name string) bool
}

type nameNotEmpty struct{}

func (r nameNotEmpty) Test(name string) bool {
	return len(strings.TrimSpace(name)) > 0
}

type nameDoesNotContain struct {
	chars string
}

func (r nameDoesNotContain) Test(name string) bool {
	return !strings.ContainsAny(name, r.chars)
}

func init() {
	global.Register("ocdav", New)
}

// Config holds the config options that need to be passed down to all ocdav handlers
type Config struct {
	Prefix string `mapstructure:"prefix"`
	// FilesNamespace prefixes the namespace, optionally with user information.
	// Example: if FilesNamespace is /users/{{substr 0 1 .Username}}/{{.Username}}
	// and received path is /docs the internal path will be:
	// /users/<first char of username>/<username>/docs
	FilesNamespace string `mapstructure:"files_namespace"`
	// WebdavNamespace prefixes the namespace, optionally with user information.
	// Example: if WebdavNamespace is /users/{{substr 0 1 .Username}}/{{.Username}}
	// and received path is /docs the internal path will be:
	// /users/<first char of username>/<username>/docs
<<<<<<< HEAD
	WebdavNamespace        string                            `mapstructure:"webdav_namespace"`
	SharesNamespace        string                            `mapstructure:"shares_namespace"`
	GatewaySvc             string                            `mapstructure:"gatewaysvc"`
	Timeout                int64                             `mapstructure:"timeout"`
	Insecure               bool                              `mapstructure:"insecure"`
=======
	WebdavNamespace string `mapstructure:"webdav_namespace"`
	GatewaySvc      string `mapstructure:"gatewaysvc"`
	Timeout         int64  `mapstructure:"timeout"`
	Insecure        bool   `mapstructure:"insecure"`
	// If true, HTTP COPY will expect the HTTP-TPC (third-party copy) headers
	EnableHTTPTpc          bool                              `mapstructure:"enable_http_tpc"`
>>>>>>> c5b7874c
	PublicURL              string                            `mapstructure:"public_url"`
	FavoriteStorageDriver  string                            `mapstructure:"favorite_storage_driver"`
	FavoriteStorageDrivers map[string]map[string]interface{} `mapstructure:"favorite_storage_drivers"`
}

func (c *Config) init() {
	// note: default c.Prefix is an empty string
	c.GatewaySvc = sharedconf.GetGatewaySVC(c.GatewaySvc)

	if c.FavoriteStorageDriver == "" {
		c.FavoriteStorageDriver = "memory"
	}
}

type svc struct {
<<<<<<< HEAD
	c                *Config
	webDavHandler    *WebDavHandler
	davHandler       *DavHandler
	favoritesManager favorite.Manager
	client           *http.Client
	// LockSystem is the lock management system.
	LockSystem LockSystem
}

func (s *svc) Config() *Config {
	return s.c
=======
	c                   *Config
	webDavHandler       *WebDavHandler
	davHandler          *DavHandler
	favoritesManager    favorite.Manager
	client              *http.Client
	userIdentifierCache *ttlcache.Cache
>>>>>>> c5b7874c
}

func getFavoritesManager(c *Config) (favorite.Manager, error) {
	if f, ok := registry.NewFuncs[c.FavoriteStorageDriver]; ok {
		return f(c.FavoriteStorageDrivers[c.FavoriteStorageDriver])
	}
	return nil, errtypes.NotFound("driver not found: " + c.FavoriteStorageDriver)
}
func getLockSystem(c *Config) (LockSystem, error) {
	// TODO in memory implementation
	client, err := pool.GetGatewayServiceClient(c.GatewaySvc)
	if err != nil {
		return nil, err
	}
	return NewCS3LS(client), nil
}

// New returns a new ocdav service
func New(m map[string]interface{}, log *zerolog.Logger) (global.Service, error) {
	conf := &Config{}
	if err := mapstructure.Decode(m, conf); err != nil {
		return nil, err
	}

	conf.init()

	fm, err := getFavoritesManager(conf)
	if err != nil {
		return nil, err
	}
	ls, err := getLockSystem(conf)
	if err != nil {
		return nil, err
	}

	return NewWith(conf, fm, ls, log)
}

// NewWith returns a new ocdav service
func NewWith(conf *Config, fm favorite.Manager, ls LockSystem, _ *zerolog.Logger) (global.Service, error) {
	s := &svc{
		c:             conf,
		webDavHandler: new(WebDavHandler),
		davHandler:    new(DavHandler),
		client: rhttp.GetHTTPClient(
			rhttp.Timeout(time.Duration(conf.Timeout*int64(time.Second))),
			rhttp.Insecure(conf.Insecure),
		),
<<<<<<< HEAD
		favoritesManager: fm,
		LockSystem:       ls,
=======
		favoritesManager:    fm,
		userIdentifierCache: ttlcache.NewCache(),
>>>>>>> c5b7874c
	}
	_ = s.userIdentifierCache.SetTTL(60 * time.Second)

	// initialize handlers and set default configs
	if err := s.webDavHandler.init(conf.WebdavNamespace, true); err != nil {
		return nil, err
	}
	if err := s.davHandler.init(conf); err != nil {
		return nil, err
	}
	return s, nil
}

func (s *svc) Prefix() string {
	return s.c.Prefix
}

func (s *svc) Close() error {
	return nil
}

func (s *svc) Unprotected() []string {
	return []string{"/status.php", "/remote.php/dav/public-files/", "/apps/files/", "/index.php/f/", "/index.php/s/"}
}

func (s *svc) Handler() http.Handler {
	return http.HandlerFunc(func(w http.ResponseWriter, r *http.Request) {
		ctx := r.Context()
		log := appctx.GetLogger(ctx)

		addAccessHeaders(w, r)

		// TODO(jfd): do we need this?
		// fake litmus testing for empty namespace: see https://github.com/golang/net/blob/e514e69ffb8bc3c76a71ae40de0118d794855992/webdav/litmus_test_server.go#L58-L89
		if r.Header.Get(net.HeaderLitmus) == "props: 3 (propfind_invalid2)" {
			http.Error(w, "400 Bad Request", http.StatusBadRequest)
			return
		}

		// to build correct href prop urls we need to keep track of the base path
		// always starts with /
		base := path.Join("/", s.Prefix())

		var head string
		head, r.URL.Path = router.ShiftPath(r.URL.Path)
		log.Debug().Str("head", head).Str("tail", r.URL.Path).Msg("http routing")
		switch head {
		case "status.php":
			s.doStatus(w, r)
			return
		case "remote.php":
			// skip optional "remote.php"
			head, r.URL.Path = router.ShiftPath(r.URL.Path)

			// yet, add it to baseURI
			base = path.Join(base, "remote.php")
		case "apps":
			head, r.URL.Path = router.ShiftPath(r.URL.Path)
			if head == "files" {
				s.handleLegacyPath(w, r)
				return
			}
		case "index.php":
			head, r.URL.Path = router.ShiftPath(r.URL.Path)
			if head == "s" {
				token := r.URL.Path
				rURL := s.c.PublicURL + path.Join(head, token)

				http.Redirect(w, r, rURL, http.StatusMovedPermanently)
				return
			}
		}
		switch head {
		// the old `/webdav` endpoint uses remote.php/webdav/$path
		case "webdav":
			// for oc we need to prepend /home as the path that will be passed to the home storage provider
			// will not contain the username
			base = path.Join(base, "webdav")
			ctx := context.WithValue(ctx, net.CtxKeyBaseURI, base)
			r = r.WithContext(ctx)
			s.webDavHandler.Handler(s).ServeHTTP(w, r)
			return
		case "dav":
			// cern uses /dav/files/$namespace -> /$namespace/...
			// oc uses /dav/files/$user -> /$home/$user/...
			// for oc we need to prepend the path to user homes
			// or we take the path starting at /dav and allow rewriting it?
			base = path.Join(base, "dav")
			ctx := context.WithValue(ctx, net.CtxKeyBaseURI, base)
			r = r.WithContext(ctx)
			s.davHandler.Handler(s).ServeHTTP(w, r)
			return
		}
		log.Warn().Msg("resource not found")
		w.WriteHeader(http.StatusNotFound)
	})
}

func (s *svc) getClient() (gateway.GatewayAPIClient, error) {
	return pool.GetGatewayServiceClient(s.c.GatewaySvc)
}

func (s *svc) ApplyLayout(ctx context.Context, ns string, useLoggedInUserNS bool, requestPath string) (string, string, error) {
	// If useLoggedInUserNS is false, that implies that the request is coming from
	// the FilesHandler method invoked by a /dav/files/fileOwner where fileOwner
	// is not the same as the logged in user. In that case, we'll treat fileOwner
	// as the username whose files are to be accessed and use that in the
	// namespace template.
	u, ok := ctxpkg.ContextGetUser(ctx)
	if !ok || !useLoggedInUserNS {
		var requestUsernameOrID string
		requestUsernameOrID, requestPath = router.ShiftPath(requestPath)

<<<<<<< HEAD
		gatewayClient, err := s.getClient()
		if err != nil {
			return "", "", err
		}

		// Check if this is a Userid
		userRes, err := gatewayClient.GetUser(ctx, &userpb.GetUserRequest{
			UserId: &userpb.UserId{OpaqueId: requestUsernameOrID},
		})
		if err != nil {
			return "", "", err
		}

		// If it's not a userid try if it is a user name
		if userRes.Status.Code != rpc.Code_CODE_OK {
			res, err := gatewayClient.GetUserByClaim(ctx, &userpb.GetUserByClaimRequest{
				Claim: "username",
				Value: requestUsernameOrID,
			})
			if err != nil {
				return "", "", err
			}
			userRes.Status = res.Status
			userRes.User = res.User
		}

		// If still didn't find a user, fallback
		if userRes.Status.Code != rpc.Code_CODE_OK {
			userRes.User = &userpb.User{
				Username: requestUsernameOrID,
				Id:       &userpb.UserId{OpaqueId: requestUsernameOrID},
			}
		}

		u = userRes.User
	}

	return templates.WithUser(u, ns), requestPath, nil
}

=======
>>>>>>> c5b7874c
func addAccessHeaders(w http.ResponseWriter, r *http.Request) {
	headers := w.Header()
	// the webdav api is accessible from anywhere
	headers.Set("Access-Control-Allow-Origin", "*")
	// all resources served via the DAV endpoint should have the strictest possible as default
	headers.Set("Content-Security-Policy", "default-src 'none';")
	// disable sniffing the content type for IE
	headers.Set("X-Content-Type-Options", "nosniff")
	// https://msdn.microsoft.com/en-us/library/jj542450(v=vs.85).aspx
	headers.Set("X-Download-Options", "noopen")
	// Disallow iFraming from other domains
	headers.Set("X-Frame-Options", "SAMEORIGIN")
	// https://www.adobe.com/devnet/adobe-media-server/articles/cross-domain-xml-for-streaming.html
	headers.Set("X-Permitted-Cross-Domain-Policies", "none")
	// https://developers.google.com/webmasters/control-crawl-index/docs/robots_meta_tag
	headers.Set("X-Robots-Tag", "none")
	// enforce browser based XSS filters
	headers.Set("X-XSS-Protection", "1; mode=block")

	if r.TLS != nil {
		headers.Set("Strict-Transport-Security", "max-age=63072000")
	}
}<|MERGE_RESOLUTION|>--- conflicted
+++ resolved
@@ -20,10 +20,6 @@
 
 import (
 	"context"
-<<<<<<< HEAD
-=======
-	"fmt"
->>>>>>> c5b7874c
 	"net/http"
 	"path"
 	"strings"
@@ -32,7 +28,6 @@
 	"github.com/ReneKroon/ttlcache/v2"
 	gateway "github.com/cs3org/go-cs3apis/cs3/gateway/v1beta1"
 	userpb "github.com/cs3org/go-cs3apis/cs3/identity/user/v1beta1"
-<<<<<<< HEAD
 	rpc "github.com/cs3org/go-cs3apis/cs3/rpc/v1beta1"
 	"github.com/cs3org/reva/v2/internal/http/services/owncloud/ocdav/net"
 	"github.com/cs3org/reva/v2/pkg/appctx"
@@ -46,32 +41,10 @@
 	"github.com/cs3org/reva/v2/pkg/storage/favorite"
 	"github.com/cs3org/reva/v2/pkg/storage/favorite/registry"
 	"github.com/cs3org/reva/v2/pkg/storage/utils/templates"
-=======
-	"github.com/cs3org/reva/pkg/appctx"
-	ctxpkg "github.com/cs3org/reva/pkg/ctx"
-	"github.com/cs3org/reva/pkg/errtypes"
-	"github.com/cs3org/reva/pkg/rgrpc/todo/pool"
-	"github.com/cs3org/reva/pkg/rhttp"
-	"github.com/cs3org/reva/pkg/rhttp/global"
-	"github.com/cs3org/reva/pkg/rhttp/router"
-	"github.com/cs3org/reva/pkg/sharedconf"
-	"github.com/cs3org/reva/pkg/storage/favorite"
-	"github.com/cs3org/reva/pkg/storage/favorite/registry"
-	"github.com/cs3org/reva/pkg/storage/utils/templates"
->>>>>>> c5b7874c
 	"github.com/mitchellh/mapstructure"
 	"github.com/rs/zerolog"
 )
 
-<<<<<<< HEAD
-=======
-type ctxKey int
-
-const (
-	ctxKeyBaseURI ctxKey = iota
-)
-
->>>>>>> c5b7874c
 var (
 	nameRules = [...]nameRule{
 		nameNotEmpty{},
@@ -113,20 +86,13 @@
 	// Example: if WebdavNamespace is /users/{{substr 0 1 .Username}}/{{.Username}}
 	// and received path is /docs the internal path will be:
 	// /users/<first char of username>/<username>/docs
-<<<<<<< HEAD
-	WebdavNamespace        string                            `mapstructure:"webdav_namespace"`
-	SharesNamespace        string                            `mapstructure:"shares_namespace"`
-	GatewaySvc             string                            `mapstructure:"gatewaysvc"`
-	Timeout                int64                             `mapstructure:"timeout"`
-	Insecure               bool                              `mapstructure:"insecure"`
-=======
 	WebdavNamespace string `mapstructure:"webdav_namespace"`
+	SharesNamespace string `mapstructure:"shares_namespace"`
 	GatewaySvc      string `mapstructure:"gatewaysvc"`
 	Timeout         int64  `mapstructure:"timeout"`
 	Insecure        bool   `mapstructure:"insecure"`
 	// If true, HTTP COPY will expect the HTTP-TPC (third-party copy) headers
 	EnableHTTPTpc          bool                              `mapstructure:"enable_http_tpc"`
->>>>>>> c5b7874c
 	PublicURL              string                            `mapstructure:"public_url"`
 	FavoriteStorageDriver  string                            `mapstructure:"favorite_storage_driver"`
 	FavoriteStorageDrivers map[string]map[string]interface{} `mapstructure:"favorite_storage_drivers"`
@@ -142,26 +108,18 @@
 }
 
 type svc struct {
-<<<<<<< HEAD
 	c                *Config
 	webDavHandler    *WebDavHandler
 	davHandler       *DavHandler
 	favoritesManager favorite.Manager
 	client           *http.Client
 	// LockSystem is the lock management system.
-	LockSystem LockSystem
+	LockSystem          LockSystem
+	userIdentifierCache *ttlcache.Cache
 }
 
 func (s *svc) Config() *Config {
 	return s.c
-=======
-	c                   *Config
-	webDavHandler       *WebDavHandler
-	davHandler          *DavHandler
-	favoritesManager    favorite.Manager
-	client              *http.Client
-	userIdentifierCache *ttlcache.Cache
->>>>>>> c5b7874c
 }
 
 func getFavoritesManager(c *Config) (favorite.Manager, error) {
@@ -210,13 +168,9 @@
 			rhttp.Timeout(time.Duration(conf.Timeout*int64(time.Second))),
 			rhttp.Insecure(conf.Insecure),
 		),
-<<<<<<< HEAD
-		favoritesManager: fm,
-		LockSystem:       ls,
-=======
 		favoritesManager:    fm,
+		LockSystem:          ls,
 		userIdentifierCache: ttlcache.NewCache(),
->>>>>>> c5b7874c
 	}
 	_ = s.userIdentifierCache.SetTTL(60 * time.Second)
 
@@ -330,7 +284,6 @@
 		var requestUsernameOrID string
 		requestUsernameOrID, requestPath = router.ShiftPath(requestPath)
 
-<<<<<<< HEAD
 		gatewayClient, err := s.getClient()
 		if err != nil {
 			return "", "", err
@@ -371,8 +324,6 @@
 	return templates.WithUser(u, ns), requestPath, nil
 }
 
-=======
->>>>>>> c5b7874c
 func addAccessHeaders(w http.ResponseWriter, r *http.Request) {
 	headers := w.Header()
 	// the webdav api is accessible from anywhere
