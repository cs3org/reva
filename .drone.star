--- conflicted
+++ resolved
@@ -106,10 +106,8 @@
         litmusOcisOldWebdav(),
         litmusOcisNewWebdav(),
         litmusOcisSpacesDav(),
-<<<<<<< HEAD
-=======
-        virtualViews(),
->>>>>>> 393f831f
+        # virtual views don't work on edge at the moment
+        #virtualViews(),
     ] + ocisIntegrationTests(6) + s3ngIntegrationTests(12)
 
 def buildAndPublishDocker():
@@ -232,8 +230,6 @@
                     ],
                 },
             },
-<<<<<<< HEAD
-=======
             {
                 "name": "publish-docker-revad-ceph-latest",
                 "pull": "always",
@@ -254,7 +250,6 @@
                     ],
                 },
             },
->>>>>>> 393f831f
         ],
     }
 
@@ -303,10 +298,7 @@
         "trigger": {
             "ref": [
                 "refs/heads/master",
-<<<<<<< HEAD
                 "refs/heads/edge",
-=======
->>>>>>> 393f831f
                 "refs/pull/**",
             ],
         },
@@ -511,8 +503,6 @@
                     ],
                 },
             },
-<<<<<<< HEAD
-=======
             {
                 "name": "docker-revad-ceph-tag",
                 "pull": "always",
@@ -591,7 +581,6 @@
                     "BEHAT_SUITE": "apiVirtualViews",
                 },
             },
->>>>>>> 393f831f
         ],
         "depends_on": ["changelog"],
     }
@@ -623,15 +612,11 @@
                     "cd /drone/src/tests/oc-integration-tests/drone/",
                     "/drone/src/cmd/revad/revad -c frontend.toml &",
                     "/drone/src/cmd/revad/revad -c gateway.toml &",
-<<<<<<< HEAD
                     "/drone/src/cmd/revad/revad -c storage-users-ocis.toml &",
                     "/drone/src/cmd/revad/revad -c storage-shares.toml &",
                     "/drone/src/cmd/revad/revad -c storage-publiclink.toml &",
                     "/drone/src/cmd/revad/revad -c shares.toml &",
-=======
-                    "/drone/src/cmd/revad/revad -c storage-home-ocis.toml &",
-                    "/drone/src/cmd/revad/revad -c storage-users-ocis.toml &",
->>>>>>> 393f831f
+                    "/drone/src/cmd/revad/revad -c permissions-ocis-ci.toml &",
                     "/drone/src/cmd/revad/revad -c users.toml",
                 ],
             },
@@ -683,15 +668,11 @@
                     "cd /drone/src/tests/oc-integration-tests/drone/",
                     "/drone/src/cmd/revad/revad -c frontend.toml &",
                     "/drone/src/cmd/revad/revad -c gateway.toml &",
-<<<<<<< HEAD
                     "/drone/src/cmd/revad/revad -c storage-users-ocis.toml &",
                     "/drone/src/cmd/revad/revad -c storage-shares.toml &",
                     "/drone/src/cmd/revad/revad -c storage-publiclink.toml &",
                     "/drone/src/cmd/revad/revad -c shares.toml &",
-=======
-                    "/drone/src/cmd/revad/revad -c storage-home-ocis.toml &",
-                    "/drone/src/cmd/revad/revad -c storage-users-ocis.toml &",
->>>>>>> 393f831f
+                    "/drone/src/cmd/revad/revad -c permissions-ocis-ci.toml &",
                     "/drone/src/cmd/revad/revad -c users.toml",
                 ],
             },
@@ -744,16 +725,11 @@
                     "cd /drone/src/tests/oc-integration-tests/drone/",
                     "/drone/src/cmd/revad/revad -c frontend.toml &",
                     "/drone/src/cmd/revad/revad -c gateway.toml &",
-<<<<<<< HEAD
                     "/drone/src/cmd/revad/revad -c storage-users-ocis.toml &",
                     "/drone/src/cmd/revad/revad -c storage-shares.toml &",
                     "/drone/src/cmd/revad/revad -c storage-publiclink.toml &",
                     "/drone/src/cmd/revad/revad -c shares.toml &",
-=======
-                    "/drone/src/cmd/revad/revad -c storage-home-ocis.toml &",
-                    "/drone/src/cmd/revad/revad -c storage-users-ocis.toml &",
                     "/drone/src/cmd/revad/revad -c permissions-ocis-ci.toml &",
->>>>>>> 393f831f
                     "/drone/src/cmd/revad/revad -c users.toml",
                 ],
             },
@@ -775,18 +751,13 @@
                 "commands": [
                     # The spaceid is randomly generated during the first login so we need this hack to construct the correct url.
                     "curl -s -k -u einstein:relativity -I http://revad-services:20080/remote.php/dav/files/einstein",
-<<<<<<< HEAD
                     "export LITMUS_URL=http://revad-services:20080/remote.php/dav/spaces/$(ls /drone/src/tmp/reva/data/spaces/personal/)",
-=======
-                    "export LITMUS_URL=http://revad-services:20080/remote.php/dav/spaces/123e4567-e89b-12d3-a456-426655440000!$(ls /drone/src/tmp/reva/data/spaces/personal/)",
->>>>>>> 393f831f
                     "/usr/local/bin/litmus-wrapper",
                 ],
             },
         ],
         "depends_on": ["changelog"],
     }
-<<<<<<< HEAD
 
 def ocisIntegrationTests(parallelRuns, skipExceptParts = []):
     pipelines = []
@@ -827,6 +798,7 @@
                             "/drone/src/cmd/revad/revad -c machine-auth.toml &",
                             "/drone/src/cmd/revad/revad -c storage-users-ocis.toml &",
                             "/drone/src/cmd/revad/revad -c storage-publiclink.toml &",
+                            "/drone/src/cmd/revad/revad -c permissions-ocis-ci.toml &",
                             "/drone/src/cmd/revad/revad -c ldap-users.toml",
                         ],
                     },
@@ -862,82 +834,6 @@
             },
         )
 
-=======
-
-def ocisIntegrationTests(parallelRuns, skipExceptParts = []):
-    pipelines = []
-    debugPartsEnabled = (len(skipExceptParts) != 0)
-    for runPart in range(1, parallelRuns + 1):
-        if debugPartsEnabled and runPart not in skipExceptParts:
-            continue
-
-        pipelines.append(
-            {
-                "kind": "pipeline",
-                "type": "docker",
-                "name": "ocis-integration-tests-%s" % runPart,
-                "platform": {
-                    "os": "linux",
-                    "arch": "amd64",
-                },
-                "trigger": {
-                    "event": {
-                        "include": [
-                            "pull_request",
-                            "tag",
-                        ],
-                    },
-                },
-                "steps": [
-                    makeStep("build-ci"),
-                    {
-                        "name": "revad-services",
-                        "image": "registry.cern.ch/docker.io/library/golang:1.17",
-                        "detach": True,
-                        "commands": [
-                            "cd /drone/src/tests/oc-integration-tests/drone/",
-                            "/drone/src/cmd/revad/revad -c frontend.toml &",
-                            "/drone/src/cmd/revad/revad -c gateway.toml &",
-                            "/drone/src/cmd/revad/revad -c shares.toml &",
-                            "/drone/src/cmd/revad/revad -c storage-home-ocis.toml &",
-                            "/drone/src/cmd/revad/revad -c storage-users-ocis.toml &",
-                            "/drone/src/cmd/revad/revad -c storage-publiclink.toml &",
-                            "/drone/src/cmd/revad/revad -c ldap-users.toml",
-                        ],
-                    },
-                    cloneOc10TestReposStep(),
-                    {
-                        "name": "oC10APIAcceptanceTestsOcisStorage",
-                        "image": "registry.cern.ch/docker.io/owncloudci/php:7.4",
-                        "commands": [
-                            "cd /drone/src/tmp/testrunner",
-                            "make test-acceptance-api",
-                        ],
-                        "environment": {
-                            "TEST_SERVER_URL": "http://revad-services:20080",
-                            "OCIS_REVA_DATA_ROOT": "/drone/src/tmp/reva/data/",
-                            "DELETE_USER_DATA_CMD": "rm -rf /drone/src/tmp/reva/data/nodes/root/* /drone/src/tmp/reva/data/nodes/*-*-*-* /drone/src/tmp/reva/data/blobs/*",
-                            "STORAGE_DRIVER": "OCIS",
-                            "SKELETON_DIR": "/drone/src/tmp/testing/data/apiSkeleton",
-                            "TEST_WITH_LDAP": "true",
-                            "REVA_LDAP_HOSTNAME": "ldap",
-                            "TEST_REVA": "true",
-                            "SEND_SCENARIO_LINE_REFERENCES": "true",
-                            "BEHAT_FILTER_TAGS": "~@notToImplementOnOCIS&&~@toImplementOnOCIS&&~comments-app-required&&~@federation-app-required&&~@notifications-app-required&&~systemtags-app-required&&~@provisioning_api-app-required&&~@preview-extension-required&&~@local_storage&&~@skipOnOcis-OCIS-Storage&&~@skipOnOcis",
-                            "DIVIDE_INTO_NUM_PARTS": parallelRuns,
-                            "RUN_PART": runPart,
-                            "EXPECTED_FAILURES_FILE": "/drone/src/tests/acceptance/expected-failures-on-OCIS-storage.md",
-                        },
-                    },
-                ],
-                "services": [
-                    ldapService(),
-                ],
-                "depends_on": ["changelog"],
-            },
-        )
-
->>>>>>> 393f831f
     return pipelines
 
 def s3ngIntegrationTests(parallelRuns, skipExceptParts = []):
@@ -946,7 +842,6 @@
     for runPart in range(1, parallelRuns + 1):
         if debugPartsEnabled and runPart not in skipExceptParts:
             continue
-<<<<<<< HEAD
 
         pipelines.append(
             {
@@ -980,6 +875,7 @@
                             "/drone/src/cmd/revad/revad -c storage-publiclink.toml &",
                             "/drone/src/cmd/revad/revad -c storage-shares.toml &",
                             "/drone/src/cmd/revad/revad -c ldap-users.toml &",
+                            "/drone/src/cmd/revad/revad -c permissions-ocis-ci.toml &",
                             "/drone/src/cmd/revad/revad -c machine-auth.toml",
                         ],
                     },
@@ -1018,78 +914,6 @@
 
     return pipelines
 
-=======
-
-        pipelines.append(
-            {
-                "kind": "pipeline",
-                "type": "docker",
-                "name": "s3ng-integration-tests-%s" % runPart,
-                "platform": {
-                    "os": "linux",
-                    "arch": "amd64",
-                },
-                "trigger": {
-                    "event": {
-                        "include": [
-                            "pull_request",
-                            "tag",
-                        ],
-                    },
-                },
-                "steps": [
-                    makeStep("build-ci"),
-                    {
-                        "name": "revad-services",
-                        "image": "registry.cern.ch/docker.io/library/golang:1.17",
-                        "detach": True,
-                        "commands": [
-                            "cd /drone/src/tests/oc-integration-tests/drone/",
-                            "/drone/src/cmd/revad/revad -c frontend.toml &",
-                            "/drone/src/cmd/revad/revad -c gateway.toml &",
-                            "/drone/src/cmd/revad/revad -c shares.toml &",
-                            "/drone/src/cmd/revad/revad -c storage-home-s3ng.toml &",
-                            "/drone/src/cmd/revad/revad -c storage-users-s3ng.toml &",
-                            "/drone/src/cmd/revad/revad -c storage-publiclink.toml &",
-                            "/drone/src/cmd/revad/revad -c ldap-users.toml",
-                        ],
-                    },
-                    cloneOc10TestReposStep(),
-                    {
-                        "name": "oC10APIAcceptanceTestsS3ngStorage",
-                        "image": "registry.cern.ch/docker.io/owncloudci/php:7.4",
-                        "commands": [
-                            "cd /drone/src/tmp/testrunner",
-                            "make test-acceptance-api",
-                        ],
-                        "environment": {
-                            "TEST_SERVER_URL": "http://revad-services:20080",
-                            "OCIS_REVA_DATA_ROOT": "/drone/src/tmp/reva/data/",
-                            "DELETE_USER_DATA_CMD": "rm -rf /drone/src/tmp/reva/data/nodes/root/* /drone/src/tmp/reva/data/nodes/*-*-*-* /drone/src/tmp/reva/data/blobs/*",
-                            "STORAGE_DRIVER": "S3NG",
-                            "SKELETON_DIR": "/drone/src/tmp/testing/data/apiSkeleton",
-                            "TEST_WITH_LDAP": "true",
-                            "REVA_LDAP_HOSTNAME": "ldap",
-                            "TEST_REVA": "true",
-                            "SEND_SCENARIO_LINE_REFERENCES": "true",
-                            "BEHAT_FILTER_TAGS": "~@notToImplementOnOCIS&&~@toImplementOnOCIS&&~comments-app-required&&~@federation-app-required&&~@notifications-app-required&&~systemtags-app-required&&~@provisioning_api-app-required&&~@preview-extension-required&&~@local_storage&&~@skipOnOcis-OCIS-Storage&&~@skipOnOcis",
-                            "DIVIDE_INTO_NUM_PARTS": parallelRuns,
-                            "RUN_PART": runPart,
-                            "EXPECTED_FAILURES_FILE": "/drone/src/tests/acceptance/expected-failures-on-S3NG-storage.md",
-                        },
-                    },
-                ],
-                "services": [
-                    ldapService(),
-                    cephService(),
-                ],
-                "depends_on": ["changelog"],
-            },
-        )
-
-    return pipelines
-
->>>>>>> 393f831f
 def checkStarlark():
     return {
         "kind": "pipeline",
