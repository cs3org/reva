--- conflicted
+++ resolved
@@ -98,10 +98,6 @@
     return [
         changelog(),
         checkStarlark(),
-<<<<<<< HEAD
-        checkGoGenerate(),
-=======
->>>>>>> 2e1c2a35
         coverage(),
         buildAndPublishDocker(),
         buildOnly(),
@@ -110,14 +106,7 @@
         litmusOcisOldWebdav(),
         litmusOcisNewWebdav(),
         litmusOcisSpacesDav(),
-<<<<<<< HEAD
-        cs3ApiValidatorOcis(),
-        cs3ApiValidatorS3NG(),
-        # virtual views don't work on edge at the moment
-        #virtualViews(),
-=======
         virtualViews(),
->>>>>>> 2e1c2a35
     ] + ocisIntegrationTests(6) + s3ngIntegrationTests(12)
 
 def buildAndPublishDocker():
@@ -304,16 +293,6 @@
         "platform": {
             "os": "linux",
             "arch": "amd64",
-<<<<<<< HEAD
-        },
-        "trigger": {
-            "ref": [
-                "refs/heads/master",
-                "refs/heads/edge",
-                "refs/pull/**",
-            ],
-        },
-=======
         },
         "trigger": {
             "ref": [
@@ -321,7 +300,6 @@
                 "refs/pull/**",
             ],
         },
->>>>>>> 2e1c2a35
         "steps": [
             {
                 "name": "unit-test",
@@ -555,7 +533,6 @@
         "platform": {
             "os": "linux",
             "arch": "amd64",
-<<<<<<< HEAD
         },
         "trigger": {
             "event": {
@@ -565,17 +542,6 @@
                 ],
             },
         },
-=======
-        },
-        "trigger": {
-            "event": {
-                "include": [
-                    "pull_request",
-                    "tag",
-                ],
-            },
-        },
->>>>>>> 2e1c2a35
         "steps": [
             makeStep("build-ci"),
             {
@@ -604,11 +570,7 @@
                     "PATH_TO_CORE": "/drone/src/tmp/testrunner",
                     "TEST_SERVER_URL": "http://revad-services:20180",
                     "OCIS_REVA_DATA_ROOT": "/drone/src/tmp/reva/data/",
-<<<<<<< HEAD
-                    "DELETE_USER_DATA_CMD": "rm -rf /drone/src/tmp/reva/data/spaces/* /drone/src/tmp/reva/data/blobs/* /drone/src/tmp/reva/data/spacetypes/*",
-=======
                     "DELETE_USER_DATA_CMD": "rm -rf /drone/src/tmp/reva/data/nodes/root/* /drone/src/tmp/reva/data/nodes/*-*-*-* /drone/src/tmp/reva/data/blobs/*",
->>>>>>> 2e1c2a35
                     "STORAGE_DRIVER": "OCIS",
                     "SKELETON_DIR": "/drone/src/tmp/testing/data/apiSkeleton",
                     "TEST_REVA": "true",
@@ -648,16 +610,8 @@
                     "cd /drone/src/tests/oc-integration-tests/drone/",
                     "/drone/src/cmd/revad/revad -c frontend.toml &",
                     "/drone/src/cmd/revad/revad -c gateway.toml &",
-<<<<<<< HEAD
-                    "/drone/src/cmd/revad/revad -c storage-users-ocis.toml &",
-                    "/drone/src/cmd/revad/revad -c storage-shares.toml &",
-                    "/drone/src/cmd/revad/revad -c storage-publiclink.toml &",
-                    "/drone/src/cmd/revad/revad -c shares.toml &",
-                    "/drone/src/cmd/revad/revad -c permissions-ocis-ci.toml &",
-=======
                     "/drone/src/cmd/revad/revad -c storage-home-ocis.toml &",
                     "/drone/src/cmd/revad/revad -c storage-users-ocis.toml &",
->>>>>>> 2e1c2a35
                     "/drone/src/cmd/revad/revad -c users.toml",
                 ],
             },
@@ -690,7 +644,6 @@
         "platform": {
             "os": "linux",
             "arch": "amd64",
-<<<<<<< HEAD
         },
         "trigger": {
             "event": {
@@ -710,11 +663,8 @@
                     "cd /drone/src/tests/oc-integration-tests/drone/",
                     "/drone/src/cmd/revad/revad -c frontend.toml &",
                     "/drone/src/cmd/revad/revad -c gateway.toml &",
+                    "/drone/src/cmd/revad/revad -c storage-home-ocis.toml &",
                     "/drone/src/cmd/revad/revad -c storage-users-ocis.toml &",
-                    "/drone/src/cmd/revad/revad -c storage-shares.toml &",
-                    "/drone/src/cmd/revad/revad -c storage-publiclink.toml &",
-                    "/drone/src/cmd/revad/revad -c shares.toml &",
-                    "/drone/src/cmd/revad/revad -c permissions-ocis-ci.toml &",
                     "/drone/src/cmd/revad/revad -c users.toml",
                 ],
             },
@@ -748,8 +698,6 @@
         "platform": {
             "os": "linux",
             "arch": "amd64",
-=======
->>>>>>> 2e1c2a35
         },
         "trigger": {
             "event": {
@@ -769,16 +717,9 @@
                     "cd /drone/src/tests/oc-integration-tests/drone/",
                     "/drone/src/cmd/revad/revad -c frontend.toml &",
                     "/drone/src/cmd/revad/revad -c gateway.toml &",
-<<<<<<< HEAD
-                    "/drone/src/cmd/revad/revad -c storage-users-ocis.toml &",
-                    "/drone/src/cmd/revad/revad -c storage-shares.toml &",
-                    "/drone/src/cmd/revad/revad -c storage-publiclink.toml &",
-                    "/drone/src/cmd/revad/revad -c shares.toml &",
-                    "/drone/src/cmd/revad/revad -c permissions-ocis-ci.toml &",
-=======
                     "/drone/src/cmd/revad/revad -c storage-home-ocis.toml &",
                     "/drone/src/cmd/revad/revad -c storage-users-ocis.toml &",
->>>>>>> 2e1c2a35
+                    "/drone/src/cmd/revad/revad -c permissions-ocis-ci.toml &",
                     "/drone/src/cmd/revad/revad -c users.toml",
                 ],
             },
@@ -790,154 +731,20 @@
                 ],
             },
             {
-<<<<<<< HEAD
                 "name": "litmus-owncloud-spaces-dav",
                 "image": "registry.cern.ch/docker.io/owncloud/litmus:latest",
                 "environment": {
-=======
-                "name": "litmus-ocis-new-webdav",
-                "image": "registry.cern.ch/docker.io/owncloud/litmus:latest",
-                "environment": {
-                    # UUID is einstein user, see https://github.com/owncloud/ocis-accounts/blob/8de0530f31ed5ffb0bbb7f7f3471f87f429cb2ea/pkg/service/v0/service.go#L45
-                    "LITMUS_URL": "http://revad-services:20080/remote.php/dav/files/4c510ada-c86b-4815-8820-42cdf82c3d51",
->>>>>>> 2e1c2a35
                     "LITMUS_USERNAME": "einstein",
                     "LITMUS_PASSWORD": "relativity",
                     "TESTS": "basic http copymove props",
                 },
-<<<<<<< HEAD
                 "commands": [
                     # The spaceid is randomly generated during the first login so we need this hack to construct the correct url.
                     "curl -s -k -u einstein:relativity -I http://revad-services:20080/remote.php/dav/files/einstein",
-                    "export LITMUS_URL=http://revad-services:20080/remote.php/dav/spaces/$(ls /drone/src/tmp/reva/data/spacetypes/personal/)",
+                    "export LITMUS_URL=http://revad-services:20080/remote.php/dav/spaces/123e4567-e89b-12d3-a456-426655440000!$(ls /drone/src/tmp/reva/data/spaces/personal/)",
                     "/usr/local/bin/litmus-wrapper",
                 ],
             },
-        ],
-        "depends_on": ["changelog"],
-    }
-
-def cs3ApiValidatorOcis():
-    return {
-        "kind": "pipeline",
-        "type": "docker",
-        "name": "cs3api-validator-ocis",
-        "platform": {
-            "os": "linux",
-            "arch": "amd64",
-        },
-        "trigger": {
-            "event": {
-                "include": [
-                    "pull_request",
-                    "tag",
-                ],
-            },
-        },
-        "steps": [
-            makeStep("build-ci"),
-            {
-                "name": "revad-services",
-                "image": "registry.cern.ch/docker.io/library/golang:1.17",
-                "detach": True,
-                "commands": [
-                    "cd /drone/src/tests/oc-integration-tests/drone/",
-                    "/drone/src/cmd/revad/revad -c frontend.toml &",
-                    "/drone/src/cmd/revad/revad -c gateway.toml &",
-                    "/drone/src/cmd/revad/revad -c storage-users-ocis.toml &",
-                    "/drone/src/cmd/revad/revad -c storage-shares.toml &",
-                    "/drone/src/cmd/revad/revad -c storage-publiclink.toml &",
-                    "/drone/src/cmd/revad/revad -c shares.toml &",
-                    "/drone/src/cmd/revad/revad -c permissions-ocis-ci.toml &",
-                    "/drone/src/cmd/revad/revad -c users.toml",
-                ],
-            },
-            {
-                "name": "sleep-for-revad-start",
-                "image": "registry.cern.ch/docker.io/library/golang:1.17",
-                "commands": [
-                    "sleep 5",
-                ],
-            },
-            {
-                "name": "cs3api-validator-ocis",
-                "image": "owncloud/cs3api-validator:latest",
-                "commands": [
-                    "/usr/bin/cs3api-validator /var/lib/cs3api-validator --endpoint=revad-services:19000",
-                ],
-=======
->>>>>>> 2e1c2a35
-            },
-        ],
-        "depends_on": ["changelog"],
-    }
-
-<<<<<<< HEAD
-def cs3ApiValidatorS3NG():
-    return {
-        "kind": "pipeline",
-        "type": "docker",
-        "name": "cs3api-validator-S3NG",
-=======
-def litmusOcisSpacesDav():
-    return {
-        "kind": "pipeline",
-        "type": "docker",
-        "name": "litmus-owncloud-spaces-dav",
->>>>>>> 2e1c2a35
-        "platform": {
-            "os": "linux",
-            "arch": "amd64",
-        },
-        "trigger": {
-            "event": {
-                "include": [
-                    "pull_request",
-                    "tag",
-                ],
-            },
-        },
-        "steps": [
-            makeStep("build-ci"),
-            {
-                "name": "revad-services",
-                "image": "registry.cern.ch/docker.io/library/golang:1.17",
-                "detach": True,
-                "commands": [
-                    "cd /drone/src/tests/oc-integration-tests/drone/",
-                    "/drone/src/cmd/revad/revad -c frontend.toml &",
-                    "/drone/src/cmd/revad/revad -c gateway.toml &",
-<<<<<<< HEAD
-                    "/drone/src/cmd/revad/revad -c storage-users-s3ng.toml &",
-                    "/drone/src/cmd/revad/revad -c storage-shares.toml &",
-                    "/drone/src/cmd/revad/revad -c storage-publiclink.toml &",
-                    "/drone/src/cmd/revad/revad -c shares.toml &",
-=======
-                    "/drone/src/cmd/revad/revad -c storage-home-ocis.toml &",
-                    "/drone/src/cmd/revad/revad -c storage-users-ocis.toml &",
->>>>>>> 2e1c2a35
-                    "/drone/src/cmd/revad/revad -c permissions-ocis-ci.toml &",
-                    "/drone/src/cmd/revad/revad -c users.toml",
-                ],
-            },
-            {
-                "name": "sleep-for-revad-start",
-                "image": "registry.cern.ch/docker.io/library/golang:1.17",
-                "commands": [
-                    "sleep 5",
-                ],
-            },
-            {
-<<<<<<< HEAD
-                "name": "cs3api-validator-S3NG",
-                "image": "owncloud/cs3api-validator:latest",
-                "commands": [
-                    "/usr/bin/cs3api-validator /var/lib/cs3api-validator --endpoint=revad-services:19000",
-                ],
-            },
-        ],
-        "services": [
-            cephService(),
         ],
         "depends_on": ["changelog"],
     }
@@ -949,33 +756,6 @@
         if debugPartsEnabled and runPart not in skipExceptParts:
             continue
 
-=======
-                "name": "litmus-owncloud-spaces-dav",
-                "image": "registry.cern.ch/docker.io/owncloud/litmus:latest",
-                "environment": {
-                    "LITMUS_USERNAME": "einstein",
-                    "LITMUS_PASSWORD": "relativity",
-                    "TESTS": "basic http copymove props",
-                },
-                "commands": [
-                    # The spaceid is randomly generated during the first login so we need this hack to construct the correct url.
-                    "curl -s -k -u einstein:relativity -I http://revad-services:20080/remote.php/dav/files/einstein",
-                    "export LITMUS_URL=http://revad-services:20080/remote.php/dav/spaces/123e4567-e89b-12d3-a456-426655440000!$(ls /drone/src/tmp/reva/data/spaces/personal/)",
-                    "/usr/local/bin/litmus-wrapper",
-                ],
-            },
-        ],
-        "depends_on": ["changelog"],
-    }
-
-def ocisIntegrationTests(parallelRuns, skipExceptParts = []):
-    pipelines = []
-    debugPartsEnabled = (len(skipExceptParts) != 0)
-    for runPart in range(1, parallelRuns + 1):
-        if debugPartsEnabled and runPart not in skipExceptParts:
-            continue
-
->>>>>>> 2e1c2a35
         pipelines.append(
             {
                 "kind": "pipeline",
@@ -1004,17 +784,9 @@
                             "/drone/src/cmd/revad/revad -c frontend.toml &",
                             "/drone/src/cmd/revad/revad -c gateway.toml &",
                             "/drone/src/cmd/revad/revad -c shares.toml &",
-<<<<<<< HEAD
-                            "/drone/src/cmd/revad/revad -c storage-shares.toml &",
-                            "/drone/src/cmd/revad/revad -c machine-auth.toml &",
-                            "/drone/src/cmd/revad/revad -c storage-users-ocis.toml &",
-                            "/drone/src/cmd/revad/revad -c storage-publiclink.toml &",
-                            "/drone/src/cmd/revad/revad -c permissions-ocis-ci.toml &",
-=======
                             "/drone/src/cmd/revad/revad -c storage-home-ocis.toml &",
                             "/drone/src/cmd/revad/revad -c storage-users-ocis.toml &",
                             "/drone/src/cmd/revad/revad -c storage-publiclink.toml &",
->>>>>>> 2e1c2a35
                             "/drone/src/cmd/revad/revad -c ldap-users.toml",
                         ],
                     },
@@ -1029,22 +801,14 @@
                         "environment": {
                             "TEST_SERVER_URL": "http://revad-services:20080",
                             "OCIS_REVA_DATA_ROOT": "/drone/src/tmp/reva/data/",
-<<<<<<< HEAD
-                            "DELETE_USER_DATA_CMD": "rm -rf /drone/src/tmp/reva/data/spaces/* /drone/src/tmp/reva/data/blobs/* /drone/src/tmp/reva/data/spacetypes/*",
-=======
                             "DELETE_USER_DATA_CMD": "rm -rf /drone/src/tmp/reva/data/nodes/root/* /drone/src/tmp/reva/data/nodes/*-*-*-* /drone/src/tmp/reva/data/blobs/*",
->>>>>>> 2e1c2a35
                             "STORAGE_DRIVER": "OCIS",
                             "SKELETON_DIR": "/drone/src/tmp/testing/data/apiSkeleton",
                             "TEST_WITH_LDAP": "true",
                             "REVA_LDAP_HOSTNAME": "ldap",
                             "TEST_REVA": "true",
                             "SEND_SCENARIO_LINE_REFERENCES": "true",
-<<<<<<< HEAD
-                            "BEHAT_FILTER_TAGS": "~@notToImplementOnOCIS&&~@toImplementOnOCIS&&~comments-app-required&&~@federation-app-required&&~@notifications-app-required&&~systemtags-app-required&&~@provisioning_api-app-required&&~@preview-extension-required&&~@local_storage&&~@skipOnOcis-OCIS-Storage&&~@skipOnOcis&&~@issue-ocis-3023",
-=======
                             "BEHAT_FILTER_TAGS": "~@notToImplementOnOCIS&&~@toImplementOnOCIS&&~comments-app-required&&~@federation-app-required&&~@notifications-app-required&&~systemtags-app-required&&~@provisioning_api-app-required&&~@preview-extension-required&&~@local_storage&&~@skipOnOcis-OCIS-Storage&&~@skipOnOcis&&~@personalSpace&&~@issue-ocis-3023",
->>>>>>> 2e1c2a35
                             "DIVIDE_INTO_NUM_PARTS": parallelRuns,
                             "RUN_PART": runPart,
                             "EXPECTED_FAILURES_FILE": "/drone/src/tests/acceptance/expected-failures-on-OCIS-storage.md",
@@ -1095,19 +859,10 @@
                             "/drone/src/cmd/revad/revad -c frontend.toml &",
                             "/drone/src/cmd/revad/revad -c gateway.toml &",
                             "/drone/src/cmd/revad/revad -c shares.toml &",
-<<<<<<< HEAD
-                            "/drone/src/cmd/revad/revad -c storage-users-s3ng.toml &",
-                            "/drone/src/cmd/revad/revad -c storage-publiclink.toml &",
-                            "/drone/src/cmd/revad/revad -c storage-shares.toml &",
-                            "/drone/src/cmd/revad/revad -c ldap-users.toml &",
-                            "/drone/src/cmd/revad/revad -c permissions-ocis-ci.toml &",
-                            "/drone/src/cmd/revad/revad -c machine-auth.toml",
-=======
                             "/drone/src/cmd/revad/revad -c storage-home-s3ng.toml &",
                             "/drone/src/cmd/revad/revad -c storage-users-s3ng.toml &",
                             "/drone/src/cmd/revad/revad -c storage-publiclink.toml &",
                             "/drone/src/cmd/revad/revad -c ldap-users.toml",
->>>>>>> 2e1c2a35
                         ],
                     },
                     cloneOc10TestReposStep(),
@@ -1121,22 +876,14 @@
                         "environment": {
                             "TEST_SERVER_URL": "http://revad-services:20080",
                             "OCIS_REVA_DATA_ROOT": "/drone/src/tmp/reva/data/",
-<<<<<<< HEAD
-                            "DELETE_USER_DATA_CMD": "rm -rf /drone/src/tmp/reva/data/spaces/* /drone/src/tmp/reva/data/blobs/* /drone/src/tmp/reva/data/spacetypes/*",
-=======
                             "DELETE_USER_DATA_CMD": "rm -rf /drone/src/tmp/reva/data/nodes/root/* /drone/src/tmp/reva/data/nodes/*-*-*-* /drone/src/tmp/reva/data/blobs/*",
->>>>>>> 2e1c2a35
                             "STORAGE_DRIVER": "S3NG",
                             "SKELETON_DIR": "/drone/src/tmp/testing/data/apiSkeleton",
                             "TEST_WITH_LDAP": "true",
                             "REVA_LDAP_HOSTNAME": "ldap",
                             "TEST_REVA": "true",
                             "SEND_SCENARIO_LINE_REFERENCES": "true",
-<<<<<<< HEAD
-                            "BEHAT_FILTER_TAGS": "~@notToImplementOnOCIS&&~@toImplementOnOCIS&&~comments-app-required&&~@federation-app-required&&~@notifications-app-required&&~systemtags-app-required&&~@provisioning_api-app-required&&~@preview-extension-required&&~@local_storage&&~@skipOnOcis-OCIS-Storage&&~@skipOnOcis&&~@issue-ocis-3023",
-=======
                             "BEHAT_FILTER_TAGS": "~@notToImplementOnOCIS&&~@toImplementOnOCIS&&~comments-app-required&&~@federation-app-required&&~@notifications-app-required&&~systemtags-app-required&&~@provisioning_api-app-required&&~@preview-extension-required&&~@local_storage&&~@skipOnOcis-OCIS-Storage&&~@skipOnOcis&&~@personalSpace&&~@issue-ocis-3023",
->>>>>>> 2e1c2a35
                             "DIVIDE_INTO_NUM_PARTS": parallelRuns,
                             "RUN_PART": runPart,
                             "EXPECTED_FAILURES_FILE": "/drone/src/tests/acceptance/expected-failures-on-S3NG-storage.md",
@@ -1150,15 +897,9 @@
                 "depends_on": ["changelog"],
             },
         )
-<<<<<<< HEAD
 
     return pipelines
 
-=======
-
-    return pipelines
-
->>>>>>> 2e1c2a35
 def checkStarlark():
     return {
         "kind": "pipeline",
@@ -1184,7 +925,6 @@
                         "failure",
                     ],
                 },
-<<<<<<< HEAD
             },
         ],
         "depends_on": [],
@@ -1193,29 +933,4 @@
                 "refs/pull/**",
             ],
         },
-    }
-
-def checkGoGenerate():
-    return {
-        "kind": "pipeline",
-        "type": "docker",
-        "name": "check-go-generate",
-        "steps": [
-            {
-                "name": "check-go-generate",
-                "image": "registry.cern.ch/docker.io/library/golang:1.17",
-                "commands": [
-                    "make go-generate",
-                    "git diff --exit-code",
-                ],
-=======
->>>>>>> 2e1c2a35
-            },
-        ],
-        "depends_on": [],
-        "trigger": {
-            "ref": [
-                "refs/pull/**",
-            ],
-        },
     }