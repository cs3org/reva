--- conflicted
+++ resolved
@@ -77,13 +77,9 @@
 	gotest.tools v2.2.0+incompatible
 )
 
-require (
 	github.com/go-jose/go-jose/v3 v3.0.0 // indirect
-<<<<<<< HEAD
 	github.com/hashicorp/go-msgpack/v2 v2.1.0 // indirect
-=======
 	golang.org/x/time v0.0.0-20220922220347-f3bd1da661af // indirect
->>>>>>> 18b3aa9a
 )
 
 require (
@@ -173,16 +169,10 @@
 	go.etcd.io/bbolt v1.3.7 // indirect
 	go.mongodb.org/mongo-driver v1.8.3 // indirect
 	go.opentelemetry.io/otel/metric v0.34.0 // indirect
-<<<<<<< HEAD
 	golang.org/x/mod v0.9.0 // indirect
 	golang.org/x/net v0.9.0 // indirect
 	golang.org/x/time v0.3.0 // indirect
 	golang.org/x/tools v0.7.0 // indirect
-=======
-	golang.org/x/mod v0.8.0 // indirect
-	golang.org/x/net v0.7.0 // indirect
-	golang.org/x/tools v0.6.0 // indirect
->>>>>>> 18b3aa9a
 	google.golang.org/appengine v1.6.7 // indirect
 	gopkg.in/ini.v1 v1.66.6 // indirect
 	gopkg.in/src-d/go-errors.v1 v1.0.0 // indirect
