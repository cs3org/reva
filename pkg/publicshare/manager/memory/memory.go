// Copyright 2018-2019 CERN
//
// Licensed under the Apache License, Version 2.0 (the "License");
// you may not use this file except in compliance with the License.
// You may obtain a copy of the License at
//
//     http://www.apache.org/licenses/LICENSE-2.0
//
// Unless required by applicable law or agreed to in writing, software
// distributed under the License is distributed on an "AS IS" BASIS,
// WITHOUT WARRANTIES OR CONDITIONS OF ANY KIND, either express or implied.
// See the License for the specific language governing permissions and
// limitations under the License.
//
// In applying this license, CERN does not waive the privileges and immunities
// granted to it by virtue of its status as an Intergovernmental Organization
// or submit itself to any jurisdiction.

package memory

import (
	"context"
	"errors"
	"math/rand"
	"sync"
	"time"

	user "github.com/cs3org/go-cs3apis/cs3/identity/user/v1beta1"
	link "github.com/cs3org/go-cs3apis/cs3/sharing/link/v1beta1"
	provider "github.com/cs3org/go-cs3apis/cs3/storage/provider/v1beta1"
	typespb "github.com/cs3org/go-cs3apis/cs3/types/v1beta1"
	"github.com/cs3org/reva/pkg/publicshare"
	"github.com/cs3org/reva/pkg/publicshare/manager/registry"
)

func init() {
	registry.Register("memory", New)
}

// New returns a new memory manager.
func New(c map[string]interface{}) (publicshare.Manager, error) {
	return &manager{
		shares: sync.Map{},
	}, nil
}

type manager struct {
	shares sync.Map
}

// CreatePublicShare safely adds a new entry to manager.shares
<<<<<<< HEAD
func (m *manager) CreatePublicShare(ctx context.Context, u *userproviderv0alphapb.User, rInfo *storageproviderv0alphapb.ResourceInfo, g *publicshareproviderv0alphapb.Grant) (*publicshareproviderv0alphapb.PublicShare, error) {
	id := &publicshareproviderv0alphapb.PublicShareId{
=======
func (m *manager) CreatePublicShare(ctx context.Context, u *user.User, rInfo *provider.ResourceInfo, g *link.Grant) (*link.PublicShare, error) {
	// where could this initialization go wrong and early return?
	id := &link.PublicShareId{
>>>>>>> e56f28d2
		OpaqueId: randString(12),
	}

	tkn := randString(12)
	now := uint64(time.Now().Unix())

<<<<<<< HEAD
	displayName, ok := rInfo.ArbitraryMetadata.Metadata["name"]
	if !ok {
		displayName = tkn
	}

	_, passwdOk := rInfo.ArbitraryMetadata.Metadata["password"]

	ctime := &typespb.Timestamp{
		Seconds: now,
		Nanos:   uint32(now % 1000000000),
	}

	mtime := &typespb.Timestamp{
		Seconds: now,
		Nanos:   uint32(now % 1000000000),
	}

	newShare := publicshareproviderv0alphapb.PublicShare{
		Id:                id,
		Owner:             rInfo.GetOwner(),
		Creator:           u.Id,
		ResourceId:        rInfo.Id,
		Token:             tkn,
		Permissions:       g.Permissions,
		Ctime:             ctime,
		Mtime:             mtime,
		PasswordProtected: passwdOk,
=======
	newShare := link.PublicShare{
		Id:          id,
		Owner:       rInfo.GetOwner(),
		Creator:     u.Id,
		ResourceId:  rInfo.Id,
		Token:       tkn,
		Permissions: g.Permissions,
		Ctime: &typespb.Timestamp{
			Seconds: now,
			Nanos:   uint32(now % 1000000000),
		},
		Mtime: &typespb.Timestamp{
			Seconds: now,
			Nanos:   uint32(now % 1000000000),
		},
		PasswordProtected: false,
>>>>>>> e56f28d2
		Expiration:        g.Expiration,
		DisplayName:       displayName,
	}

	m.shares.Store(newShare.Token, &newShare)
	return &newShare, nil
}

// UpdatePublicShare updates the expiration date, permissions and Mtime
func (m *manager) UpdatePublicShare(ctx context.Context, u *user.User, ref *link.PublicShareReference, g *link.Grant) (*link.PublicShare, error) {
	share, err := m.GetPublicShare(ctx, u, ref)
	if err != nil {
		return nil, errors.New("ref does not exist")
	}

	token := share.GetToken()

	// thread unsafe. 2 goroutines can access to the same resource?
	share.Permissions = g.Permissions
	share.Expiration = g.Expiration
	share.Mtime = &typespb.Timestamp{
		Seconds: uint64(time.Now().Unix()),
		Nanos:   uint32(time.Now().Unix() % 1000000000),
	}

	m.shares.Store(token, share)

	return &link.PublicShare{}, nil
}

func (m *manager) GetPublicShare(ctx context.Context, u *user.User, ref *link.PublicShareReference) (share *link.PublicShare, err error) {
	// Attempt to fetch public share by token
	if ref.GetToken() != "" {
		share, err = m.GetPublicShareByToken(ctx, ref.GetToken())
		if err != nil {
			return nil, errors.New("there are no shares for the given reference")
		}
	}

	// Attempt to fetch public share by Id
	if ref.GetId() != nil {
		share, err = m.getPublicShareByTokenID(ctx, *ref.GetId())
		if err != nil {
			return nil, errors.New("there are no shares for the given reference")
		}
	}

	return share, nil
}

func (m *manager) ListPublicShares(ctx context.Context, u *user.User, md *provider.ResourceInfo) ([]*link.PublicShare, error) {
	shares := []*link.PublicShare{}
	m.shares.Range(func(k, v interface{}) bool {
		shares = append(shares, v.(*link.PublicShare))
		return true
	})

	return shares, nil
}

func (m *manager) RevokePublicShare(ctx context.Context, u *user.User, id string) (err error) {
	// check whether the referente exists
	if _, err := m.GetPublicShareByToken(ctx, id); err != nil {
		return errors.New("reference does not exist")
	}
	m.shares.Delete(id)
	return
}

func (m *manager) GetPublicShareByToken(ctx context.Context, token string) (*link.PublicShare, error) {
	if ps, ok := m.shares.Load(token); ok {
		return ps.(*link.PublicShare), nil
	}
	return nil, errors.New("invalid token")
}

// Helpers
func randString(n int) string {
	var l = []rune("abcdefghijklmnopqrstuvwxyzABCDEFGHIJKLMNOPQRSTUVWXYZ")
	b := make([]rune, n)
	for i := range b {
		b[i] = l[rand.Intn(len(l))]
	}
	return string(b)
}

func (m *manager) getPublicShareByTokenID(ctx context.Context, targetID link.PublicShareId) (*link.PublicShare, error) {
	// iterate over existing shares and return the first one matching the id
	var found *link.PublicShare
	m.shares.Range(func(k, v interface{}) bool {
		id := v.(*link.PublicShare).GetId()
		if targetID.String() == id.String() {
			found = v.(*link.PublicShare)
			return true
		}
		return false
	})

	if found != nil {
		return found, nil
	}
	return nil, errors.New("invalid token")
}<|MERGE_RESOLUTION|>--- conflicted
+++ resolved
@@ -49,21 +49,15 @@
 }
 
 // CreatePublicShare safely adds a new entry to manager.shares
-<<<<<<< HEAD
-func (m *manager) CreatePublicShare(ctx context.Context, u *userproviderv0alphapb.User, rInfo *storageproviderv0alphapb.ResourceInfo, g *publicshareproviderv0alphapb.Grant) (*publicshareproviderv0alphapb.PublicShare, error) {
-	id := &publicshareproviderv0alphapb.PublicShareId{
-=======
 func (m *manager) CreatePublicShare(ctx context.Context, u *user.User, rInfo *provider.ResourceInfo, g *link.Grant) (*link.PublicShare, error) {
 	// where could this initialization go wrong and early return?
 	id := &link.PublicShareId{
->>>>>>> e56f28d2
 		OpaqueId: randString(12),
 	}
 
 	tkn := randString(12)
 	now := uint64(time.Now().Unix())
 
-<<<<<<< HEAD
 	displayName, ok := rInfo.ArbitraryMetadata.Metadata["name"]
 	if !ok {
 		displayName = tkn
@@ -81,7 +75,7 @@
 		Nanos:   uint32(now % 1000000000),
 	}
 
-	newShare := publicshareproviderv0alphapb.PublicShare{
+	newShare := link.PublicShare{
 		Id:                id,
 		Owner:             rInfo.GetOwner(),
 		Creator:           u.Id,
@@ -91,24 +85,6 @@
 		Ctime:             ctime,
 		Mtime:             mtime,
 		PasswordProtected: passwdOk,
-=======
-	newShare := link.PublicShare{
-		Id:          id,
-		Owner:       rInfo.GetOwner(),
-		Creator:     u.Id,
-		ResourceId:  rInfo.Id,
-		Token:       tkn,
-		Permissions: g.Permissions,
-		Ctime: &typespb.Timestamp{
-			Seconds: now,
-			Nanos:   uint32(now % 1000000000),
-		},
-		Mtime: &typespb.Timestamp{
-			Seconds: now,
-			Nanos:   uint32(now % 1000000000),
-		},
-		PasswordProtected: false,
->>>>>>> e56f28d2
 		Expiration:        g.Expiration,
 		DisplayName:       displayName,
 	}
