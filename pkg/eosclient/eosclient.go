--- conflicted
+++ resolved
@@ -27,38 +27,7 @@
 
 // EOSClient is the interface which enables access to EOS instances through various interfaces.
 type EOSClient interface {
-<<<<<<< HEAD
-	AddACL(ctx context.Context, uid, gid, rootUID, rootGID, path string, position uint, a *acl.Entry) error
-	RemoveACL(ctx context.Context, uid, gid, rootUID, rootGID, path string, a *acl.Entry) error
-	UpdateACL(ctx context.Context, uid, gid, rootUID, rootGID, path string, a *acl.Entry) error
-	GetACL(ctx context.Context, uid, gid, path, aclType, target string) (*acl.Entry, error)
-	ListACLs(ctx context.Context, uid, gid, path string) ([]*acl.Entry, error)
-	GetFileInfoByInode(ctx context.Context, uid, gid string, inode uint64) (*FileInfo, error)
-	GetFileInfoByFXID(ctx context.Context, uid, gid string, fxid string) (*FileInfo, error)
-	GetFileInfoByPath(ctx context.Context, uid, gid, path string) (*FileInfo, error)
-	SetAttr(ctx context.Context, uid, gid string, attr *Attribute, recursive bool, path string) error
-	UnsetAttr(ctx context.Context, uid, gid string, attr *Attribute, path string) error
-	GetAttr(ctx context.Context, uid, gid, name, path string) (*Attribute, error)
-	GetQuota(ctx context.Context, username, rootUID, rootGID, path string) (*QuotaInfo, error)
-	SetQuota(ctx context.Context, rootUID, rootGID string, info *SetQuotaInfo) error
-	Touch(ctx context.Context, uid, gid, path string) error
-	Chown(ctx context.Context, uid, gid, chownUID, chownGID, path string) error
-	Chmod(ctx context.Context, uid, gid, mode, path string) error
-	CreateDir(ctx context.Context, uid, gid, path string) error
-	Remove(ctx context.Context, uid, gid, path string) error
-	Rename(ctx context.Context, uid, gid, oldPath, newPath string) error
-	List(ctx context.Context, uid, gid, path string) ([]*FileInfo, error)
-	Read(ctx context.Context, uid, gid, path string) (io.ReadCloser, error)
-	Write(ctx context.Context, uid, gid, path string, stream io.ReadCloser) error
-	WriteFile(ctx context.Context, uid, gid, path, source string) error
-	ListDeletedEntries(ctx context.Context, uid, gid string) ([]*DeletedEntry, error)
-	RestoreDeletedEntry(ctx context.Context, uid, gid, key string) error
-	PurgeDeletedEntries(ctx context.Context, uid, gid string) error
-	ListVersions(ctx context.Context, uid, gid, p string) ([]*FileInfo, error)
-	RollbackToVersion(ctx context.Context, uid, gid, path, version string) error
-	ReadVersion(ctx context.Context, uid, gid, p, version string) (io.ReadCloser, error)
-=======
-	AddACL(ctx context.Context, auth, rootAuth Authorization, path string, a *acl.Entry) error
+	AddACL(ctx context.Context, auth, rootAuth Authorization, path string, position uint, a *acl.Entry) error
 	RemoveACL(ctx context.Context, auth, rootAuth Authorization, path string, a *acl.Entry) error
 	UpdateACL(ctx context.Context, auth, rootAuth Authorization, path string, a *acl.Entry) error
 	GetACL(ctx context.Context, auth Authorization, path, aclType, target string) (*acl.Entry, error)
@@ -87,7 +56,6 @@
 	RollbackToVersion(ctx context.Context, auth Authorization, path, version string) error
 	ReadVersion(ctx context.Context, auth Authorization, p, version string) (io.ReadCloser, error)
 	GenerateToken(ctx context.Context, auth Authorization, path string, a *acl.Entry) (string, error)
->>>>>>> 7df477f2
 }
 
 // AttrType is the type of extended attribute,
@@ -153,13 +121,12 @@
 	MaxFiles  uint64
 }
 
-<<<<<<< HEAD
 // Constants for ACL position
 const (
 	EndPosition   uint = 0
 	StartPosition uint = 1
 )
-=======
+
 // Role holds the attributes required to authenticate to EOS via role-based access.
 type Role struct {
 	UID, GID string
@@ -170,5 +137,4 @@
 type Authorization struct {
 	Role  Role
 	Token string
-}
->>>>>>> 7df477f2
+}