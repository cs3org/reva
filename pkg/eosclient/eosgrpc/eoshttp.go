--- conflicted
+++ resolved
@@ -387,18 +387,8 @@
 
 		// Execute the request. I don't like that there is no explicit timeout or buffer control on the input stream
 		log.Debug().Str("func", "PUTFile").Msg("sending req")
-<<<<<<< HEAD
 
 		resp, err := c.doReq(req, remoteuser)
-=======
-		resp, err := c.cl.Do(req)
-		if err != nil {
-			return errors.Wrap(err, "error doing request")
-		}
-		if resp != nil {
-			defer resp.Body.Close()
-		}
->>>>>>> d36bcd56
 
 		// Let's support redirections... and if we retry we retry at the same FST
 		if resp != nil && resp.StatusCode == 307 {
