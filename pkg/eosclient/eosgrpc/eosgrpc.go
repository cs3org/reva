--- conflicted
+++ resolved
@@ -246,13 +246,8 @@
 }
 
 // AddACL adds an new acl to EOS with the given aclType.
-<<<<<<< HEAD
-func (c *Client) AddACL(ctx context.Context, uid, gid, rootUID, rootGID, path string, pos uint, a *acl.Entry) error {
-	// TODO(gmgigi96): set position
-=======
-func (c *Client) AddACL(ctx context.Context, auth, rootAuth eosclient.Authorization, path string, a *acl.Entry) error {
-
->>>>>>> 7df477f2
+func (c *Client) AddACL(ctx context.Context, auth, rootAuth eosclient.Authorization, path string, pos uint, a *acl.Entry) error {
+
 	log := appctx.GetLogger(ctx)
 	log.Info().Str("func", "AddACL").Str("uid,gid", auth.Role.UID+","+auth.Role.GID).Str("path", path).Msg("")
 
@@ -352,13 +347,8 @@
 }
 
 // UpdateACL updates the EOS acl.
-<<<<<<< HEAD
-func (c *Client) UpdateACL(ctx context.Context, uid, gid, rootUID, rootGID, path string, a *acl.Entry) error {
-	return c.AddACL(ctx, uid, gid, path, rootUID, rootGID, eosclient.EndPosition, a)
-=======
 func (c *Client) UpdateACL(ctx context.Context, auth, rootAuth eosclient.Authorization, path string, a *acl.Entry) error {
-	return c.AddACL(ctx, auth, rootAuth, path, a)
->>>>>>> 7df477f2
+	return c.AddACL(ctx, auth, rootAuth, path, eosclient.EndPosition, a)
 }
 
 // GetACL for a file
