--- conflicted
+++ resolved
@@ -307,21 +307,7 @@
 	sysACL := a.CitrineSerialize()
 	args := []string{"acl", "--sys"}
 	if finfo.IsDir {
-<<<<<<< HEAD
-		args = append(args, "--sys", "--recursive")
-	} else {
-		args = append(args, "--user")
-		userACLAttr := &eosclient.Attribute{
-			Type: eosclient.SystemAttr,
-			Key:  userACLEvalKey,
-			Val:  "1",
-		}
-		if err = c.SetAttr(ctx, auth, userACLAttr, false, false, path); err != nil {
-			return err
-		}
-=======
 		args = append(args, "--recursive")
->>>>>>> 5ba14cd7
 	}
 
 	// set position of ACLs to add. The default is to append to the end, so no arguments will be added in this case
@@ -524,15 +510,12 @@
 		return errors.New("eos: attr is invalid: " + serializeAttribute(attr))
 	}
 
-<<<<<<< HEAD
-	args := []string{"attr"}
-=======
 	var info *eosclient.FileInfo
 	var err error
 	// We need to set the attrs on the version folder as they are not persisted across writes
 	// Except for the sys.eval.useracl attr as EOS uses that to determine if it needs to obey
 	// the user ACLs set on the file
-	if !(attr.Type == SystemAttr && attr.Key == userACLEvalKey) {
+	if !(attr.Type == eosclient.SystemAttr && attr.Key == userACLEvalKey) {
 		info, err = c.getRawFileInfoByPath(ctx, auth, path)
 		if err != nil {
 			return err
@@ -543,15 +526,14 @@
 	}
 
 	// Favorites need to be stored per user so handle these separately
-	if attr.Type == UserAttr && attr.Key == favoritesKey {
+	if attr.Type == eosclient.UserAttr && attr.Key == favoritesKey {
 		return c.handleFavAttr(ctx, auth, attr, recursive, path, info, true)
 	}
-	return c.setEOSAttr(ctx, auth, attr, recursive, path)
-}
-
-func (c *Client) setEOSAttr(ctx context.Context, auth eosclient.Authorization, attr *eosclient.Attribute, recursive bool, path string) error {
+	return c.setEOSAttr(ctx, auth, attr, errorIfExists, recursive, path)
+}
+
+func (c *Client) setEOSAttr(ctx context.Context, auth eosclient.Authorization, attr *eosclient.Attribute, errorIfExists, recursive bool, path string) error {
 	var args []string
->>>>>>> 5ba14cd7
 	if recursive {
 		args = append(args, "-r")
 	}
@@ -595,7 +577,7 @@
 		favs.DeleteEntry(acl.TypeUser, u.Id.OpaqueId)
 	}
 	attr.Val = favs.Serialize()
-	return c.setEOSAttr(ctx, auth, attr, recursive, path)
+	return c.setEOSAttr(ctx, auth, attr, false, recursive, path)
 }
 
 // UnsetAttr unsets an extended attribute on a path.
@@ -609,7 +591,7 @@
 	// We need to set the attrs on the version folder as they are not persisted across writes
 	// Except for the sys.eval.useracl attr as EOS uses that to determine if it needs to obey
 	// the user ACLs set on the file
-	if !(attr.Type == SystemAttr && attr.Key == userACLEvalKey) {
+	if !(attr.Type == eosclient.SystemAttr && attr.Key == userACLEvalKey) {
 		info, err = c.getRawFileInfoByPath(ctx, auth, path)
 		if err != nil {
 			return err
@@ -620,7 +602,7 @@
 	}
 
 	// Favorites need to be stored per user so handle these separately
-	if attr.Type == UserAttr && attr.Key == favoritesKey {
+	if attr.Type == eosclient.UserAttr && attr.Key == favoritesKey {
 		return c.handleFavAttr(ctx, auth, attr, recursive, path, info, false)
 	}
 
