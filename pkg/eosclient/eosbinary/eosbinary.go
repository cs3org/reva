--- conflicted
+++ resolved
@@ -288,13 +288,8 @@
 }
 
 // AddACL adds an new acl to EOS with the given aclType.
-<<<<<<< HEAD
-func (c *Client) AddACL(ctx context.Context, uid, gid, rootUID, rootGID, path string, pos uint, a *acl.Entry) error {
-	finfo, err := c.GetFileInfoByPath(ctx, uid, gid, path)
-=======
-func (c *Client) AddACL(ctx context.Context, auth, rootAuth eosclient.Authorization, path string, a *acl.Entry) error {
+func (c *Client) AddACL(ctx context.Context, auth, rootAuth eosclient.Authorization, path string, pos uint, a *acl.Entry) error {
 	finfo, err := c.GetFileInfoByPath(ctx, auth, path)
->>>>>>> 7df477f2
 	if err != nil {
 		return err
 	}
@@ -338,11 +333,7 @@
 			Key:  "eval.useracl",
 			Val:  "1",
 		}
-<<<<<<< HEAD
-		if err = c.SetAttr(ctx, rootUID, rootGID, userACLAttr, false, path); err != nil {
-=======
 		if err = c.SetAttr(ctx, auth, userACLAttr, false, path); err != nil {
->>>>>>> 7df477f2
 			return err
 		}
 	}
@@ -408,13 +399,8 @@
 }
 
 // UpdateACL updates the EOS acl.
-<<<<<<< HEAD
-func (c *Client) UpdateACL(ctx context.Context, uid, gid, rootUID, rootGID, path string, a *acl.Entry) error {
-	return c.AddACL(ctx, uid, gid, rootUID, rootGID, path, eosclient.EndPosition, a)
-=======
 func (c *Client) UpdateACL(ctx context.Context, auth, rootAuth eosclient.Authorization, path string, a *acl.Entry) error {
-	return c.AddACL(ctx, auth, rootAuth, path, a)
->>>>>>> 7df477f2
+	return c.AddACL(ctx, auth, rootAuth, path, eosclient.EndPosition, a)
 }
 
 // GetACL for a file
@@ -517,15 +503,9 @@
 	}
 	var args []string
 	if recursive {
-<<<<<<< HEAD
-		cmd = exec.CommandContext(ctx, c.opt.EosBinary, "-r", uid, gid, "attr", "-r", "set", serializeAttribute(attr), path)
-	} else {
-		cmd = exec.CommandContext(ctx, c.opt.EosBinary, "-r", uid, gid, "attr", "set", serializeAttribute(attr), path)
-=======
 		args = []string{"attr", "-r", "set", serializeAttribute(attr), path}
 	} else {
 		args = []string{"attr", "set", serializeAttribute(attr), path}
->>>>>>> 7df477f2
 	}
 
 	_, _, err := c.executeEOS(ctx, args, auth)
@@ -540,14 +520,9 @@
 	if !isValidAttribute(attr) {
 		return errors.New("eos: attr is invalid: " + serializeAttribute(attr))
 	}
-<<<<<<< HEAD
-	cmd := exec.CommandContext(ctx, c.opt.EosBinary, "-r", uid, gid, "attr", "-r", "rm", fmt.Sprintf("%d.%s", attr.Type, attr.Key), path)
-	_, _, err := c.executeEOS(ctx, cmd)
-=======
 
 	args := []string{"attr", "-r", "rm", fmt.Sprintf("%d.%s", attr.Type, attr.Key), path}
 	_, _, err := c.executeEOS(ctx, args, auth)
->>>>>>> 7df477f2
 	if err != nil {
 		return err
 	}
@@ -555,9 +530,9 @@
 }
 
 // GetAttr returns the attribute specified by key
-func (c *Client) GetAttr(ctx context.Context, uid, gid, key, path string) (*eosclient.Attribute, error) {
-	cmd := exec.CommandContext(ctx, c.opt.EosBinary, "attr", "get", key, path)
-	attrOut, _, err := c.executeEOS(ctx, cmd)
+func (c *Client) GetAttr(ctx context.Context, auth eosclient.Authorization, key, path string) (*eosclient.Attribute, error) {
+	args := []string{"attr", "get", key, path}
+	attrOut, _, err := c.executeEOS(ctx, args, auth)
 	if err != nil {
 		return nil, err
 	}
@@ -610,15 +585,9 @@
 }
 
 // Touch creates a 0-size,0-replica file in the EOS namespace.
-<<<<<<< HEAD
-func (c *Client) Touch(ctx context.Context, uid, gid, path string) error {
-	cmd := exec.CommandContext(ctx, c.opt.EosBinary, "-r", uid, gid, "file", "touch", path)
-	_, _, err := c.executeEOS(ctx, cmd)
-=======
 func (c *Client) Touch(ctx context.Context, auth eosclient.Authorization, path string) error {
 	args := []string{"file", "touch", path}
 	_, _, err := c.executeEOS(ctx, args, auth)
->>>>>>> 7df477f2
 	return err
 }
 
