// Copyright 2018-2021 CERN
//
// Licensed under the Apache License, Version 2.0 (the "License");
// you may not use this file except in compliance with the License.
// You may obtain a copy of the License at
//
//     http://www.apache.org/licenses/LICENSE-2.0
//
// Unless required by applicable law or agreed to in writing, software
// distributed under the License is distributed on an "AS IS" BASIS,
// WITHOUT WARRANTIES OR CONDITIONS OF ANY KIND, either express or implied.
// See the License for the specific language governing permissions and
// limitations under the License.
//
// In applying this license, CERN does not waive the privileges and immunities
// granted to it by virtue of its status as an Intergovernmental Organization
// or submit itself to any jurisdiction.

package storage

import (
	"context"
	"io"
	"net/url"

<<<<<<< HEAD
	userpb "github.com/cs3org/go-cs3apis/cs3/identity/user/v1beta1"
=======
>>>>>>> a389ddc6
	provider "github.com/cs3org/go-cs3apis/cs3/storage/provider/v1beta1"
	registry "github.com/cs3org/go-cs3apis/cs3/storage/registry/v1beta1"
)

// FS is the interface to implement access to the storage.
type FS interface {
	GetHome(ctx context.Context) (string, error)
	CreateHome(ctx context.Context) error
	CreateDir(ctx context.Context, ref *provider.Reference) error
	TouchFile(ctx context.Context, ref *provider.Reference, markprocessing bool, mtime string) error
	Delete(ctx context.Context, ref *provider.Reference) error
	Move(ctx context.Context, oldRef, newRef *provider.Reference) error
	GetMD(ctx context.Context, ref *provider.Reference, mdKeys, fieldMask []string) (*provider.ResourceInfo, error)
	ListFolder(ctx context.Context, ref *provider.Reference, mdKeys, fieldMask []string) ([]*provider.ResourceInfo, error)
	InitiateUpload(ctx context.Context, ref *provider.Reference, uploadLength int64, metadata map[string]string) (map[string]string, error)
	Upload(ctx context.Context, req UploadRequest, uploadFunc UploadFinishedFunc) (provider.ResourceInfo, error)
	Download(ctx context.Context, ref *provider.Reference) (io.ReadCloser, error)
	ListRevisions(ctx context.Context, ref *provider.Reference) ([]*provider.FileVersion, error)
	DownloadRevision(ctx context.Context, ref *provider.Reference, key string) (io.ReadCloser, error)
	RestoreRevision(ctx context.Context, ref *provider.Reference, key string) error
	ListRecycle(ctx context.Context, ref *provider.Reference, key, relativePath string) ([]*provider.RecycleItem, error)
	RestoreRecycleItem(ctx context.Context, ref *provider.Reference, key, relativePath string, restoreRef *provider.Reference) error
	PurgeRecycleItem(ctx context.Context, ref *provider.Reference, key, relativePath string) error
	EmptyRecycle(ctx context.Context, ref *provider.Reference) error
	GetPathByID(ctx context.Context, id *provider.ResourceId) (string, error)
	AddGrant(ctx context.Context, ref *provider.Reference, g *provider.Grant) error
	DenyGrant(ctx context.Context, ref *provider.Reference, g *provider.Grantee) error
	RemoveGrant(ctx context.Context, ref *provider.Reference, g *provider.Grant) error
	UpdateGrant(ctx context.Context, ref *provider.Reference, g *provider.Grant) error
	ListGrants(ctx context.Context, ref *provider.Reference) ([]*provider.Grant, error)
	GetQuota(ctx context.Context, ref *provider.Reference) ( /*TotalBytes*/ uint64 /*UsedBytes*/, uint64 /*RemainingBytes*/, uint64, error)
	CreateReference(ctx context.Context, path string, targetURI *url.URL) error
	Shutdown(ctx context.Context) error
	SetArbitraryMetadata(ctx context.Context, ref *provider.Reference, md *provider.ArbitraryMetadata) error
	UnsetArbitraryMetadata(ctx context.Context, ref *provider.Reference, keys []string) error
	SetLock(ctx context.Context, ref *provider.Reference, lock *provider.Lock) error
	GetLock(ctx context.Context, ref *provider.Reference) (*provider.Lock, error)
	RefreshLock(ctx context.Context, ref *provider.Reference, lock *provider.Lock, existingLockID string) error
	Unlock(ctx context.Context, ref *provider.Reference, lock *provider.Lock) error
	// ListStorageSpaces lists the spaces in the storage.
	// The unrestricted parameter can be used to list other user's spaces when
	// the user has the necessary permissions.
	ListStorageSpaces(ctx context.Context, filter []*provider.ListStorageSpacesRequest_Filter, unrestricted bool) ([]*provider.StorageSpace, error)
	CreateStorageSpace(ctx context.Context, req *provider.CreateStorageSpaceRequest) (*provider.CreateStorageSpaceResponse, error)
	UpdateStorageSpace(ctx context.Context, req *provider.UpdateStorageSpaceRequest) (*provider.UpdateStorageSpaceResponse, error)
	DeleteStorageSpace(ctx context.Context, req *provider.DeleteStorageSpaceRequest) error
}

<<<<<<< HEAD
// UploadsManager defines the interface for FS implementations that allow for managing uploads
type UploadsManager interface {
	ListUploads() ([]UploadMetadata, error)
	PurgeExpiredUploads(chan<- UploadMetadata) error
}

=======
>>>>>>> a389ddc6
// Registry is the interface that storage registries implement
// for discovering storage providers
type Registry interface {
	// GetProvider returns the Address of the storage provider that should be used for the given space.
	// Use it to determine where to create a new storage space.
	GetProvider(ctx context.Context, space *provider.StorageSpace) (*registry.ProviderInfo, error)
	// ListProviders returns the storage providers that match the given filter
	ListProviders(ctx context.Context, filters map[string]string) ([]*registry.ProviderInfo, error)
}

// PathWrapper is the interface to implement for path transformations
type PathWrapper interface {
	Unwrap(ctx context.Context, rp string) (string, error)
	Wrap(ctx context.Context, rp string) (string, error)
<<<<<<< HEAD
}

type UploadRequest struct {
	Ref    *provider.Reference
	Body   io.ReadCloser
	Length int64
}

type HasUploadMetadata interface {
	GetUploadMetadata(ctx context.Context, uploadID string) (UploadMetadata, error)
}

type UploadMetadata interface {
	GetID() string
	GetFilename() string
	GetSize() int64
	GetResourceID() provider.ResourceId
	GetReference() provider.Reference
	GetExecutantID() userpb.UserId
	GetSpaceOwner() userpb.UserId
	GetExpires() string
=======
>>>>>>> a389ddc6
}<|MERGE_RESOLUTION|>--- conflicted
+++ resolved
@@ -23,10 +23,6 @@
 	"io"
 	"net/url"
 
-<<<<<<< HEAD
-	userpb "github.com/cs3org/go-cs3apis/cs3/identity/user/v1beta1"
-=======
->>>>>>> a389ddc6
 	provider "github.com/cs3org/go-cs3apis/cs3/storage/provider/v1beta1"
 	registry "github.com/cs3org/go-cs3apis/cs3/storage/registry/v1beta1"
 )
@@ -75,15 +71,6 @@
 	DeleteStorageSpace(ctx context.Context, req *provider.DeleteStorageSpaceRequest) error
 }
 
-<<<<<<< HEAD
-// UploadsManager defines the interface for FS implementations that allow for managing uploads
-type UploadsManager interface {
-	ListUploads() ([]UploadMetadata, error)
-	PurgeExpiredUploads(chan<- UploadMetadata) error
-}
-
-=======
->>>>>>> a389ddc6
 // Registry is the interface that storage registries implement
 // for discovering storage providers
 type Registry interface {
@@ -98,28 +85,4 @@
 type PathWrapper interface {
 	Unwrap(ctx context.Context, rp string) (string, error)
 	Wrap(ctx context.Context, rp string) (string, error)
-<<<<<<< HEAD
-}
-
-type UploadRequest struct {
-	Ref    *provider.Reference
-	Body   io.ReadCloser
-	Length int64
-}
-
-type HasUploadMetadata interface {
-	GetUploadMetadata(ctx context.Context, uploadID string) (UploadMetadata, error)
-}
-
-type UploadMetadata interface {
-	GetID() string
-	GetFilename() string
-	GetSize() int64
-	GetResourceID() provider.ResourceId
-	GetReference() provider.Reference
-	GetExecutantID() userpb.UserId
-	GetSpaceOwner() userpb.UserId
-	GetExpires() string
-=======
->>>>>>> a389ddc6
 }