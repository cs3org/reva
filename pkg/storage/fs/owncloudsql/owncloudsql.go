--- conflicted
+++ resolved
@@ -1062,11 +1062,7 @@
 }
 
 // Unlock removes an existing lock from the given reference
-<<<<<<< HEAD
-func (fs *owncloudsqlfs) Unlock(ctx context.Context, ref *provider.Reference, lock *provider.Lock) error {
-=======
 func (fs *owncloudsqlfs) Unlock(ctx context.Context, ref *provider.Reference) error {
->>>>>>> 2e1c2a35
 	return errtypes.NotSupported("unimplemented")
 }
 
@@ -1976,8 +1972,6 @@
 	}
 }
 
-<<<<<<< HEAD
-=======
 func (fs *owncloudsqlfs) ListStorageSpaces(ctx context.Context, filter []*provider.ListStorageSpacesRequest_Filter) ([]*provider.StorageSpace, error) {
 	// TODO(corby): Implement
 	return nil, errtypes.NotSupported("list storage spaces")
@@ -1988,7 +1982,6 @@
 	return nil, errtypes.NotSupported("update storage space")
 }
 
->>>>>>> 2e1c2a35
 func readChecksumIntoResourceChecksum(ctx context.Context, checksums, algo string, ri *provider.ResourceInfo) {
 	re := regexp.MustCompile(strings.ToUpper(algo) + `:(.*)`)
 	matches := re.FindStringSubmatch(checksums)
