--- conflicted
+++ resolved
@@ -1062,11 +1062,7 @@
 }
 
 // Unlock removes an existing lock from the given reference
-<<<<<<< HEAD
 func (fs *owncloudsqlfs) Unlock(ctx context.Context, ref *provider.Reference) error {
-=======
-func (fs *owncloudsqlfs) Unlock(ctx context.Context, ref *provider.Reference, lock *provider.Lock) error {
->>>>>>> c437e579
 	return errtypes.NotSupported("unimplemented")
 }
 
@@ -1976,7 +1972,6 @@
 	}
 }
 
-<<<<<<< HEAD
 func (fs *owncloudsqlfs) ListStorageSpaces(ctx context.Context, filter []*provider.ListStorageSpacesRequest_Filter) ([]*provider.StorageSpace, error) {
 	// TODO(corby): Implement
 	return nil, errtypes.NotSupported("list storage spaces")
@@ -1987,8 +1982,6 @@
 	return nil, errtypes.NotSupported("update storage space")
 }
 
-=======
->>>>>>> c437e579
 func readChecksumIntoResourceChecksum(ctx context.Context, checksums, algo string, ri *provider.ResourceInfo) {
 	re := regexp.MustCompile(strings.ToUpper(algo) + `:(.*)`)
 	matches := re.FindStringSubmatch(checksums)
