--- conflicted
+++ resolved
@@ -2298,8 +2298,7 @@
 	return fs.propagate(ctx, tgt)
 }
 
-<<<<<<< HEAD
-func (fs *ocfs) ListStorageSpaces(ctx context.Context, filter []*provider.ListStorageSpacesRequest_Filter, _ map[string]struct{}) ([]*provider.StorageSpace, error) {
+func (fs *ocfs) ListStorageSpaces(ctx context.Context, filter []*provider.ListStorageSpacesRequest_Filter) ([]*provider.StorageSpace, error) {
 
 	var (
 		spaceType = spaceTypeAny
@@ -2347,10 +2346,6 @@
 	// }
 
 	return spaces, nil
-=======
-func (fs *ocfs) ListStorageSpaces(ctx context.Context, filter []*provider.ListStorageSpacesRequest_Filter) ([]*provider.StorageSpace, error) {
-	return nil, errtypes.NotSupported("list storage spaces")
->>>>>>> 393f831f
 }
 
 // UpdateStorageSpace updates a storage space
