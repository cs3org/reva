--- conflicted
+++ resolved
@@ -296,11 +296,7 @@
 }
 
 // Unlock removes an existing lock from the given reference
-<<<<<<< HEAD
-func (fs *s3FS) Unlock(ctx context.Context, ref *provider.Reference, lock *provider.Lock) error {
-=======
 func (fs *s3FS) Unlock(ctx context.Context, ref *provider.Reference) error {
->>>>>>> 2e1c2a35
 	return errtypes.NotSupported("unimplemented")
 }
 
