// Copyright 2018-2021 CERN
//
// Licensed under the Apache License, Version 2.0 (the "License");
// you may not use this file except in compliance with the License.
// You may obtain a copy of the License at
//
//     http://www.apache.org/licenses/LICENSE-2.0
//
// Unless required by applicable law or agreed to in writing, software
// distributed under the License is distributed on an "AS IS" BASIS,
// WITHOUT WARRANTIES OR CONDITIONS OF ANY KIND, either express or implied.
// See the License for the specific language governing permissions and
// limitations under the License.
//
// In applying this license, CERN does not waive the privileges and immunities
// granted to it by virtue of its status as an Intergovernmental Organization
// or submit itself to any jurisdiction.

package spaces

import (
	"bytes"
	"context"
	"encoding/json"
	"path/filepath"
	"regexp"
	"strings"
	"text/template"

	"github.com/Masterminds/sprig"
	userpb "github.com/cs3org/go-cs3apis/cs3/identity/user/v1beta1"
	rpc "github.com/cs3org/go-cs3apis/cs3/rpc/v1beta1"
	providerpb "github.com/cs3org/go-cs3apis/cs3/storage/provider/v1beta1"
	registrypb "github.com/cs3org/go-cs3apis/cs3/storage/registry/v1beta1"
	typesv1beta1 "github.com/cs3org/go-cs3apis/cs3/types/v1beta1"
	"github.com/cs3org/reva/pkg/appctx"
	ctxpkg "github.com/cs3org/reva/pkg/ctx"
	"github.com/cs3org/reva/pkg/errtypes"
	"github.com/cs3org/reva/pkg/logger"
	"github.com/cs3org/reva/pkg/rgrpc/status"
	"github.com/cs3org/reva/pkg/rgrpc/todo/pool"
	"github.com/cs3org/reva/pkg/sharedconf"
	"github.com/cs3org/reva/pkg/storage"
	pkgregistry "github.com/cs3org/reva/pkg/storage/registry/registry"
	"github.com/mitchellh/mapstructure"
	"google.golang.org/grpc"
)

//go:generate mockery -name StorageProviderClient

func init() {
	pkgregistry.Register("spaces", NewDefault)
}

<<<<<<< HEAD
type provider struct {
	Mapping      string            `mapstructure:"mapping"`
	MountPath    string            `mapstructure:"mount_path"`
	Aliases      map[string]string `mapstructure:"aliases"`
	PathTemplate string            `mapstructure:"path_template"`
=======
type spaceConfig struct {
	// MountPoint determines where a space is mounted. Can be a regex
	// It is used to determine which storage provider is responsible when only a path is given in the request
	MountPoint string `mapstructure:"mount_point"`
	// PathTemplate is used to build the path of an individual space. Layouts can access {{.Space...}} and {{.CurrentUser...}}
	PathTemplate string `mapstructure:"path_template"`
>>>>>>> 6a922e49
	template     *template.Template
	// filters
	OwnerIsCurrentUser bool   `mapstructure:"owner_is_current_user"`
	ID                 string `mapstructure:"id"`
	// TODO description?
}

// SpacePath generates a layout based on space data.
func (sc *spaceConfig) SpacePath(currentUser *userpb.User, space *providerpb.StorageSpace) (string, error) {
	b := bytes.Buffer{}
	if err := sc.template.Execute(&b, templateData{CurrentUser: currentUser, Space: space}); err != nil {
		return "", err
	}
	return b.String(), nil
}

type provider struct {
	// Spaces is a map from space type to space config
	Spaces map[string]*spaceConfig `mapstructure:"spaces"`
}

type templateData struct {
	CurrentUser *userpb.User
	Space       *providerpb.StorageSpace
}

// StorageProviderClient is the interface the spaces registry uses to interact with storage providers
type StorageProviderClient interface {
	ListStorageSpaces(ctx context.Context, in *providerpb.ListStorageSpacesRequest, opts ...grpc.CallOption) (*providerpb.ListStorageSpacesResponse, error)
}

type config struct {
	Providers    map[string]*provider `mapstructure:"providers"`
	HomeTemplate string               `mapstructure:"home_template"`
}

func (c *config) init() {

	if c.HomeTemplate == "" {
		c.HomeTemplate = "/"
	}

	if len(c.Providers) == 0 {
		c.Providers = map[string]*provider{
			sharedconf.GetGatewaySVC(""): {
				Spaces: map[string]*spaceConfig{
					"personal": {MountPoint: "/users", PathTemplate: "/users/{{.Space.Owner.Id.OpaqueId}}"},
					"project":  {MountPoint: "/projects", PathTemplate: "/projects/{{.Space.Name}}"},
					"share":    {MountPoint: "/users/{{.CurrentUser.Id.OpaqueId}}/Shares", PathTemplate: "/users/{{.CurrentUser.Id.OpaqueId}}/Shares/{{.Space.Name}}"},
					"public":   {MountPoint: "/public"},
				},
			},
		}
	}

	// cleanup space paths
	for _, provider := range c.Providers {
		for _, space := range provider.Spaces {

			if space.MountPoint == "" {
				space.MountPoint = "/"
			}

			// if the path template is not explicitly set use the mount point as path template
			if space.PathTemplate == "" {
				space.PathTemplate = space.MountPoint
			}

			// cleanup path templates
			space.PathTemplate = filepath.Join("/", space.PathTemplate)

			// compile given template tpl
			var err error
			space.template, err = template.New("path_template").Funcs(sprig.TxtFuncMap()).Parse(space.PathTemplate)
			if err != nil {
				logger.New().Fatal().Err(err).Interface("space", space).Msg("error parsing template")
			}
		}

		// TODO connect to provider, (List Spaces,) ListContainerStream
	}
}

func parseConfig(m map[string]interface{}) (*config, error) {
	c := &config{}
	if err := mapstructure.Decode(m, c); err != nil {
		return nil, err
	}
	return c, nil
}

// New creates an implementation of the storage.Registry interface that
// uses the available storage spaces from the configured storage providers
func New(m map[string]interface{}, getClientFunc GetStorageProviderServiceClientFunc) (storage.Registry, error) {
	c, err := parseConfig(m)
	if err != nil {
		return nil, err
	}
	c.init()
	r := &registry{
		c:                               c,
		resources:                       make(map[string][]*registrypb.ProviderInfo),
		resourceNameCache:               make(map[string]string),
		getStorageProviderServiceClient: getClientFunc,
	}
	r.homeTemplate, err = template.New("home_template").Funcs(sprig.TxtFuncMap()).Parse(c.HomeTemplate)
	if err != nil {
		return nil, err
	}
	return r, nil
}

// NewDefault creates an implementation of the storage.Registry interface that
// uses the available storage spaces from the configured storage providers
func NewDefault(m map[string]interface{}) (storage.Registry, error) {
	getClientFunc := func(addr string) (StorageProviderClient, error) {
		return pool.GetStorageProviderServiceClient(addr)
	}
	return New(m, getClientFunc)
}

// GetStorageProviderServiceClientFunc is a callback used to pass in a StorageProviderClient during testing
type GetStorageProviderServiceClientFunc func(addr string) (StorageProviderClient, error)

type registry struct {
	c *config
	// the template to use when determining the home provider
	homeTemplate *template.Template
	// a map of resources to providers
	resources         map[string][]*registrypb.ProviderInfo
	resourceNameCache map[string]string

	getStorageProviderServiceClient GetStorageProviderServiceClientFunc
}

// GetProvider return the storage provider for the given spaces according to the rule configuration
func (r *registry) GetProvider(ctx context.Context, space *providerpb.StorageSpace) (*registrypb.ProviderInfo, error) {
	for address, provider := range r.c.Providers {
		for spaceType, sc := range provider.Spaces {
			spacePath := ""
			var err error
			if space.SpaceType != "" && spaceType != space.SpaceType {
				continue
			}
			if space.Owner != nil {
				spacePath, err = sc.SpacePath(nil, space)
				if err != nil {
					continue
				}
				match, err := regexp.MatchString(sc.MountPoint, spacePath)
				if err != nil {
					continue
				}
				if !match {
					continue
				}
			}
			pi := &registrypb.ProviderInfo{Address: address}
			opaque, err := spacePathsToOpaque(map[string]string{"unused": spacePath})
			if err != nil {
				appctx.GetLogger(ctx).Debug().Err(err).Msg("marshaling space paths map failed, continuing")
				continue
			}
			pi.Opaque = opaque
			return pi, nil // return the first match we find
		}
	}
	return nil, errtypes.NotFound("no provider found for space")
}

// FIXME the config takes the mount path of a provider as key,
// - it will always be used as the Providerpath
// - if the mount path is a regex, the provider config needs a providerpath config that is used instead of the regex
// - the gateway ALWAYS replaces the mountpath with the spaceid? and builds a relative reference which is forwarded to the responsible provider

// FindProviders will return all providers that need to be queried for a request
// - for an id based or relative request it will return the providers that serve the storage space
// - for a path based request it will return the provider with the most specific mount path, as
//   well as all spaces mounted below the requested path. Stat and ListContainer requests need
//   to take their etag/mtime into account.
// The list of providers also contains the space that should be used as the root for the relative path
//
// Given providers mounted at /home, /personal, /public, /shares, /foo and /foo/sub
// When a stat for / arrives
// Then the gateway needs all providers below /
// -> all providers
//
// When a stat for /home arrives
// Then the gateway needs all providers below /home
// -> only the /home provider
//
// When a stat for /foo arrives
// Then the gateway needs all providers below /foo
// -> the /foo and /foo/sub providers
//
// Given providers mounted at /foo, /foo/sub and /foo/sub/bar
// When a MKCOL for /foo/bif arrives
// Then the ocdav will make a stat for /foo/bif
// Then the gateway only needs the provider /foo
// -> only the /foo provider

// When a MKCOL for /foo/sub/mob arrives
// Then the ocdav will make a stat for /foo/sub/mob
// Then the gateway needs all providers below /foo/sub
// -> only the /foo/sub provider
//
//           requested path   provider path
// above   = /foo           <=> /foo/bar        -> stat(spaceid, .)    -> add metadata for /foo/bar
// above   = /foo           <=> /foo/bar/bif    -> stat(spaceid, .)    -> add metadata for /foo/bar
// matches = /foo/bar       <=> /foo/bar        -> list(spaceid, .)
// below   = /foo/bar/bif   <=> /foo/bar        -> list(spaceid, ./bif)
func (r *registry) ListProviders(ctx context.Context, filters map[string]string) ([]*registrypb.ProviderInfo, error) {
	switch {
	case filters["storage_id"] != "" && filters["opaque_id"] != "":
		return r.findProvidersForResource(ctx, filters["storage_id"]+"!"+filters["opaque_id"]), nil
	case filters["path"] != "":
		return r.findProvidersForAbsolutePathReference(ctx, filters["path"]), nil
	}
	return []*registrypb.ProviderInfo{}, nil
}

// findProvidersForResource looks up storage providers based on a resource id
// for the root of a space the res.StorageId is the same as the res.OpaqueId
// for share spaces the res.StorageId tells the registry the spaceid and res.OpaqueId is a node in that space
func (r *registry) findProvidersForResource(ctx context.Context, id string) []*registrypb.ProviderInfo {
	currentUser := ctxpkg.ContextMustGetUser(ctx)
	for address, provider := range r.c.Providers {
		p := &registrypb.ProviderInfo{
			Address:    address,
			ProviderId: id,
		}
		filters := []*providerpb.ListStorageSpacesRequest_Filter{{
			Type: providerpb.ListStorageSpacesRequest_Filter_TYPE_ID,
			Term: &providerpb.ListStorageSpacesRequest_Filter_Id{
				Id: &providerpb.StorageSpaceId{
					OpaqueId: id,
				},
			},
		}}
		for spaceType := range provider.Spaces {
			// add filter to id based request if it is configured
			filters = append(filters, &providerpb.ListStorageSpacesRequest_Filter{
				Type: providerpb.ListStorageSpacesRequest_Filter_TYPE_SPACE_TYPE,
				Term: &providerpb.ListStorageSpacesRequest_Filter_SpaceType{
					SpaceType: spaceType,
				},
			})
		}
		spaces, err := r.findStorageSpaceOnProvider(ctx, address, filters)
		if err != nil {
			appctx.GetLogger(ctx).Debug().Err(err).Interface("provider", provider).Msg("findStorageSpaceOnProvider by id failed, continuing")
			continue
		}

		switch len(spaces) {
		case 0:
			// nothing to do, will continue with next provider
		case 1:
			space := spaces[0]
			for spaceType, sc := range provider.Spaces {
				if spaceType == space.SpaceType {
					providerPath, err := sc.SpacePath(currentUser, space)
					if err != nil {
						appctx.GetLogger(ctx).Error().Err(err).Interface("provider", provider).Interface("space", space).Msg("failed to execute template, continuing")
						continue
					}
					spacePaths := map[string]string{
						space.Id.OpaqueId: providerPath,
					}
					p.Opaque, err = spacePathsToOpaque(spacePaths)
					if err != nil {
						appctx.GetLogger(ctx).Debug().Err(err).Msg("marshaling space paths map failed, continuing")
						continue
					}
					return []*registrypb.ProviderInfo{p}
				}
			}
		default:
			// there should not be multiple spaces with the same id per provider
			appctx.GetLogger(ctx).Error().Err(err).Interface("provider", provider).Interface("spaces", spaces).Msg("multiple spaces returned, ignoring")
		}

	}
	return []*registrypb.ProviderInfo{}
}

// findProvidersForAbsolutePathReference takes a path and ruturns the storage provider with the longest matching path prefix
// FIXME use regex to return the correct provider when multiple are configured
func (r *registry) findProvidersForAbsolutePathReference(ctx context.Context, path string) []*registrypb.ProviderInfo {
	currentUser := ctxpkg.ContextMustGetUser(ctx)

	deepestMountPath := ""
	var deepestMountSpace *providerpb.StorageSpace
	var deepestMountPathProvider *registrypb.ProviderInfo
	providers := map[string]map[string]string{}
	for address, provider := range r.c.Providers {
		p := &registrypb.ProviderInfo{
			Address: address,
		}
		var spaces []*providerpb.StorageSpace
		var err error
		filters := []*providerpb.ListStorageSpacesRequest_Filter{}
		for spaceType, sc := range provider.Spaces {

			filters = append(filters, &providerpb.ListStorageSpacesRequest_Filter{
				Type: providerpb.ListStorageSpacesRequest_Filter_TYPE_SPACE_TYPE,
				Term: &providerpb.ListStorageSpacesRequest_Filter_SpaceType{
					SpaceType: spaceType,
				},
			})
			if sc.OwnerIsCurrentUser {
				filters = append(filters, &providerpb.ListStorageSpacesRequest_Filter{
					Type: providerpb.ListStorageSpacesRequest_Filter_TYPE_OWNER,
					Term: &providerpb.ListStorageSpacesRequest_Filter_Owner{
						Owner: currentUser.Id,
					},
				})
			}
			if sc.ID != "" {
				filters = append(filters, &providerpb.ListStorageSpacesRequest_Filter{
					Type: providerpb.ListStorageSpacesRequest_Filter_TYPE_ID,
					Term: &providerpb.ListStorageSpacesRequest_Filter_Id{
						Id: &providerpb.StorageSpaceId{OpaqueId: sc.ID},
					},
				})
			}
		}

		spaces, err = r.findStorageSpaceOnProvider(ctx, p.Address, filters)
		if err != nil {
			appctx.GetLogger(ctx).Debug().Err(err).Interface("provider", provider).Msg("findStorageSpaceOnProvider failed, continuing")
			continue
		}

		spacePaths := map[string]string{}
		for _, space := range spaces {
			var sc *spaceConfig
			var ok bool
			if sc, ok = provider.Spaces[space.SpaceType]; !ok {
				continue
			}
			spacePath, err := sc.SpacePath(currentUser, space)
			if err != nil {
				appctx.GetLogger(ctx).Error().Err(err).Interface("provider", provider).Interface("space", space).Msg("failed to execute template, continuing")
				continue
			}

			switch {
			case strings.HasPrefix(spacePath, path):
				// and add all providers below and exactly matching the path
				// requested /foo, mountPath /foo/sub
				spacePaths[space.Id.OpaqueId] = spacePath
				if len(spacePath) > len(deepestMountPath) {
					deepestMountPath = spacePath
					deepestMountSpace = space
					deepestMountPathProvider = p
				}
			case strings.HasPrefix(path, spacePath) && len(spacePath) > len(deepestMountPath):
				// eg. three providers: /foo, /foo/sub, /foo/sub/bar
				// requested /foo/sub/mob
				deepestMountPath = spacePath
				deepestMountSpace = space
				deepestMountPathProvider = p
			}
		}

		if len(spacePaths) > 0 {
			providers[p.Address] = spacePaths
		}
	}

	if deepestMountPathProvider != nil {
		if spacePaths, ok := providers[deepestMountPathProvider.Address]; ok {
			spacePaths[deepestMountSpace.Id.OpaqueId] = deepestMountPath
		} else {
			providers[deepestMountPathProvider.Address] = map[string]string{deepestMountSpace.Id.OpaqueId: deepestMountPath}
		}
	}

	pis := make([]*registrypb.ProviderInfo, 0, len(providers))
	for addr, spacePaths := range providers {
		pi := &registrypb.ProviderInfo{Address: addr}
		opaque, err := spacePathsToOpaque(spacePaths)
		if err != nil {
			appctx.GetLogger(ctx).Debug().Err(err).Msg("marshaling space paths map failed, continuing")
			continue
		}
		pi.Opaque = opaque
		pis = append(pis, pi)
	}

	return pis
}

func spacePathsToOpaque(spacePaths map[string]string) (*typesv1beta1.Opaque, error) {
	spacePathsJSON, err := json.Marshal(spacePaths)
	if err != nil {
		return nil, err
	}
	return &typesv1beta1.Opaque{
		Map: map[string]*typesv1beta1.OpaqueEntry{
			"space_paths": {
				Decoder: "json",
				Value:   spacePathsJSON,
			},
		},
	}, nil
}

func (r *registry) findStorageSpaceOnProvider(ctx context.Context, addr string, filters []*providerpb.ListStorageSpacesRequest_Filter) ([]*providerpb.StorageSpace, error) {
	c, err := r.getStorageProviderServiceClient(addr)
	if err != nil {
		return nil, err
	}
	req := &providerpb.ListStorageSpacesRequest{
		Filters: filters,
	}

	res, err := c.ListStorageSpaces(ctx, req)
	if err != nil {
		return nil, err
	}
	if res.Status.Code != rpc.Code_CODE_OK && res.Status.Code != rpc.Code_CODE_NOT_FOUND {
		return nil, status.NewErrorFromCode(res.Status.Code, "spaces registry")
	}
	return res.StorageSpaces, nil
}<|MERGE_RESOLUTION|>--- conflicted
+++ resolved
@@ -52,20 +52,12 @@
 	pkgregistry.Register("spaces", NewDefault)
 }
 
-<<<<<<< HEAD
-type provider struct {
-	Mapping      string            `mapstructure:"mapping"`
-	MountPath    string            `mapstructure:"mount_path"`
-	Aliases      map[string]string `mapstructure:"aliases"`
-	PathTemplate string            `mapstructure:"path_template"`
-=======
 type spaceConfig struct {
 	// MountPoint determines where a space is mounted. Can be a regex
 	// It is used to determine which storage provider is responsible when only a path is given in the request
 	MountPoint string `mapstructure:"mount_point"`
 	// PathTemplate is used to build the path of an individual space. Layouts can access {{.Space...}} and {{.CurrentUser...}}
 	PathTemplate string `mapstructure:"path_template"`
->>>>>>> 6a922e49
 	template     *template.Template
 	// filters
 	OwnerIsCurrentUser bool   `mapstructure:"owner_is_current_user"`
