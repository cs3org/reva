// Copyright 2018-2021 CERN
//
// Licensed under the Apache License, Version 2.0 (the "License");
// you may not use this file except in compliance with the License.
// You may obtain a copy of the License at
//
//     http://www.apache.org/licenses/LICENSE-2.0
//
// Unless required by applicable law or agreed to in writing, software
// distributed under the License is distributed on an "AS IS" BASIS,
// WITHOUT WARRANTIES OR CONDITIONS OF ANY KIND, either express or implied.
// See the License for the specific language governing permissions and
// limitations under the License.
//
// In applying this license, CERN does not waive the privileges and immunities
// granted to it by virtue of its status as an Intergovernmental Organization
// or submit itself to any jurisdiction.

package static

import (
	"context"
	"path"
	"regexp"
	"strings"

	provider "github.com/cs3org/go-cs3apis/cs3/storage/provider/v1beta1"
	registrypb "github.com/cs3org/go-cs3apis/cs3/storage/registry/v1beta1"
	ctxpkg "github.com/cs3org/reva/pkg/ctx"
	"github.com/cs3org/reva/pkg/errtypes"
	"github.com/cs3org/reva/pkg/sharedconf"
	"github.com/cs3org/reva/pkg/storage"
	"github.com/cs3org/reva/pkg/storage/registry/registry"
	"github.com/cs3org/reva/pkg/storage/utils/templates"
	"github.com/mitchellh/mapstructure"
	"github.com/pkg/errors"
)

func init() {
	registry.Register("static", New)
}

var bracketRegex = regexp.MustCompile(`\[(.*?)\]`)

type rule struct {
<<<<<<< HEAD
	Mapping           string            `mapstructure:"mapping"`
	Address           string            `mapstructure:"address"`
	ProviderID        string            `mapstructure:"provider_id"`
	ProviderPath      string            `mapstructure:"provider_path"`
	Aliases           map[string]string `mapstructure:"aliases"`
	AllowedUserAgents []string          `mapstructure:"allowed_user_agents"`
=======
	Mapping string            `mapstructure:"mapping"`
	Address string            `mapstructure:"address"`
	Aliases map[string]string `mapstructure:"aliases"`
>>>>>>> a82f3d03
}

type config struct {
	Rules        map[string]rule `mapstructure:"rules"`
	HomeProvider string          `mapstructure:"home_provider"`
}

func (c *config) init() {
	if c.HomeProvider == "" {
		c.HomeProvider = "/"
	}

	if len(c.Rules) == 0 {
		c.Rules = map[string]rule{
			"/": {
				Address: sharedconf.GetGatewaySVC(""),
			},
			"00000000-0000-0000-0000-000000000000": {
				Address: sharedconf.GetGatewaySVC(""),
			},
		}
	}
}

func parseConfig(m map[string]interface{}) (*config, error) {
	c := &config{}
	if err := mapstructure.Decode(m, c); err != nil {
		return nil, err
	}
	return c, nil
}

// New returns an implementation of the storage.Registry interface that
// redirects requests to corresponding storage drivers.
func New(m map[string]interface{}) (storage.Registry, error) {
	c, err := parseConfig(m)
	if err != nil {
		return nil, err
	}
	c.init()
	return &reg{c: c}, nil
}

type reg struct {
	c *config
}

func getProviderAddr(ctx context.Context, r rule) string {
	addr := r.Address
	if addr == "" {
		if u, ok := ctxpkg.ContextGetUser(ctx); ok {
			layout := templates.WithUser(u, r.Mapping)
			for k, v := range r.Aliases {
				if match, _ := regexp.MatchString("^"+k, layout); match {
					addr = v
				}
			}
		}
	}
	return addr
}

func (b *reg) ListProviders(ctx context.Context) ([]*registrypb.ProviderInfo, error) {
	providers := []*registrypb.ProviderInfo{}
	for k, v := range b.c.Rules {
		if addr := getProviderAddr(ctx, v); addr != "" {
			combs := generateRegexCombinations(k)
			for _, c := range combs {
				providers = append(providers, &registrypb.ProviderInfo{
					ProviderPath: c,
					Address:      addr,
				})
			}
		}
	}
	return providers, nil
}

// returns the the root path of the first provider in the list.
func (b *reg) GetHome(ctx context.Context) (*registrypb.ProviderInfo, error) {
	// Assume that HomeProvider is not a regexp
	if r, ok := b.c.Rules[b.c.HomeProvider]; ok {
		if addr := getProviderAddr(ctx, r); addr != "" {
			return &registrypb.ProviderInfo{
				ProviderPath: b.c.HomeProvider,
				Address:      addr,
			}, nil
		}
	}
	return nil, errors.New("static: home not found")
}

func (b *reg) FindProviders(ctx context.Context, ref *provider.Reference) ([]*registrypb.ProviderInfo, error) {
	// find longest match
	var match *registrypb.ProviderInfo
	var shardedMatches []*registrypb.ProviderInfo

	// If the reference has a resource id set, use it to route
	if ref.ResourceId != nil {
		if ref.ResourceId.StorageId != "" {
			for prefix, rule := range b.c.Rules {
				addr := getProviderAddr(ctx, rule)
				r, err := regexp.Compile("^" + prefix + "$")
				if err != nil {
					continue
				}
				// TODO(labkode): fill path info based on provider id, if path and storage id points to same id, take that.
				if m := r.FindString(ref.ResourceId.StorageId); m != "" {
					return []*registrypb.ProviderInfo{{
						ProviderId:   ref.ResourceId.StorageId,
						Address:      addr,
						ProviderPath: rule.ProviderPath,
					}}, nil
				}
			}
			// TODO if the storage id is not set but node id is set we could poll all storage providers to check if the node is known there
			// for now, say the reference is invalid
			if ref.ResourceId.OpaqueId != "" {
				return nil, errtypes.BadRequest("invalid reference " + ref.String())
			}
		}
	}

	// Try to find by path  as most storage operations will be done using the path.
	// TODO this needs to be reevaluated once all clients query the storage registry for a list of storage providers
	fn := path.Clean(ref.GetPath())
	if fn != "" {
		for prefix, rule := range b.c.Rules {

			addr := getProviderAddr(ctx, rule)
			r, err := regexp.Compile("^" + prefix)
			if err != nil {
				continue
			}
			if m := r.FindString(fn); m != "" {
				if match != nil && len(match.ProviderPath) > len(m) {
					// Do not overwrite existing longer match
					continue
				}
				match = &registrypb.ProviderInfo{
					ProviderId:   rule.ProviderID,
					ProviderPath: m,
					Address:      addr,
				}
			}
			// Check if the current rule forms a part of a reference spread across storage providers.
			if strings.HasPrefix(prefix, fn) {
				combs := generateRegexCombinations(prefix)
				for _, c := range combs {
					shardedMatches = append(shardedMatches, &registrypb.ProviderInfo{
						ProviderId:   rule.ProviderID,
						ProviderPath: c,
						Address:      addr,
					})
				}
			}
		}
	}

	if match != nil && match.ProviderPath != "" {
		return []*registrypb.ProviderInfo{match}, nil
	} else if len(shardedMatches) > 0 {
		// If we don't find a perfect match but at least one provider is encapsulated
		// by the reference, return all such providers.
		return shardedMatches, nil
	}

	return nil, errtypes.NotFound("storage provider not found for ref " + ref.String())
}

func generateRegexCombinations(rex string) []string {
	m := bracketRegex.FindString(rex)
	r := strings.Trim(strings.Trim(m, "["), "]")
	if r == "" {
		return []string{rex}
	}
	var combinations []string
	for i := 0; i < len(r); i++ {
		if i < len(r)-2 && r[i+1] == '-' {
			for j := r[i]; j <= r[i+2]; j++ {
				p := strings.Replace(rex, m, string(j), 1)
				combinations = append(combinations, generateRegexCombinations(p)...)
			}
			i += 2
		} else {
			p := strings.Replace(rex, m, string(r[i]), 1)
			combinations = append(combinations, generateRegexCombinations(p)...)
		}
	}
	return combinations
}<|MERGE_RESOLUTION|>--- conflicted
+++ resolved
@@ -43,18 +43,12 @@
 var bracketRegex = regexp.MustCompile(`\[(.*?)\]`)
 
 type rule struct {
-<<<<<<< HEAD
 	Mapping           string            `mapstructure:"mapping"`
 	Address           string            `mapstructure:"address"`
 	ProviderID        string            `mapstructure:"provider_id"`
 	ProviderPath      string            `mapstructure:"provider_path"`
 	Aliases           map[string]string `mapstructure:"aliases"`
 	AllowedUserAgents []string          `mapstructure:"allowed_user_agents"`
-=======
-	Mapping string            `mapstructure:"mapping"`
-	Address string            `mapstructure:"address"`
-	Aliases map[string]string `mapstructure:"aliases"`
->>>>>>> a82f3d03
 }
 
 type config struct {
