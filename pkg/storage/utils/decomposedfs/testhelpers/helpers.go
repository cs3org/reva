--- conflicted
+++ resolved
@@ -97,67 +97,6 @@
 	ctx := ruser.ContextSetUser(context.Background(), owner)
 
 	env := &TestEnv{
-<<<<<<< HEAD
-		Root:         tmpRoot,
-		Fs:           fs,
-		Tree:         tree,
-		Lookup:       lookup,
-		Permissions:  permissions,
-		Blobstore:    bs,
-		Owner:        owner,
-		Ctx:          ctx,
-		SpaceRootRes: home.StorageSpace.Root,
-	}
-
-	spaceRootRef := &providerv1beta1.Reference{
-		ResourceId: env.SpaceRootRes,
-	}
-
-	// the space name attribute is the stop condition in the lookup
-	h, err := node.ReadNode(ctx, lookup, home.StorageSpace.Id.OpaqueId)
-	if err != nil {
-		return nil, err
-	}
-	if err = xattr.Set(h.InternalPath(), xattrs.SpaceNameAttr, []byte("username")); err != nil {
-		return nil, err
-	}
-
-	// Create dir1
-	dir1, err := env.CreateTestDir("./dir1", spaceRootRef)
-	if err != nil {
-		return nil, err
-	}
-
-	// Create file1 in dir1
-	_, err = env.CreateTestFile(home.StorageSpace.Root.StorageId, "file1", "file1-blobid", 1234, dir1.ID)
-	if err != nil {
-		return nil, err
-	}
-
-	// Create subdir1 in dir1
-	spaceRootRef.Path = "./dir1/subdir1"
-	err = fs.CreateDir(ctx, spaceRootRef)
-	if err != nil {
-		return nil, err
-	}
-
-	dir2, err := dir1.Child(ctx, "subdir1, spaceRootRef")
-	if err != nil {
-		return nil, err
-	}
-
-	// Create file1 in dir1
-	_, err = env.CreateTestFile(home.StorageSpace.Root.StorageId, "file2", "file2-blobid", 12345, dir2.ID)
-	if err != nil {
-		return nil, err
-	}
-
-	// Create emptydir
-	spaceRootRef.Path = "/emptydir"
-	err = fs.CreateDir(ctx, spaceRootRef)
-	if err != nil {
-		return nil, err
-=======
 		Root:        tmpRoot,
 		Fs:          fs,
 		Tree:        tree,
@@ -166,7 +105,6 @@
 		Blobstore:   bs,
 		Owner:       owner,
 		Ctx:         ctx,
->>>>>>> 5744c564
 	}
 
 	env.SpaceRootRes, err = env.CreateTestStorageSpace("personal")
@@ -263,7 +201,7 @@
 	}
 
 	// Create file1 in dir1
-	_, err = t.CreateTestFile("file1", "file1-blobid", 1234, dir1.ID)
+	_, err = t.CreateTestFile(t.SpaceRootRes.StorageId, "file1", "file1-blobid", 1234, dir1.ID)
 	if err != nil {
 		return nil, err
 	}
