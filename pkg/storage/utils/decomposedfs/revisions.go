--- conflicted
+++ resolved
@@ -21,6 +21,7 @@
 import (
 	"context"
 	"io"
+	iofs "io/fs"
 	"os"
 	"path/filepath"
 	"strings"
@@ -108,7 +109,6 @@
 // DownloadRevision returns a reader for the specified revision
 // FIXME the CS3 api should explicitly allow initiating revision and trash download, a related issue is https://github.com/cs3org/reva/issues/1813
 func (fs *Decomposedfs) DownloadRevision(ctx context.Context, ref *provider.Reference, revisionKey string) (io.ReadCloser, error) {
-<<<<<<< HEAD
 	n, err := fs.getRevisionNode(ctx, ref, revisionKey, func(rp *provider.ResourcePermissions) bool {
 		// TODO add explicit permission in the CS3 api?
 		return rp.ListFileVersions && rp.RestoreFileVersion && rp.InitiateFileDownload
@@ -119,7 +119,32 @@
 
 	contentPath := fs.lu.InternalPath(n.SpaceID, revisionKey)
 	r, err := os.Open(contentPath)
-=======
+	if err != nil {
+		if errors.Is(err, iofs.ErrNotExist) {
+			return nil, errtypes.NotFound(contentPath)
+		}
+		return nil, errors.Wrap(err, "Decomposedfs: error opening revision "+revisionKey)
+	}
+	return r, nil
+}
+
+// DeleteRevision deletes the specified revision of the resource
+func (fs *Decomposedfs) DeleteRevision(ctx context.Context, ref *provider.Reference, revisionKey string) error {
+	n, err := fs.getRevisionNode(ctx, ref, revisionKey, func(rp *provider.ResourcePermissions) bool {
+		return rp.RestoreFileVersion
+	})
+	if err != nil {
+		return err
+	}
+
+	if err := os.RemoveAll(fs.lu.InternalPath(n.SpaceID, revisionKey)); err != nil {
+		return err
+	}
+
+	return fs.tp.DeleteBlob(n)
+}
+
+func (fs *Decomposedfs) getRevisionNode(ctx context.Context, ref *provider.Reference, revisionKey string, permissions func(*provider.ResourcePermissions) bool) (*node.Node, error) {
 	log := appctx.GetLogger(ctx)
 
 	// verify revision key format
@@ -141,120 +166,43 @@
 		return nil, err
 	}
 
-	rp, err := fs.p.AssemblePermissions(ctx, n)
-	switch {
-	case err != nil:
-		return nil, errtypes.InternalError(err.Error())
-	case !rp.ListFileVersions || !rp.InitiateFileDownload: // TODO add explicit permission in the CS3 api?
-		f, _ := storagespace.FormatReference(ref)
-		if rp.Stat {
-			return nil, errtypes.PermissionDenied(f)
-		}
-		return nil, errtypes.NotFound(f)
-	}
-
-	contentPath := fs.lu.InternalPath(spaceID, revisionKey)
-
-	blobid, err := node.ReadBlobIDAttr(contentPath)
->>>>>>> 4b19ae9d
-	if err != nil {
-		return nil, errors.Wrapf(err, "Decomposedfs: could not read blob id of revision '%s' for node '%s'", n.ID, revisionKey)
-	}
-	blobsize, err := node.ReadBlobSizeAttr(contentPath)
-	if err != nil {
-		return nil, errors.Wrapf(err, "Decomposedfs: could not read blob size of revision '%s' for node '%s'", n.ID, revisionKey)
-	}
-
-	revisionNode := node.Node{SpaceID: spaceID, BlobID: blobid, Blobsize: blobsize} // blobsize is needed for the s3ng blobstore
-
-	reader, err := fs.tp.ReadBlob(&revisionNode)
-	if err != nil {
-		return nil, errors.Wrapf(err, "Decomposedfs: could not download blob of revision '%s' for node '%s'", n.ID, revisionKey)
-	}
-	return reader, nil
-}
-
-// RestoreRevision restores the specified revision of the resource
-<<<<<<< HEAD
-func (fs *Decomposedfs) RestoreRevision(ctx context.Context, ref *provider.Reference, revisionKey string) error {
-	n, err := fs.getRevisionNode(ctx, ref, revisionKey, func(rp *provider.ResourcePermissions) bool {
-		return rp.RestoreFileVersion
-	})
-	if err != nil {
-		return err
-	}
-
-	// move current version to new revision
-	nodePath := fs.lu.InternalPath(n.SpaceID, n.ID)
-	fi, err := os.Stat(nodePath)
-	if err != nil {
-		return err
-	}
-
-	// versions are stored alongside the actual file, so a rename can be efficient and does not cross storage / partition boundaries
-	versionsPath := fs.lu.InternalPath(n.SpaceID, n.ID+node.RevisionIDDelimiter+fi.ModTime().UTC().Format(time.RFC3339Nano))
-	if err := os.Rename(nodePath, versionsPath); err != nil {
-		return err
-	}
-
-	// copy old revision to current location
-	revisionPath := fs.lu.InternalPath(n.SpaceID, revisionKey)
-	if err := os.Rename(revisionPath, nodePath); err != nil {
-		return err
-	}
-
-	return fs.tp.Propagate(ctx, n)
-}
-
-// DeleteRevision deletes the specified revision of the resource
-func (fs *Decomposedfs) DeleteRevision(ctx context.Context, ref *provider.Reference, revisionKey string) error {
-	n, err := fs.getRevisionNode(ctx, ref, revisionKey, func(rp *provider.ResourcePermissions) bool {
-		return rp.RestoreFileVersion
-	})
-	if err != nil {
-		return err
-	}
-
-	if err := os.RemoveAll(fs.lu.InternalPath(n.SpaceID, revisionKey)); err != nil {
-		return err
-	}
-
-	return fs.tp.DeleteBlob(n)
-}
-
-func (fs *Decomposedfs) getRevisionNode(ctx context.Context, ref *provider.Reference, revisionKey string, permissions func(*provider.ResourcePermissions) bool) (*node.Node, error) {
-=======
-func (fs *Decomposedfs) RestoreRevision(ctx context.Context, ref *provider.Reference, revisionKey string) (returnErr error) {
->>>>>>> 4b19ae9d
-	log := appctx.GetLogger(ctx)
-
-	// verify revision key format
-	kp := strings.SplitN(revisionKey, node.RevisionIDDelimiter, 2)
-	if len(kp) != 2 {
-		log.Error().Str("revisionKey", revisionKey).Msg("malformed revisionKey")
-		return nil, errtypes.NotFound(revisionKey)
-	}
-	log.Debug().Str("revisionKey", revisionKey).Msg("DownloadRevision")
-
-	spaceID := ref.ResourceId.SpaceId
-	// check if the node is available and has not been deleted
-	n, err := node.ReadNode(ctx, fs.lu, spaceID, kp[0], false)
-	if err != nil {
-		return nil, err
-	}
-	if !n.Exists {
-		err = errtypes.NotFound(filepath.Join(n.ParentID, n.Name))
-		return nil, err
-	}
-
-<<<<<<< HEAD
 	ok, err := fs.p.HasPermission(ctx, n, permissions)
 	switch {
 	case err != nil:
 		return nil, errtypes.InternalError(err.Error())
 	case !ok:
 		return nil, errtypes.PermissionDenied(filepath.Join(n.ParentID, n.Name))
-=======
+	}
+
+	// Set space owner in context
+	storagespace.ContextSendSpaceOwnerID(ctx, n.SpaceOwnerOrManager(ctx))
+
+	return n, nil
+}
+
+// RestoreRevision restores the specified revision of the resource
+// TODO: refactor to use getRevisionNode also?
+func (fs *Decomposedfs) RestoreRevision(ctx context.Context, ref *provider.Reference, revisionKey string) (returnErr error) {
+	log := appctx.GetLogger(ctx)
+
+	// verify revision key format
+	kp := strings.SplitN(revisionKey, node.RevisionIDDelimiter, 2)
+	if len(kp) != 2 {
+		log.Error().Str("revisionKey", revisionKey).Msg("malformed revisionKey")
+		return errtypes.NotFound(revisionKey)
+	}
+
+	spaceID := ref.ResourceId.SpaceId
+	// check if the node is available and has not been deleted
+	n, err := node.ReadNode(ctx, fs.lu, spaceID, kp[0], false)
+	if err != nil {
+		return err
+	}
+	if !n.Exists {
+		err = errtypes.NotFound(filepath.Join(n.ParentID, n.Name))
+		return err
+	}
+
 	rp, err := fs.p.AssemblePermissions(ctx, n)
 	switch {
 	case err != nil:
@@ -265,15 +213,11 @@
 			return errtypes.PermissionDenied(f)
 		}
 		return errtypes.NotFound(f)
->>>>>>> 4b19ae9d
 	}
 
 	// Set space owner in context
 	storagespace.ContextSendSpaceOwnerID(ctx, n.SpaceOwnerOrManager(ctx))
 
-<<<<<<< HEAD
-	return n, nil
-=======
 	// check lock
 	if err := n.CheckLock(ctx); err != nil {
 		return err
@@ -353,5 +297,4 @@
 
 	log.Error().Err(err).Interface("ref", ref).Str("originalnode", kp[0]).Str("revisionKey", revisionKey).Msg("original node does not exist")
 	return nil
->>>>>>> 4b19ae9d
 }