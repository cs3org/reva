// Copyright 2018-2021 CERN
//
// Licensed under the Apache License, Version 2.0 (the "License");
// you may not use this file except in compliance with the License.
// You may obtain a copy of the License at
//
//     http://www.apache.org/licenses/LICENSE-2.0
//
// Unless required by applicable law or agreed to in writing, software
// distributed under the License is distributed on an "AS IS" BASIS,
// WITHOUT WARRANTIES OR CONDITIONS OF ANY KIND, either express or implied.
// See the License for the specific language governing permissions and
// limitations under the License.
//
// In applying this license, CERN does not waive the privileges and immunities
// granted to it by virtue of its status as an Intergovernmental Organization
// or submit itself to any jurisdiction.

package options

import (
	"path/filepath"
	"strings"

	"github.com/cs3org/reva/v2/pkg/rgrpc/todo/pool"
	"github.com/cs3org/reva/v2/pkg/sharedconf"
	"github.com/mitchellh/mapstructure"
	"github.com/pkg/errors"
)

// Option defines a single option function.
type Option func(o *Options)

// Options defines the available options for this package.
type Options struct {
	// ocis fs works on top of a dir of uuid nodes
	Root string `mapstructure:"root"`

	// UserLayout describes the relative path from the storage's root node to the users home node.
	UserLayout string `mapstructure:"user_layout"`

	// propagate mtime changes as tmtime (tree modification time) to the parent directory when user.ocis.propagation=1 is set on a node
	TreeTimeAccounting bool `mapstructure:"treetime_accounting"`

	// propagate size changes as treesize
	TreeSizeAccounting bool `mapstructure:"treesize_accounting"`

	// permissions service to use when checking permissions
	PermissionsSVC           string `mapstructure:"permissionssvc"`
	PermissionsClientTLSMode string `mapstructure:"permissionssvc_tls_mode"`
	PermTLSMode              pool.TLSMode

	PersonalSpaceAliasTemplate string `mapstructure:"personalspacealias_template"`
	GeneralSpaceAliasTemplate  string `mapstructure:"generalspacealias_template"`

<<<<<<< HEAD
	AsyncFileUploads bool `mapstructure:"asyncfileuploads"`

	Events EventOptions `mapstructure:"events"`

	Tokens TokenOptions `mapstructure:"tokens"`

	StatCache CacheOptions `mapstructure:"statcache"`

	MaxAcquireLockCycles int `mapstructure:"max_acquire_lock_cycles"`
}

// EventOptions are the configurable options for events
type EventOptions struct {
	NatsAddress          string `mapstructure:"natsaddress"`
	NatsClusterID        string `mapstructure:"natsclusterid"`
	TLSInsecure          bool   `mapstructure:"tlsinsecure"`
	TLSRootCACertificate string `mapstructure:"tlsrootcacertificate"`
	NumConsumers         int    `mapstructure:"numconsumers"`
}

// TokenOptions are the configurable option for tokens
type TokenOptions struct {
	DownloadEndpoint     string `mapstructure:"download_endpoint"`
	DataGatewayEndpoint  string `mapstructure:"datagateway_endpoint"`
	TransferSharedSecret string `mapstructure:"transfer_shared_secret"`
	TransferExpires      int64  `mapstructure:"transfer_expires"`
}

// CacheOptions contains options of configuring a cache
type CacheOptions struct {
	CacheStore    string   `mapstructure:"cache_store"`
	CacheNodes    []string `mapstructure:"cache_nodes"`
	CacheDatabase string   `mapstructure:"cache_database"`
=======
	MaxAcquireLockCycles    int `mapstructure:"max_acquire_lock_cycles"`
	LockCycleDurationFactor int `mapstructure:"lock_cycle_duration_factor"`
>>>>>>> 4b19ae9d
}

// New returns a new Options instance for the given configuration
func New(m map[string]interface{}) (*Options, error) {
	o := &Options{}
	if err := mapstructure.Decode(m, o); err != nil {
		err = errors.Wrap(err, "error decoding conf")
		return nil, err
	}

	if o.UserLayout == "" {
		o.UserLayout = "{{.Id.OpaqueId}}"
	}
	// ensure user layout has no starting or trailing /
	o.UserLayout = strings.Trim(o.UserLayout, "/")

	// c.DataDirectory should never end in / unless it is the root
	o.Root = filepath.Clean(o.Root)

	if o.PersonalSpaceAliasTemplate == "" {
		o.PersonalSpaceAliasTemplate = "{{.SpaceType}}/{{.User.Username}}"
	}

	if o.GeneralSpaceAliasTemplate == "" {
		o.GeneralSpaceAliasTemplate = "{{.SpaceType}}/{{.SpaceName | replace \" \" \"-\" | lower}}"
	}

	if o.PermissionsClientTLSMode != "" {
		var err error
		o.PermTLSMode, err = pool.StringToTLSMode(o.PermissionsClientTLSMode)
		if err != nil {
			return nil, err
		}
	} else {
		sharedOpt := sharedconf.GRPCClientOptions()
		var err error

		if o.PermTLSMode, err = pool.StringToTLSMode(sharedOpt.TLSMode); err != nil {
			return nil, err
		}
	}

	return o, nil
}<|MERGE_RESOLUTION|>--- conflicted
+++ resolved
@@ -53,7 +53,6 @@
 	PersonalSpaceAliasTemplate string `mapstructure:"personalspacealias_template"`
 	GeneralSpaceAliasTemplate  string `mapstructure:"generalspacealias_template"`
 
-<<<<<<< HEAD
 	AsyncFileUploads bool `mapstructure:"asyncfileuploads"`
 
 	Events EventOptions `mapstructure:"events"`
@@ -62,7 +61,8 @@
 
 	StatCache CacheOptions `mapstructure:"statcache"`
 
-	MaxAcquireLockCycles int `mapstructure:"max_acquire_lock_cycles"`
+	MaxAcquireLockCycles    int `mapstructure:"max_acquire_lock_cycles"`
+	LockCycleDurationFactor int `mapstructure:"lock_cycle_duration_factor"`
 }
 
 // EventOptions are the configurable options for events
@@ -87,10 +87,6 @@
 	CacheStore    string   `mapstructure:"cache_store"`
 	CacheNodes    []string `mapstructure:"cache_nodes"`
 	CacheDatabase string   `mapstructure:"cache_database"`
-=======
-	MaxAcquireLockCycles    int `mapstructure:"max_acquire_lock_cycles"`
-	LockCycleDurationFactor int `mapstructure:"lock_cycle_duration_factor"`
->>>>>>> 4b19ae9d
 }
 
 // New returns a new Options instance for the given configuration
