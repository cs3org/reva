--- conflicted
+++ resolved
@@ -287,11 +287,7 @@
 		}
 
 		// TODO apply more filters
-<<<<<<< HEAD
-		space, err := fs.storageSpaceFromNode(ctx, n, spaceType, matches[i], permissions, includeTrashed)
-=======
-		space, err := fs.storageSpaceFromNode(ctx, n, spaceType, matches[i], canListAllSpaces)
->>>>>>> dbaebe64
+		space, err := fs.storageSpaceFromNode(ctx, n, spaceType, matches[i], canListAllSpaces, includeTrashed)
 		if err != nil {
 			if _, ok := err.(errtypes.IsPermissionDenied); !ok {
 				appctx.GetLogger(ctx).Error().Err(err).Interface("node", n).Msg("could not convert to storage space")
@@ -310,11 +306,7 @@
 			return nil, err
 		}
 		if n.Exists {
-<<<<<<< HEAD
-			space, err := fs.storageSpaceFromNode(ctx, n, "*", n.InternalPath(), permissions, includeTrashed)
-=======
-			space, err := fs.storageSpaceFromNode(ctx, n, "*", n.InternalPath(), canListAllSpaces)
->>>>>>> dbaebe64
+			space, err := fs.storageSpaceFromNode(ctx, n, "*", n.InternalPath(), canListAllSpaces, includeTrashed)
 			if err != nil {
 				return nil, err
 			}
@@ -512,11 +504,7 @@
 	return nil
 }
 
-<<<<<<< HEAD
-func (fs *Decomposedfs) storageSpaceFromNode(ctx context.Context, n *node.Node, spaceType, nodePath string, permissions map[string]struct{}, includeTrashed bool) (*provider.StorageSpace, error) {
-=======
-func (fs *Decomposedfs) storageSpaceFromNode(ctx context.Context, n *node.Node, spaceType, nodePath string, canListAllSpaces bool) (*provider.StorageSpace, error) {
->>>>>>> dbaebe64
+func (fs *Decomposedfs) storageSpaceFromNode(ctx context.Context, n *node.Node, spaceType, nodePath string, canListAllSpaces bool, includeTrashed bool) (*provider.StorageSpace, error) {
 	owner, err := n.Owner()
 	if err != nil {
 		return nil, err
