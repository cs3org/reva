--- conflicted
+++ resolved
@@ -415,11 +415,7 @@
 	// update node metadata with basic metadata
 	err = n.SetXattrsWithContext(ctx, attrs, false)
 	if err != nil {
-<<<<<<< HEAD
 		return nil, errors.Wrap(err, "Decomposedfs: could not write metadata")
-=======
-		return errors.Wrap(err, "failed to upload file to blobstore")
->>>>>>> 7b7bcfa0
 	}
 	return f, nil
 }
@@ -589,7 +585,7 @@
 	err = blobstore.Upload(rn, info.Storage["Path"]) // FIXME where do we read from
 	subspan.End()
 	if err != nil {
-		return errors.Wrap(err, "failed to upload file to blostore")
+		return errors.Wrap(err, "failed to upload file to blobstore")
 	}
 
 	// FIXME use a reader
