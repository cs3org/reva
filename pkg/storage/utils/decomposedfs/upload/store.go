// Copyright 2018-2022 CERN
//
// Licensed under the Apache License, Version 2.0 (the "License");
// you may not use this file except in compliance with the License.
// You may obtain a copy of the License at
//
//     http://www.apache.org/licenses/LICENSE-2.0
//
// Unless required by applicable law or agreed to in writing, software
// distributed under the License is distributed on an "AS IS" BASIS,
// WITHOUT WARRANTIES OR CONDITIONS OF ANY KIND, either express or implied.
// See the License for the specific language governing permissions and
// limitations under the License.
//
// In applying this license, CERN does not waive the privileges and immunities
// granted to it by virtue of its status as an Intergovernmental Organization
// or submit itself to any jurisdiction.

package upload

import (
	"context"
	"encoding/json"
	"fmt"
	iofs "io/fs"
	"os"
	"path/filepath"
	"regexp"
	"strconv"
	"strings"
	"time"

	provider "github.com/cs3org/go-cs3apis/cs3/storage/provider/v1beta1"
	"github.com/cs3org/reva/v2/pkg/appctx"
	"github.com/cs3org/reva/v2/pkg/errtypes"
	"github.com/cs3org/reva/v2/pkg/events"
<<<<<<< HEAD
	"github.com/cs3org/reva/v2/pkg/storage"
	"github.com/cs3org/reva/v2/pkg/storage/utils/decomposedfs/aspects"
=======
>>>>>>> 034a8cf4
	"github.com/cs3org/reva/v2/pkg/storage/utils/decomposedfs/metadata"
	"github.com/cs3org/reva/v2/pkg/storage/utils/decomposedfs/metadata/prefixes"
	"github.com/cs3org/reva/v2/pkg/storage/utils/decomposedfs/node"
	"github.com/cs3org/reva/v2/pkg/storage/utils/decomposedfs/options"
	"github.com/cs3org/reva/v2/pkg/storage/utils/decomposedfs/usermapper"
	"github.com/google/uuid"
	"github.com/pkg/errors"
	"github.com/rogpeppe/go-internal/lockedfile"
	tusd "github.com/tus/tusd/pkg/handler"
)

var _idRegexp = regexp.MustCompile(".*/([^/]+).info")

// PermissionsChecker defines an interface for checking permissions on a Node
type PermissionsChecker interface {
	AssemblePermissions(ctx context.Context, n *node.Node) (ap provider.ResourcePermissions, err error)
}

// OcisStore manages upload sessions
type OcisStore struct {
<<<<<<< HEAD
	fs                storage.FS
	lu                node.PathLookup
	tp                node.Tree
	um                usermapper.Mapper
=======
	lu                node.PathLookup
	tp                node.Tree
>>>>>>> 034a8cf4
	root              string
	pub               events.Publisher
	async             bool
	tknopts           options.TokenOptions
	disableVersioning bool
}

// NewSessionStore returns a new OcisStore
<<<<<<< HEAD
func NewSessionStore(fs storage.FS, aspects aspects.Aspects, root string, async bool, tknopts options.TokenOptions) *OcisStore {
	return &OcisStore{
		fs:                fs,
		lu:                aspects.Lookup,
		tp:                aspects.Tree,
		root:              root,
		pub:               aspects.EventStream,
		async:             async,
		tknopts:           tknopts,
		disableVersioning: aspects.DisableVersioning,
		um:                aspects.UserMapper,
=======
func NewSessionStore(lu node.PathLookup, tp node.Tree, root string, pub events.Publisher, async bool, tknopts options.TokenOptions, disableVersioning bool) *OcisStore {
	return &OcisStore{
		lu:                lu,
		tp:                tp,
		root:              root,
		pub:               pub,
		async:             async,
		tknopts:           tknopts,
		disableVersioning: disableVersioning,
>>>>>>> 034a8cf4
	}
}

// New returns a new upload session
func (store OcisStore) New(ctx context.Context) *OcisSession {
	return &OcisSession{
		store: store,
		info: tusd.FileInfo{
			ID: uuid.New().String(),
			Storage: map[string]string{
				"Type": "OCISStore",
			},
			MetaData: tusd.MetaData{},
		},
	}
}

// List lists all upload sessions
func (store OcisStore) List(ctx context.Context) ([]*OcisSession, error) {
	uploads := []*OcisSession{}
	infoFiles, err := filepath.Glob(filepath.Join(store.root, "uploads", "*.info"))
	if err != nil {
		return nil, err
	}

	for _, info := range infoFiles {
		id := strings.TrimSuffix(filepath.Base(info), filepath.Ext(info))
		progress, err := store.Get(ctx, id)
		if err != nil {
			appctx.GetLogger(ctx).Error().Interface("path", info).Msg("Decomposedfs: could not getUploadSession")
			continue
		}

		uploads = append(uploads, progress)
	}
	return uploads, nil
}

// Get returns the upload session for the given upload id
func (store OcisStore) Get(ctx context.Context, id string) (*OcisSession, error) {
	sessionPath := filepath.Join(store.root, "uploads", id+".info")
	match := _idRegexp.FindStringSubmatch(sessionPath)
	if match == nil || len(match) < 2 {
		return nil, fmt.Errorf("invalid upload path")
	}

	session := OcisSession{
		store: store,
		info:  tusd.FileInfo{},
	}
	data, err := os.ReadFile(sessionPath)
	if err != nil {
		if errors.Is(err, iofs.ErrNotExist) {
			// Interpret os.ErrNotExist as 404 Not Found
			err = tusd.ErrNotFound
		}
		return nil, err
	}
	if err := json.Unmarshal(data, &session.info); err != nil {
		return nil, err
	}

	stat, err := os.Stat(session.binPath())
	if err != nil {
		if os.IsNotExist(err) {
			// Interpret os.ErrNotExist as 404 Not Found
			err = tusd.ErrNotFound
		}
		return nil, err
	}

	session.info.Offset = stat.Size()

	return &session, nil
}

// Session is the interface used by the Cleanup call
type Session interface {
	ID() string
	Node(ctx context.Context) (*node.Node, error)
	Context(ctx context.Context) context.Context
	Cleanup(revertNodeMetadata, cleanBin, cleanInfo bool)
}

// Cleanup cleans upload metadata, binary data and processing status as necessary
func (store OcisStore) Cleanup(ctx context.Context, session Session, revertNodeMetadata, keepUpload, unmarkPostprocessing bool) {
	ctx, span := tracer.Start(session.Context(ctx), "Cleanup")
	defer span.End()
	session.Cleanup(revertNodeMetadata, !keepUpload, !keepUpload)

	// unset processing status
	if unmarkPostprocessing {
		n, err := session.Node(ctx)
		if err != nil {
			appctx.GetLogger(ctx).Info().Str("session", session.ID()).Err(err).Msg("could not read node")
			return
		}
		// FIXME: after cleanup the node might already be deleted ...
		if n != nil { // node can be nil when there was an error before it was created (eg. checksum-mismatch)
			if err := n.UnmarkProcessing(ctx, session.ID()); err != nil {
				appctx.GetLogger(ctx).Info().Str("path", n.InternalPath()).Err(err).Msg("unmarking processing failed")
			}
		}
	}
}

// CreateNodeForUpload will create the target node for the Upload
// TODO move this to the node package as NodeFromUpload?
// should we in InitiateUpload create the node first? and then the upload?
func (store OcisStore) CreateNodeForUpload(session *OcisSession, initAttrs node.Attributes) (*node.Node, error) {
	ctx, span := tracer.Start(session.Context(context.Background()), "CreateNodeForUpload")
	defer span.End()
	n := node.New(
		session.SpaceID(),
		session.NodeID(),
		session.NodeParentID(),
		session.Filename(),
		session.Size(),
		session.ID(),
		provider.ResourceType_RESOURCE_TYPE_FILE,
		nil,
		store.lu,
	)
	var err error
	n.SpaceRoot, err = node.ReadNode(ctx, store.lu, session.SpaceID(), session.SpaceID(), false, nil, false)
	if err != nil {
		return nil, err
	}

	// check lock
	if err := n.CheckLock(ctx); err != nil {
		return nil, err
	}

	var unlock metadata.UnlockFunc
<<<<<<< HEAD
	if session.NodeExists() {
=======
	if session.NodeExists() { // TODO this is wrong. The node should be created when the upload starts, the revisions should be created independently of the node
		// we do not need to propagate a change when a node is created, only when the upload is ready.
		// that still creates problems for desktop clients because if another change causes propagation it will detects an empty file
		// so the first upload has to point to the first revision with the expected size. The file cannot be downloaded, but it can be overwritten (which will create a new revision and make the node reflect the latest revision)
		// any finished postprocessing will not affect the node metadata.
		// *thinking* but then initializing an upload will lock the file until the upload has finished. That sucks.
		// so we have to check if the node has been created meanwhile (well, only in case the upload does not know the nodeid ... or the NodeExists array that is checked by session.NodeExists())
		// FIXME look at the disk again to see if the file has been created in between, or just try initializing a new node and do the update existing node as a fallback. <- the latter!

>>>>>>> 034a8cf4
		unlock, err = store.updateExistingNode(ctx, session, n, session.SpaceID(), uint64(session.Size()))
		if err != nil {
			appctx.GetLogger(ctx).Error().Err(err).Msg("failed to update existing node")
		}
	} else {
		if c, ok := store.lu.(node.IDCacher); ok {
			err := c.CacheID(ctx, n.SpaceID, n.ID, filepath.Join(n.ParentPath(), n.Name))
			if err != nil {
				appctx.GetLogger(ctx).Error().Err(err).Msg("failed to cache id")
			}
<<<<<<< HEAD
		}

		unlock, err = store.tp.InitNewNode(ctx, n, uint64(session.Size()))
		if err != nil {
			appctx.GetLogger(ctx).Error().Err(err).Msg("failed to init new node")
		}
=======
		}

		unlock, err = store.tp.InitNewNode(ctx, n, uint64(session.Size()))
		if err != nil {
			appctx.GetLogger(ctx).Error().Err(err).Msg("failed to init new node")
		}
>>>>>>> 034a8cf4
		session.info.MetaData["sizeDiff"] = strconv.FormatInt(session.Size(), 10)
	}
	defer func() {
		if unlock == nil {
			appctx.GetLogger(ctx).Info().Msg("did not get a unlockfunc, not unlocking")
			return
		}

		if err := unlock(); err != nil {
			appctx.GetLogger(ctx).Error().Err(err).Str("nodeid", n.ID).Str("parentid", n.ParentID).Msg("could not close lock")
		}
	}()
	if err != nil {
		return nil, err
	}

	mtime := time.Now()
	if !session.MTime().IsZero() {
		// overwrite mtime if requested
		mtime = session.MTime()
	}

	// overwrite technical information
	initAttrs.SetString(prefixes.IDAttr, n.ID)
	initAttrs.SetString(prefixes.MTimeAttr, mtime.UTC().Format(time.RFC3339Nano))
	initAttrs.SetInt64(prefixes.TypeAttr, int64(provider.ResourceType_RESOURCE_TYPE_FILE))
	initAttrs.SetString(prefixes.ParentidAttr, n.ParentID)
	initAttrs.SetString(prefixes.NameAttr, n.Name)
	initAttrs.SetString(prefixes.BlobIDAttr, n.BlobID)
	initAttrs.SetInt64(prefixes.BlobsizeAttr, n.Blobsize)
	initAttrs.SetString(prefixes.StatusPrefix, node.ProcessingStatus+session.ID())

	// update node metadata with new blobid etc
	err = n.SetXattrsWithContext(ctx, initAttrs, false)
	if err != nil {
		return nil, errors.Wrap(err, "Decomposedfs: could not write metadata")
	}

<<<<<<< HEAD
	err = store.um.RunInBaseScope(func() error {
		return session.Persist(ctx)
	})
	if err != nil {
=======
	if err := session.Persist(ctx); err != nil {
>>>>>>> 034a8cf4
		return nil, err
	}

	return n, nil
}

func (store OcisStore) updateExistingNode(ctx context.Context, session *OcisSession, n *node.Node, spaceID string, fsize uint64) (metadata.UnlockFunc, error) {
	targetPath := n.InternalPath()

	// write lock existing node before reading any metadata
	f, err := lockedfile.OpenFile(store.lu.MetadataBackend().LockfilePath(targetPath), os.O_RDWR|os.O_CREATE, 0600)
	if err != nil {
		return nil, err
	}

	unlock := func() error {
		err := f.Close()
		if err != nil {
			return err
		}
		return os.Remove(store.lu.MetadataBackend().LockfilePath(targetPath))
	}

	old, _ := node.ReadNode(ctx, store.lu, spaceID, n.ID, false, nil, false)
	if _, err := node.CheckQuota(ctx, n.SpaceRoot, true, uint64(old.Blobsize), fsize); err != nil {
		return unlock, err
	}

	oldNodeMtime, err := old.GetMTime(ctx)
	if err != nil {
		return unlock, err
	}
	oldNodeEtag, err := node.CalculateEtag(old.ID, oldNodeMtime)
	if err != nil {
		return unlock, err
	}

	// When the if-match header was set we need to check if the
	// etag still matches before finishing the upload.
	if session.HeaderIfMatch() != "" && session.HeaderIfMatch() != oldNodeEtag {
		return unlock, errtypes.Aborted("etag mismatch")
	}

	// When the if-none-match header was set we need to check if any of the
	// etags matches before finishing the upload.
	if session.HeaderIfNoneMatch() != "" {
		if session.HeaderIfNoneMatch() == "*" {
			return unlock, errtypes.Aborted("etag mismatch, resource exists")
		}
		for _, ifNoneMatchTag := range strings.Split(session.HeaderIfNoneMatch(), ",") {
			if ifNoneMatchTag == oldNodeEtag {
				return unlock, errtypes.Aborted("etag mismatch")
			}
		}
	}

	// When the if-unmodified-since header was set we need to check if the
	// etag still matches before finishing the upload.
	if session.HeaderIfUnmodifiedSince() != "" {
		ifUnmodifiedSince, err := time.Parse(time.RFC3339Nano, session.HeaderIfUnmodifiedSince())
		if err != nil {
			return unlock, errtypes.InternalError(fmt.Sprintf("failed to parse if-unmodified-since time: %s", err))
		}

		if oldNodeMtime.After(ifUnmodifiedSince) {
			return unlock, errtypes.Aborted("if-unmodified-since mismatch")
		}
	}

	versionPath := n.InternalPath()
	if !store.disableVersioning {
		versionPath = session.store.lu.InternalPath(spaceID, n.ID+node.RevisionIDDelimiter+oldNodeMtime.UTC().Format(time.RFC3339Nano))

		// create version node
		if _, err := os.Create(versionPath); err != nil {
			return unlock, err
		}

		// copy blob metadata to version node
		if err := store.lu.CopyMetadataWithSourceLock(ctx, targetPath, versionPath, func(attributeName string, value []byte) (newValue []byte, copy bool) {
			return value, strings.HasPrefix(attributeName, prefixes.ChecksumPrefix) ||
				attributeName == prefixes.TypeAttr ||
				attributeName == prefixes.BlobIDAttr ||
				attributeName == prefixes.BlobsizeAttr ||
				attributeName == prefixes.MTimeAttr
		}, f, true); err != nil {
			return unlock, err
		}
<<<<<<< HEAD
		session.info.MetaData["versionsPath"] = versionPath
		// keep mtime from previous version
		if err := os.Chtimes(session.info.MetaData["versionsPath"], oldNodeMtime, oldNodeMtime); err != nil {
			return unlock, errtypes.InternalError(fmt.Sprintf("failed to change mtime of version node: %s", err))
		}
=======
>>>>>>> 034a8cf4
	}
	session.info.MetaData["sizeDiff"] = strconv.FormatInt((int64(fsize) - old.Blobsize), 10)
	session.info.MetaData["versionsPath"] = versionPath

<<<<<<< HEAD
	session.info.MetaData["sizeDiff"] = strconv.FormatInt((int64(fsize) - old.Blobsize), 10)
=======
	// keep mtime from previous version
	if err := os.Chtimes(session.info.MetaData["versionsPath"], oldNodeMtime, oldNodeMtime); err != nil {
		return unlock, errtypes.InternalError(fmt.Sprintf("failed to change mtime of version node: %s", err))
	}
>>>>>>> 034a8cf4

	return unlock, nil
}<|MERGE_RESOLUTION|>--- conflicted
+++ resolved
@@ -34,11 +34,8 @@
 	"github.com/cs3org/reva/v2/pkg/appctx"
 	"github.com/cs3org/reva/v2/pkg/errtypes"
 	"github.com/cs3org/reva/v2/pkg/events"
-<<<<<<< HEAD
 	"github.com/cs3org/reva/v2/pkg/storage"
 	"github.com/cs3org/reva/v2/pkg/storage/utils/decomposedfs/aspects"
-=======
->>>>>>> 034a8cf4
 	"github.com/cs3org/reva/v2/pkg/storage/utils/decomposedfs/metadata"
 	"github.com/cs3org/reva/v2/pkg/storage/utils/decomposedfs/metadata/prefixes"
 	"github.com/cs3org/reva/v2/pkg/storage/utils/decomposedfs/node"
@@ -59,15 +56,10 @@
 
 // OcisStore manages upload sessions
 type OcisStore struct {
-<<<<<<< HEAD
 	fs                storage.FS
 	lu                node.PathLookup
 	tp                node.Tree
 	um                usermapper.Mapper
-=======
-	lu                node.PathLookup
-	tp                node.Tree
->>>>>>> 034a8cf4
 	root              string
 	pub               events.Publisher
 	async             bool
@@ -76,7 +68,6 @@
 }
 
 // NewSessionStore returns a new OcisStore
-<<<<<<< HEAD
 func NewSessionStore(fs storage.FS, aspects aspects.Aspects, root string, async bool, tknopts options.TokenOptions) *OcisStore {
 	return &OcisStore{
 		fs:                fs,
@@ -88,17 +79,6 @@
 		tknopts:           tknopts,
 		disableVersioning: aspects.DisableVersioning,
 		um:                aspects.UserMapper,
-=======
-func NewSessionStore(lu node.PathLookup, tp node.Tree, root string, pub events.Publisher, async bool, tknopts options.TokenOptions, disableVersioning bool) *OcisStore {
-	return &OcisStore{
-		lu:                lu,
-		tp:                tp,
-		root:              root,
-		pub:               pub,
-		async:             async,
-		tknopts:           tknopts,
-		disableVersioning: disableVersioning,
->>>>>>> 034a8cf4
 	}
 }
 
@@ -234,9 +214,6 @@
 	}
 
 	var unlock metadata.UnlockFunc
-<<<<<<< HEAD
-	if session.NodeExists() {
-=======
 	if session.NodeExists() { // TODO this is wrong. The node should be created when the upload starts, the revisions should be created independently of the node
 		// we do not need to propagate a change when a node is created, only when the upload is ready.
 		// that still creates problems for desktop clients because if another change causes propagation it will detects an empty file
@@ -246,7 +223,6 @@
 		// so we have to check if the node has been created meanwhile (well, only in case the upload does not know the nodeid ... or the NodeExists array that is checked by session.NodeExists())
 		// FIXME look at the disk again to see if the file has been created in between, or just try initializing a new node and do the update existing node as a fallback. <- the latter!
 
->>>>>>> 034a8cf4
 		unlock, err = store.updateExistingNode(ctx, session, n, session.SpaceID(), uint64(session.Size()))
 		if err != nil {
 			appctx.GetLogger(ctx).Error().Err(err).Msg("failed to update existing node")
@@ -257,21 +233,12 @@
 			if err != nil {
 				appctx.GetLogger(ctx).Error().Err(err).Msg("failed to cache id")
 			}
-<<<<<<< HEAD
 		}
 
 		unlock, err = store.tp.InitNewNode(ctx, n, uint64(session.Size()))
 		if err != nil {
 			appctx.GetLogger(ctx).Error().Err(err).Msg("failed to init new node")
 		}
-=======
-		}
-
-		unlock, err = store.tp.InitNewNode(ctx, n, uint64(session.Size()))
-		if err != nil {
-			appctx.GetLogger(ctx).Error().Err(err).Msg("failed to init new node")
-		}
->>>>>>> 034a8cf4
 		session.info.MetaData["sizeDiff"] = strconv.FormatInt(session.Size(), 10)
 	}
 	defer func() {
@@ -310,14 +277,10 @@
 		return nil, errors.Wrap(err, "Decomposedfs: could not write metadata")
 	}
 
-<<<<<<< HEAD
 	err = store.um.RunInBaseScope(func() error {
 		return session.Persist(ctx)
 	})
 	if err != nil {
-=======
-	if err := session.Persist(ctx); err != nil {
->>>>>>> 034a8cf4
 		return nil, err
 	}
 
@@ -406,26 +369,14 @@
 		}, f, true); err != nil {
 			return unlock, err
 		}
-<<<<<<< HEAD
 		session.info.MetaData["versionsPath"] = versionPath
 		// keep mtime from previous version
 		if err := os.Chtimes(session.info.MetaData["versionsPath"], oldNodeMtime, oldNodeMtime); err != nil {
 			return unlock, errtypes.InternalError(fmt.Sprintf("failed to change mtime of version node: %s", err))
 		}
-=======
->>>>>>> 034a8cf4
-	}
+	}
+
 	session.info.MetaData["sizeDiff"] = strconv.FormatInt((int64(fsize) - old.Blobsize), 10)
-	session.info.MetaData["versionsPath"] = versionPath
-
-<<<<<<< HEAD
-	session.info.MetaData["sizeDiff"] = strconv.FormatInt((int64(fsize) - old.Blobsize), 10)
-=======
-	// keep mtime from previous version
-	if err := os.Chtimes(session.info.MetaData["versionsPath"], oldNodeMtime, oldNodeMtime); err != nil {
-		return unlock, errtypes.InternalError(fmt.Sprintf("failed to change mtime of version node: %s", err))
-	}
->>>>>>> 034a8cf4
 
 	return unlock, nil
 }