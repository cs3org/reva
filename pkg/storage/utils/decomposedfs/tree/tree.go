--- conflicted
+++ resolved
@@ -152,27 +152,13 @@
 			// is it a user root? -> create personal space
 			if isRootNode(nodePath) {
 				// we can reuse the node id as the space id
-<<<<<<< HEAD
-				err = os.Symlink("../../nodes/"+nodes[i].Name(), filepath.Join(t.root, "spaces/personal", nodes[i].Name()))
-				if err != nil {
-					log.Error().Err(err).Str("setup location", nodes[i].Name()).Msg("could not create symlink for personal space")
-				}
-=======
 				t.linkSpace(spaceTypePersonal, nodes[i].Name(), nodes[i].Name())
->>>>>>> aaf1fb8b
 			}
 
 			// is it a shared node? -> create share space
 			if isSharedNode(nodePath) {
-<<<<<<< HEAD
-				err = os.Symlink("../../nodes/"+nodes[i].Name(), filepath.Join(t.root, "spaces/share", nodes[i].Name()))
-				if err != nil {
-					log.Error().Err(err).Str("setup location", nodes[i].Name()).Msg("could not create symlink for personal space")
-				}
-=======
 				// we can reuse the node id as the space id
 				t.linkSpace(spaceTypeShare, nodes[i].Name(), nodes[i].Name())
->>>>>>> aaf1fb8b
 			}
 		}
 	} else if !fi.IsDir() {
