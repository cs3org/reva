// Copyright 2018-2021 CERN
//
// Licensed under the Apache License, Version 2.0 (the "License");
// you may not use this file except in compliance with the License.
// You may obtain a copy of the License at
//
//     http://www.apache.org/licenses/LICENSE-2.0
//
// Unless required by applicable law or agreed to in writing, software
// distributed under the License is distributed on an "AS IS" BASIS,
// WITHOUT WARRANTIES OR CONDITIONS OF ANY KIND, either express or implied.
// See the License for the specific language governing permissions and
// limitations under the License.
//
// In applying this license, CERN does not waive the privileges and immunities
// granted to it by virtue of its status as an Intergovernmental Organization
// or submit itself to any jurisdiction.

package node

import (
	"context"
	"crypto/md5"
	"encoding/hex"
	"fmt"
	"hash"
	"io"
	"io/fs"
	"os"
	"path/filepath"
	"strconv"
	"strings"
	"syscall"
	"time"

	userpb "github.com/cs3org/go-cs3apis/cs3/identity/user/v1beta1"
	provider "github.com/cs3org/go-cs3apis/cs3/storage/provider/v1beta1"
	types "github.com/cs3org/go-cs3apis/cs3/types/v1beta1"
	"github.com/cs3org/reva/v2/internal/grpc/services/storageprovider"
	"github.com/cs3org/reva/v2/pkg/appctx"
	ctxpkg "github.com/cs3org/reva/v2/pkg/ctx"
	"github.com/cs3org/reva/v2/pkg/errtypes"
	"github.com/cs3org/reva/v2/pkg/mime"
	"github.com/cs3org/reva/v2/pkg/storage/utils/ace"
	"github.com/cs3org/reva/v2/pkg/storage/utils/decomposedfs/xattrs"
	"github.com/cs3org/reva/v2/pkg/storage/utils/grants"
	"github.com/cs3org/reva/v2/pkg/utils"
	"github.com/google/uuid"
	"github.com/pkg/errors"
)

// Define keys and values used in the node metadata
const (
	LockdiscoveryKey = "DAV:lockdiscovery"
	FavoriteKey      = "http://owncloud.org/ns/favorite"
	ShareTypesKey    = "http://owncloud.org/ns/share-types"
	ChecksumsKey     = "http://owncloud.org/ns/checksums"
	UserShareType    = "0"
	QuotaKey         = "quota"

	QuotaUnlimited    = "0"
	QuotaUncalculated = "-1"
	QuotaUnknown      = "-2"

	// TrashIDDelimiter represents the characters used to separate the nodeid and the deletion time.
	TrashIDDelimiter    = ".T."
	RevisionIDDelimiter = ".REV."

	// RootID defines the root node's ID
	RootID = "root"

	// ProcessingStatus is the name of the status when processing a file
	ProcessingStatus = "processing"
)

// Node represents a node in the tree and provides methods to get a Parent or Child instance
type Node struct {
	SpaceID   string
	ParentID  string
	ID        string
	Name      string
	Blobsize  int64
	BlobID    string
	owner     *userpb.UserId
	Exists    bool
	SpaceRoot *Node

	lu          PathLookup
	xattrsCache map[string]string
}

// PathLookup defines the interface for the lookup component
type PathLookup interface {
	InternalRoot() string
	InternalPath(spaceID, nodeID string) string
<<<<<<< HEAD
	Path(ctx context.Context, n *Node, hasPermission func(*Node) bool) (path string, err error)
	ShareFolder() string
=======
	Path(ctx context.Context, n *Node) (path string, err error)
>>>>>>> 4b19ae9d
}

// New returns a new instance of Node
func New(spaceID, id, parentID, name string, blobsize int64, blobID string, owner *userpb.UserId, lu PathLookup) *Node {
	if blobID == "" {
		blobID = uuid.New().String()
	}
	return &Node{
		SpaceID:  spaceID,
		ID:       id,
		ParentID: parentID,
		Name:     name,
		Blobsize: blobsize,
		owner:    owner,
		lu:       lu,
		BlobID:   blobID,
	}
}

// ChangeOwner sets the owner of n to newOwner
func (n *Node) ChangeOwner(new *userpb.UserId) (err error) {
	n.SpaceRoot.owner = new

	var attribs = map[string]string{xattrs.OwnerIDAttr: new.OpaqueId,
		xattrs.OwnerIDPAttr:  new.Idp,
		xattrs.OwnerTypeAttr: utils.UserTypeToString(new.Type)}

	if err := n.SpaceRoot.SetXattrs(attribs); err != nil {
		return err
	}

	return
}

// WriteAllNodeMetadata writes the Node metadata to disk
func (n *Node) WriteAllNodeMetadata() (err error) {
	attribs := make(map[string]string)

	attribs[xattrs.ParentidAttr] = n.ParentID
	attribs[xattrs.NameAttr] = n.Name
	attribs[xattrs.BlobIDAttr] = n.BlobID
	attribs[xattrs.BlobsizeAttr] = strconv.FormatInt(n.Blobsize, 10)

	return n.SetXattrs(attribs)
}

// WriteOwner writes the space owner
func (n *Node) WriteOwner(owner *userpb.UserId) error {
	n.SpaceRoot.owner = owner
	attribs := map[string]string{
		xattrs.OwnerIDAttr:   owner.OpaqueId,
		xattrs.OwnerIDPAttr:  owner.Idp,
		xattrs.OwnerTypeAttr: utils.UserTypeToString(owner.Type),
	}
	if err := n.SpaceRoot.SetXattrs(attribs); err != nil {
		return err
	}
	n.SpaceRoot.owner = owner
	return nil
}

// SpaceOwnerOrManager returns the space owner of the space. If no owner is set
// one of the space managers is returned instead.
func (n *Node) SpaceOwnerOrManager(ctx context.Context) *userpb.UserId {
	owner := n.Owner()
	if owner != nil && owner.Type != userpb.UserType_USER_TYPE_SPACE_OWNER {
		return owner
	}

	// We don't have an owner set. Find a manager instead.
	grants, err := n.SpaceRoot.ListGrants(ctx)
	if err != nil {
		return nil
	}
	for _, grant := range grants {
		if grant.Permissions.Stat && grant.Permissions.ListContainer && grant.Permissions.InitiateFileDownload {
			return grant.GetGrantee().GetUserId()
		}
	}

	return nil
}

// ReadNode creates a new instance from an id and checks if it exists
func ReadNode(ctx context.Context, lu PathLookup, spaceID, nodeID string, canListDisabledSpace bool) (n *Node, err error) {

	// read space root
	r := &Node{
		SpaceID: spaceID,
		lu:      lu,
		ID:      spaceID,
	}
	r.SpaceRoot = r
	r.owner, err = r.readOwner()
	switch {
	case xattrs.IsNotExist(err):
		return r, nil // swallow not found, the node defaults to exists = false
	case err != nil:
		return nil, err
	}
	// lookup name in extended attributes
	r.Name, err = r.Xattr(xattrs.NameAttr)
	switch {
	case xattrs.IsNotExist(err):
		return r, nil // swallow not found, the node defaults to exists = false
	case err != nil:
		return nil, err
	}
	r.Exists = true

	// TODO ReadNode should not check permissions
	if !canListDisabledSpace && r.IsDisabled() {
		// no permission = not found
		return nil, errtypes.NotFound(spaceID)
	}

	// if current user cannot stat the root return not found?
	// no for shares the root might be a different resource

	// check if this is a space root
	if spaceID == nodeID {
		return r, nil
	}

	// are we reading a revision?
	revisionSuffix := ""
	if strings.Contains(nodeID, RevisionIDDelimiter) {
		// verify revision key format
		kp := strings.SplitN(nodeID, RevisionIDDelimiter, 2)
		if len(kp) == 2 {
			// use the actual node for the metadata lookup
			nodeID = kp[0]
			// remember revision for blob metadata
			revisionSuffix = RevisionIDDelimiter + kp[1]
		}
	}

	// read node
	n = &Node{
		SpaceID:   spaceID,
		lu:        lu,
		ID:        nodeID,
		SpaceRoot: r,
	}

	// append back revision to nodeid, even when returning a not existing node
	defer func() {
		n.ID += revisionSuffix
	}()

	nodePath := n.InternalPath()

	// lookup name in extended attributes
	n.Name, err = n.Xattr(xattrs.NameAttr)
	switch {
	case xattrs.IsNotExist(err):
		return n, nil // swallow not found, the node defaults to exists = false
	case err != nil:
		return nil, err
	}

	n.Exists = true

	// lookup blobID in extended attributes
	n.BlobID, err = ReadBlobIDAttr(nodePath + revisionSuffix)
	switch {
	case xattrs.IsNotExist(err):
		return n, nil // swallow not found, the node defaults to exists = false
	case err != nil:
		return nil, err
	}

	// Lookup blobsize
	n.Blobsize, err = ReadBlobSizeAttr(nodePath + revisionSuffix)
	switch {
	case xattrs.IsNotExist(err):
		return n, nil // swallow not found, the node defaults to exists = false
	case err != nil:
		return nil, errtypes.InternalError(err.Error())
	}

	// lookup parent id in extended attributes
	n.ParentID, err = n.Xattr(xattrs.ParentidAttr)
	switch {
	case xattrs.IsAttrUnset(err):
		return nil, errtypes.InternalError(err.Error())
	case xattrs.IsNotExist(err):
		return n, nil // swallow not found, the node defaults to exists = false
	case err != nil:
		return nil, errtypes.InternalError(err.Error())
	}

	// TODO why do we stat the parent? to determine if the current node is in the trash we would need to traverse all parents...
	// we need to traverse all parents for permissions anyway ...
	// - we can compare to space root owner with the current user
	// - we can compare the share permissions on the root for spaces, which would work for managers
	// - for non managers / owners we need to traverse all path segments because an intermediate node might have been shared
	// - if we want to support negative acls we need to traverse the path for all users (but the owner)
	// for trashed items we need to check all parents
	// - one of them might have the trash suffix ...
	// - options:
	//   - move deleted nodes in a trash folder that is still part of the tree (aka freedesktop org trash spec)
	//     - shares should still be removed, which requires traversing all trashed children ... and it should be undoable ...
	//     - what if a trashed file is restored? will child items be accessible by a share?
	//   - compare paths of trash root items and the trashed file?
	//     - to determine the relative path of a file we would need to traverse all intermediate nodes anyway
	//   - recursively mark all children as trashed ... async ... it is ok when that is not synchronous
	//     - how do we pick up if an error occurs? write a journal somewhere? activity log / delta?
	//     - stat requests will not pick up trashed items at all
	//   - recursively move all children into the trash folder?
	//     - no need to write an additional trash entry
	//     - can be made more robust with a journal
	//     - same recursion mechanism can be used to purge items? sth we still need to do
	//   - flag the two above options with dtime
	_, err = os.Stat(n.ParentInternalPath())
	if err != nil {
		if errors.Is(err, fs.ErrNotExist) {
			return nil, errtypes.NotFound(err.Error())
		}
		return nil, err
	}

	return
}

// The os error is buried inside the fs.PathError error
func isNotDir(err error) bool {
	if perr, ok := err.(*fs.PathError); ok {
		if serr, ok2 := perr.Err.(syscall.Errno); ok2 {
			return serr == syscall.ENOTDIR
		}
	}
	return false
}

func readChildNodeFromLink(path string) (string, error) {
	link, err := os.Readlink(path)
	if err != nil {
		return "", err
	}
	nodeID := strings.TrimLeft(link, "/.")
	nodeID = strings.ReplaceAll(nodeID, "/", "")
	return nodeID, nil
}

// Child returns the child node with the given name
func (n *Node) Child(ctx context.Context, name string) (*Node, error) {
	spaceID := n.SpaceID
	if spaceID == "" && n.ParentID == "root" {
		spaceID = n.ID
	} else if n.SpaceRoot != nil {
		spaceID = n.SpaceRoot.ID
	}
	nodeID, err := readChildNodeFromLink(filepath.Join(n.InternalPath(), name))
	if err != nil {
		if errors.Is(err, fs.ErrNotExist) || isNotDir(err) {

			c := &Node{
				SpaceID:   spaceID,
				lu:        n.lu,
				ParentID:  n.ID,
				Name:      name,
				SpaceRoot: n.SpaceRoot,
			}
			return c, nil // if the file does not exist we return a node that has Exists = false
		}

		return nil, errors.Wrap(err, "decomposedfs: Wrap: readlink error")
	}

	var c *Node
	c, err = ReadNode(ctx, n.lu, spaceID, nodeID, false)
	if err != nil {
		return nil, errors.Wrap(err, "could not read child node")
	}
	c.SpaceRoot = n.SpaceRoot

	return c, nil
}

// Parent returns the parent node
func (n *Node) Parent() (p *Node, err error) {
	if n.ParentID == "" {
		return nil, fmt.Errorf("decomposedfs: root has no parent")
	}
	p = &Node{
		SpaceID:   n.SpaceID,
		lu:        n.lu,
		ID:        n.ParentID,
		SpaceRoot: n.SpaceRoot,
	}

	// lookup parent id in extended attributes
	if p.ParentID, err = p.Xattr(xattrs.ParentidAttr); err != nil {
		p.ParentID = ""
		return
	}
	// lookup name in extended attributes
	if p.Name, err = p.Xattr(xattrs.NameAttr); err != nil {
		p.Name = ""
		p.ParentID = ""
		return
	}

	// check node exists
	if _, err := os.Stat(p.InternalPath()); err == nil {
		p.Exists = true
	}
	return
}

// Owner returns the space owner
func (n *Node) Owner() *userpb.UserId {
	return n.SpaceRoot.owner
}

// readOwner reads the owner from the extended attributes of the space root
// in case either owner id or owner idp are unset we return an error and an empty owner object
func (n *Node) readOwner() (*userpb.UserId, error) {
	owner := &userpb.UserId{}

	// lookup parent id in extended attributes
	var attr string
	var err error
	// lookup ID in extended attributes
	attr, err = n.SpaceRoot.Xattr(xattrs.OwnerIDAttr)
	switch {
	case err == nil:
		owner.OpaqueId = attr
	case xattrs.IsAttrUnset(err):
		// ignore
	default:
		return nil, err
	}

	// lookup IDP in extended attributes
	attr, err = n.SpaceRoot.Xattr(xattrs.OwnerIDPAttr)
	switch {
	case err == nil:
		owner.Idp = attr
	case xattrs.IsAttrUnset(err):
		// ignore
	default:
		return nil, err
	}

	// lookup type in extended attributes
	attr, err = n.SpaceRoot.Xattr(xattrs.OwnerTypeAttr)
	switch {
	case err == nil:
		owner.Type = utils.UserTypeMap(attr)
	case xattrs.IsAttrUnset(err):
		// ignore
	default:
		return nil, err
	}

	// owner is an optional property
	if owner.Idp == "" && owner.OpaqueId == "" {
		return nil, nil
	}
	return owner, nil
}

// PermissionSet returns the permission set and an accessDenied flag
// for the current user
// the parent nodes are not taken into account
// accessDenied is separate from the resource permissions
// because we only support full denials
func (n *Node) PermissionSet(ctx context.Context) (provider.ResourcePermissions, bool) {
	u, ok := ctxpkg.ContextGetUser(ctx)
	if !ok {
		appctx.GetLogger(ctx).Debug().Interface("node", n).Msg("no user in context, returning default permissions")
		return NoPermissions(), false
	}
	if utils.UserEqual(u.Id, n.SpaceRoot.Owner()) {
		return OwnerPermissions(), false
	}
	// read the permissions for the current user from the acls of the current node
	if np, accessDenied, err := n.ReadUserPermissions(ctx, u); err == nil {
		return np, accessDenied
	}
	// be defensive, we could have access via another grant
	return NoPermissions(), true
}

// InternalPath returns the internal path of the Node
func (n *Node) InternalPath() string {
	return n.lu.InternalPath(n.SpaceID, n.ID)
}

// ParentInternalPath returns the internal path of the parent of the current node
func (n *Node) ParentInternalPath() string {
	return n.lu.InternalPath(n.SpaceID, n.ParentID)
}

// LockFilePath returns the internal path of the lock file of the node
func (n *Node) LockFilePath() string {
	return n.InternalPath() + ".lock"
}

// CalculateEtag returns a hash of fileid + tmtime (or mtime)
func CalculateEtag(nodeID string, tmTime time.Time) (string, error) {
	return calculateEtag(nodeID, tmTime)
}

// calculateEtag returns a hash of fileid + tmtime (or mtime)
func calculateEtag(nodeID string, tmTime time.Time) (string, error) {
	h := md5.New()
	if _, err := io.WriteString(h, nodeID); err != nil {
		return "", err
	}
	if tb, err := tmTime.UTC().MarshalBinary(); err == nil {
		if _, err := h.Write(tb); err != nil {
			return "", err
		}
	} else {
		return "", err
	}
	return fmt.Sprintf(`"%x"`, h.Sum(nil)), nil
}

// SetMtimeString sets the mtime and atime of a node to the unixtime parsed from the given string
func (n *Node) SetMtimeString(mtime string) error {
	mt, err := parseMTime(mtime)
	if err != nil {
		return err
	}
	return n.SetMtime(mt)
}

// SetMtime sets the mtime and atime of a node
func (n *Node) SetMtime(mtime time.Time) error {
	nodePath := n.InternalPath()
	// updating mtime also updates atime
	return os.Chtimes(nodePath, mtime, mtime)
}

// SetEtag sets the temporary etag of a node if it differs from the current etag
func (n *Node) SetEtag(ctx context.Context, val string) (err error) {
	sublog := appctx.GetLogger(ctx).With().Interface("node", n).Logger()
	var tmTime time.Time
	if tmTime, err = n.GetTMTime(); err != nil {
		// no tmtime, use mtime
		var fi os.FileInfo
		if fi, err = os.Lstat(n.InternalPath()); err != nil {
			return
		}
		tmTime = fi.ModTime()
	}
	var etag string
	if etag, err = calculateEtag(n.ID, tmTime); err != nil {
		return
	}

	// sanitize etag
	val = fmt.Sprintf("\"%s\"", strings.Trim(val, "\""))
	if etag == val {
		sublog.Debug().
			Str("etag", val).
			Msg("ignoring request to update identical etag")
		return nil
	}
	// etag is only valid until the calculated etag changes, is part of propagation
	return n.SetXattr(xattrs.TmpEtagAttr, val)
}

// SetFavorite sets the favorite for the current user
// TODO we should not mess with the user here ... the favorites is now a user specific property for a file
// that cannot be mapped to extended attributes without leaking who has marked a file as a favorite
// it is a specific case of a tag, which is user individual as well
// TODO there are different types of tags
// 1. public that are managed by everyone
// 2. private tags that are only visible to the user
// 3. system tags that are only visible to the system
// 4. group tags that are only visible to a group ...
// urgh ... well this can be solved using different namespaces
// 1. public = p:
// 2. private = u:<uid>: for user specific
// 3. system = s: for system
// 4. group = g:<gid>:
// 5. app? = a:<aid>: for apps?
// obviously this only is secure when the u/s/g/a namespaces are not accessible by users in the filesystem
// public tags can be mapped to extended attributes
func (n *Node) SetFavorite(uid *userpb.UserId, val string) error {
	// the favorite flag is specific to the user, so we need to incorporate the userid
	fa := fmt.Sprintf("%s:%s:%s@%s", xattrs.FavPrefix, utils.UserTypeToString(uid.GetType()), uid.GetOpaqueId(), uid.GetIdp())
	return n.SetXattr(fa, val)
}

// IsDir returns true if the node is a directory
func (n *Node) IsDir() bool {
	nodePath := n.InternalPath()
	if fi, err := os.Lstat(nodePath); err == nil {
		if fi.IsDir() {
			if _, err := n.Xattr(xattrs.ReferenceAttr); err != nil {
				return true
			}
		}
	}
	return false
}

// AsResourceInfo return the node as CS3 ResourceInfo
func (n *Node) AsResourceInfo(ctx context.Context, rp *provider.ResourcePermissions, mdKeys, fieldMask []string, returnBasename bool) (ri *provider.ResourceInfo, err error) {
	sublog := appctx.GetLogger(ctx).With().Interface("node", n.ID).Logger()

	var fn string
	nodePath := n.InternalPath()

	var fi os.FileInfo

	nodeType := provider.ResourceType_RESOURCE_TYPE_INVALID
	if fi, err = os.Lstat(nodePath); err != nil {
		return
	}

	var target string
	switch {
	case fi.IsDir():
		if target, err = n.Xattr(xattrs.ReferenceAttr); err == nil {
			nodeType = provider.ResourceType_RESOURCE_TYPE_REFERENCE
		} else {
			nodeType = provider.ResourceType_RESOURCE_TYPE_CONTAINER
		}
	case fi.Mode().IsRegular():
		nodeType = provider.ResourceType_RESOURCE_TYPE_FILE
	case fi.Mode()&os.ModeSymlink != 0:
		nodeType = provider.ResourceType_RESOURCE_TYPE_SYMLINK
		// TODO reference using ext attr on a symlink
		// nodeType = provider.ResourceType_RESOURCE_TYPE_REFERENCE
	}

	id := &provider.ResourceId{SpaceId: n.SpaceID, OpaqueId: n.ID}

	switch {
	case n.IsSpaceRoot():
		fn = "." // space roots do not have a path as they are referencing themselves
	case returnBasename:
		fn = n.Name
<<<<<<< HEAD
	} else {
		fn, err = n.lu.Path(ctx, n, func(*Node) bool { return true })
=======
	default:
		fn, err = n.lu.Path(ctx, n)
>>>>>>> 4b19ae9d
		if err != nil {
			return nil, err
		}
	}

	var parentID *provider.ResourceId
	if p, err := n.Parent(); err == nil {
		parentID = &provider.ResourceId{
			SpaceId:  p.SpaceID,
			OpaqueId: p.ID,
		}
	}

	ri = &provider.ResourceInfo{
		Id:            id,
		Path:          fn,
		Type:          nodeType,
		MimeType:      mime.Detect(nodeType == provider.ResourceType_RESOURCE_TYPE_CONTAINER, fn),
		Size:          uint64(n.Blobsize),
		Target:        target,
		PermissionSet: rp,
		Owner:         n.Owner(),
		ParentId:      parentID,
		Name:          n.Name,
	}

	if n.IsProcessing() {
		ri.Opaque = utils.AppendPlainToOpaque(ri.Opaque, "status", "processing")
	}

	if nodeType == provider.ResourceType_RESOURCE_TYPE_CONTAINER {
		ts, err := n.GetTreeSize()
		if err == nil {
			ri.Size = ts
		} else {
			ri.Size = 0 // make dirs always return 0 if it is unknown
			sublog.Debug().Err(err).Msg("could not read treesize")
		}
	}

	// TODO make etag of files use fileid and checksum

	var tmTime time.Time
	if tmTime, err = n.GetTMTime(); err != nil {
		// no tmtime, use mtime
		tmTime = fi.ModTime()
	}

	// use temporary etag if it is set
	if b, err := n.Xattr(xattrs.TmpEtagAttr); err == nil {
		ri.Etag = fmt.Sprintf(`"%x"`, b) // TODO why do we convert string(b)? is the temporary etag stored as string? -> should we use bytes? use hex.EncodeToString?
	} else if ri.Etag, err = calculateEtag(n.ID, tmTime); err != nil {
		sublog.Debug().Err(err).Msg("could not calculate etag")
	}

	// mtime uses tmtime if present
	// TODO expose mtime and tmtime separately?
	un := tmTime.UnixNano()
	ri.Mtime = &types.Timestamp{
		Seconds: uint64(un / 1000000000),
		Nanos:   uint32(un % 1000000000),
	}

	mdKeysMap := make(map[string]struct{})
	for _, k := range mdKeys {
		mdKeysMap[k] = struct{}{}
	}

	var returnAllMetadata bool
	if _, ok := mdKeysMap["*"]; len(mdKeys) == 0 || ok {
		returnAllMetadata = true
	}

	metadata := map[string]string{}

	fieldMaskKeysMap := make(map[string]struct{})
	for _, k := range fieldMask {
		fieldMaskKeysMap[k] = struct{}{}
	}

	var returnAllFields bool
	if _, ok := fieldMaskKeysMap["*"]; len(fieldMask) == 0 || ok {
		returnAllFields = true
	}

	// read favorite flag for the current user
	if _, ok := mdKeysMap[FavoriteKey]; returnAllMetadata || ok {
		favorite := ""
		if u, ok := ctxpkg.ContextGetUser(ctx); ok {
			// the favorite flag is specific to the user, so we need to incorporate the userid
			if uid := u.GetId(); uid != nil {
				fa := fmt.Sprintf("%s:%s:%s@%s", xattrs.FavPrefix, utils.UserTypeToString(uid.GetType()), uid.GetOpaqueId(), uid.GetIdp())
				if val, err := n.Xattr(fa); err == nil {
					sublog.Debug().
						Str("favorite", fa).
						Msg("found favorite flag")
					favorite = val
				}
			} else {
				sublog.Error().Err(errtypes.UserRequired("userrequired")).Msg("user has no id")
			}
		} else {
			sublog.Error().Err(errtypes.UserRequired("userrequired")).Msg("error getting user from ctx")
		}
		metadata[FavoriteKey] = favorite
	}
	// read locks
	// FIXME move to fieldmask
	if _, ok := mdKeysMap[LockdiscoveryKey]; returnAllMetadata || ok {
		if n.hasLocks(ctx) {
			err = readLocksIntoOpaque(ctx, n, ri)
			if err != nil {
				sublog.Debug().Err(errtypes.InternalError("lockfail"))
			}
		}
	}

	// share indicator
	if _, ok := fieldMaskKeysMap["share-types"]; returnAllFields || ok {
		granteeTypes := n.getGranteeTypes(ctx)
		if len(granteeTypes) > 0 {
			// TODO add optional property to CS3 ResourceInfo to transport grants?
			var s strings.Builder
			first := true
			for _, t := range granteeTypes {
				if !first {
					s.WriteString(",")
				} else {
					first = false
				}
				s.WriteString(strconv.Itoa(int(t)))
			}
			ri.Opaque = utils.AppendPlainToOpaque(ri.Opaque, "share-types", s.String())
		}
	}

	// checksums
	// FIXME move to fieldmask
	if _, ok := mdKeysMap[ChecksumsKey]; (nodeType == provider.ResourceType_RESOURCE_TYPE_FILE) && (returnAllMetadata || ok) {
		// TODO which checksum was requested? sha1 adler32 or md5? for now hardcode sha1?
		// TODO make ResourceInfo carry multiple checksums
		n.readChecksumIntoResourceChecksum(ctx, storageprovider.XSSHA1, ri)
		n.readChecksumIntoOpaque(ctx, storageprovider.XSMD5, ri)
		n.readChecksumIntoOpaque(ctx, storageprovider.XSAdler32, ri)
	}
	// quota
	// FIXME move to fieldmask
	if _, ok := mdKeysMap[QuotaKey]; (nodeType == provider.ResourceType_RESOURCE_TYPE_CONTAINER) && returnAllMetadata || ok {
		if n.SpaceRoot != nil && n.SpaceRoot.InternalPath() != "" {
			n.SpaceRoot.readQuotaIntoOpaque(ctx, ri)
		}
	}

	// only read the requested metadata attributes
	attrs, err := n.Xattrs()
	if err != nil {
		sublog.Error().Err(err).Msg("error getting list of extended attributes")
	} else {
		for key, value := range attrs {
			// filter out non-custom properties
			if !strings.HasPrefix(key, xattrs.MetadataPrefix) {
				continue
			}
			// only read when key was requested
			k := key[len(xattrs.MetadataPrefix):]
			if _, ok := mdKeysMap[k]; returnAllMetadata || ok {
				metadata[k] = value
			}

		}
	}
	ri.ArbitraryMetadata = &provider.ArbitraryMetadata{
		Metadata: metadata,
	}

	// add virusscan information
	if scanned, _, date := n.ScanData(); scanned {
		ri.Opaque = utils.AppendPlainToOpaque(ri.Opaque, "scantime", date.Format(time.RFC3339Nano))
	}

	sublog.Debug().
		Interface("ri", ri).
		Msg("AsResourceInfo")

	return ri, nil
}

func (n *Node) readChecksumIntoResourceChecksum(ctx context.Context, algo string, ri *provider.ResourceInfo) {
	v, err := n.Xattr(xattrs.ChecksumPrefix + algo)
	switch {
	case err == nil:
		ri.Checksum = &provider.ResourceChecksum{
			Type: storageprovider.PKG2GRPCXS(algo),
			Sum:  hex.EncodeToString([]byte(v)),
		}
	case xattrs.IsAttrUnset(err):
		appctx.GetLogger(ctx).Debug().Err(err).Str("nodepath", n.InternalPath()).Str("algorithm", algo).Msg("checksum not set")
	default:
		appctx.GetLogger(ctx).Error().Err(err).Str("nodepath", n.InternalPath()).Str("algorithm", algo).Msg("could not read checksum")
	}
}

func (n *Node) readChecksumIntoOpaque(ctx context.Context, algo string, ri *provider.ResourceInfo) {
	v, err := n.Xattr(xattrs.ChecksumPrefix + algo)
	switch {
	case err == nil:
		if ri.Opaque == nil {
			ri.Opaque = &types.Opaque{
				Map: map[string]*types.OpaqueEntry{},
			}
		}
		ri.Opaque.Map[algo] = &types.OpaqueEntry{
			Decoder: "plain",
			Value:   []byte(hex.EncodeToString([]byte(v))),
		}
	case xattrs.IsAttrUnset(err):
		appctx.GetLogger(ctx).Debug().Err(err).Str("nodepath", n.InternalPath()).Str("algorithm", algo).Msg("checksum not set")
	default:
		appctx.GetLogger(ctx).Error().Err(err).Str("nodepath", n.InternalPath()).Str("algorithm", algo).Msg("could not read checksum")
	}
}

// quota is always stored on the root node
func (n *Node) readQuotaIntoOpaque(ctx context.Context, ri *provider.ResourceInfo) {
	v, err := n.Xattr(xattrs.QuotaAttr)
	switch {
	case err == nil:
		// make sure we have a proper signed int
		// we use the same magic numbers to indicate:
		// -1 = uncalculated
		// -2 = unknown
		// -3 = unlimited
		if _, err := strconv.ParseInt(v, 10, 64); err == nil {
			if ri.Opaque == nil {
				ri.Opaque = &types.Opaque{
					Map: map[string]*types.OpaqueEntry{},
				}
			}
			ri.Opaque.Map[QuotaKey] = &types.OpaqueEntry{
				Decoder: "plain",
				Value:   []byte(v),
			}
		} else {
			appctx.GetLogger(ctx).Error().Err(err).Str("nodepath", n.InternalPath()).Str("quota", v).Msg("malformed quota")
		}
	case xattrs.IsAttrUnset(err):
		appctx.GetLogger(ctx).Debug().Err(err).Str("nodepath", n.InternalPath()).Msg("quota not set")
	default:
		appctx.GetLogger(ctx).Error().Err(err).Str("nodepath", n.InternalPath()).Msg("could not read quota")
	}
}

// HasPropagation checks if the propagation attribute exists and is set to "1"
func (n *Node) HasPropagation() (propagation bool) {
	if b, err := n.Xattr(xattrs.PropagationAttr); err == nil {
		return b == "1"
	}
	return false
}

// GetTMTime reads the tmtime from the extended attributes
func (n *Node) GetTMTime() (tmTime time.Time, err error) {
	var b string
	if b, err = n.Xattr(xattrs.TreeMTimeAttr); err != nil {
		return
	}
	return time.Parse(time.RFC3339Nano, b)
}

// SetTMTime writes the UTC tmtime to the extended attributes or removes the attribute if nil is passed
func (n *Node) SetTMTime(t *time.Time) (err error) {
	if t == nil {
		return n.RemoveXattr(xattrs.TreeMTimeAttr)
	}
	return n.SetXattr(xattrs.TreeMTimeAttr, t.UTC().Format(time.RFC3339Nano))
}

// GetDTime reads the dtime from the extended attributes
func (n *Node) GetDTime() (tmTime time.Time, err error) {
	b, err := n.Xattr(xattrs.DTimeAttr)
	if err != nil {
		return time.Time{}, err
	}
	return time.Parse(time.RFC3339Nano, b)
}

// SetDTime writes the UTC dtime to the extended attributes or removes the attribute if nil is passed
func (n *Node) SetDTime(t *time.Time) (err error) {
	if t == nil {
		return n.RemoveXattr(xattrs.DTimeAttr)
	}
	return n.SetXattr(xattrs.DTimeAttr, t.UTC().Format(time.RFC3339Nano))
}

// IsDisabled returns true when the node has a dmtime attribute set
// only used to check if a space is disabled
// FIXME confusing with the trash logic
func (n *Node) IsDisabled() bool {
	if _, err := n.GetDTime(); err == nil {
		return true
	}
	return false
}

// GetTreeSize reads the treesize from the extended attributes
func (n *Node) GetTreeSize() (treesize uint64, err error) {
	var b string
	if b, err = n.Xattr(xattrs.TreesizeAttr); err != nil {
		return
	}
	return strconv.ParseUint(b, 10, 64)
}

// SetTreeSize writes the treesize to the extended attributes
func (n *Node) SetTreeSize(ts uint64) (err error) {
	return n.SetXattr(xattrs.TreesizeAttr, strconv.FormatUint(ts, 10))
}

// GetBlobSize reads the blobsize from the extended attributes
func (n *Node) GetBlobSize() (treesize uint64, err error) {
	var b string
	if b, err = n.Xattr(xattrs.BlobsizeAttr); err != nil {
		return
	}
	return strconv.ParseUint(b, 10, 64)
}

// SetChecksum writes the checksum with the given checksum type to the extended attributes
func (n *Node) SetChecksum(csType string, h hash.Hash) (err error) {
	return n.SetXattr(xattrs.ChecksumPrefix+csType, string(h.Sum(nil)))
}

// UnsetTempEtag removes the temporary etag attribute
func (n *Node) UnsetTempEtag() (err error) {
	return n.RemoveXattr(xattrs.TmpEtagAttr)
}

// ReadUserPermissions will assemble the permissions for the current user on the given node without parent nodes
// we indicate if the access was denied by setting a grant with no permissions
func (n *Node) ReadUserPermissions(ctx context.Context, u *userpb.User) (ap provider.ResourcePermissions, accessDenied bool, err error) {
	// check if the current user is the owner
	if utils.UserEqual(u.Id, n.Owner()) {
		appctx.GetLogger(ctx).Debug().Str("node", n.ID).Msg("user is owner, returning owner permissions")
		return OwnerPermissions(), false, nil
	}

	ap = provider.ResourcePermissions{}

	// for an efficient group lookup convert the list of groups to a map
	// groups are just strings ... groupnames ... or group ids ??? AAARGH !!!
	groupsMap := make(map[string]bool, len(u.Groups))
	for i := range u.Groups {
		groupsMap[u.Groups[i]] = true
	}

	var g *provider.Grant

	// we read all grantees from the node
	var grantees []string
	if grantees, err = n.ListGrantees(ctx); err != nil {
		appctx.GetLogger(ctx).Error().Err(err).Interface("node", n).Msg("error listing grantees")
		return NoPermissions(), true, err
	}

	// instead of making n getxattr syscalls we are going to list the acls and filter them here
	// we have two options here:
	// 1. we can start iterating over the acls / grants on the node or
	// 2. we can iterate over the number of groups
	// The current implementation tries to be defensive for cases where users have hundreds or thousands of groups, so we iterate over the existing acls.
	userace := xattrs.GrantUserAcePrefix + u.Id.OpaqueId
	userFound := false
	for i := range grantees {
		switch {
		// we only need to find the user once
		case !userFound && grantees[i] == userace:
			g, err = n.ReadGrant(ctx, grantees[i])
		case strings.HasPrefix(grantees[i], xattrs.GrantGroupAcePrefix): // only check group grantees
			gr := strings.TrimPrefix(grantees[i], xattrs.GrantGroupAcePrefix)
			if groupsMap[gr] {
				g, err = n.ReadGrant(ctx, grantees[i])
			} else {
				// no need to check attribute
				continue
			}
		default:
			// no need to check attribute
			continue
		}

		switch {
		case err == nil:
			// If all permissions are set to false we have a deny grant
			if grants.PermissionsEqual(g.Permissions, &provider.ResourcePermissions{}) {
				return NoPermissions(), true, nil
			}
			AddPermissions(&ap, g.GetPermissions())
		case xattrs.IsAttrUnset(err):
			err = nil
			appctx.GetLogger(ctx).Error().Interface("node", n).Str("grant", grantees[i]).Interface("grantees", grantees).Msg("grant vanished from node after listing")
			// continue with next segment
		default:
			appctx.GetLogger(ctx).Error().Err(err).Interface("node", n).Str("grant", grantees[i]).Msg("error reading permissions")
			// continue with next segment
		}
	}

	appctx.GetLogger(ctx).Debug().Interface("permissions", ap).Interface("node", n).Interface("user", u).Msg("returning aggregated permissions")
	return ap, false, nil
}

// IsDenied checks if the node was denied to that user
func (n *Node) IsDenied(ctx context.Context) bool {
	u := ctxpkg.ContextMustGetUser(ctx)
	userace := xattrs.GrantUserAcePrefix + u.Id.OpaqueId
	g, err := n.ReadGrant(ctx, userace)
	switch {
	case err == nil:
		// If all permissions are set to false we have a deny grant
		return grants.PermissionsEqual(g.Permissions, &provider.ResourcePermissions{})
	case xattrs.IsAttrUnset(err):
		return false
	default:
		// be paranoid, resource is denied
		return true
	}
}

// ListGrantees lists the grantees of the current node
// We don't want to wast time and memory by creating grantee objects.
// The function will return a list of opaque strings that can be used to make a ReadGrant call
func (n *Node) ListGrantees(ctx context.Context) (grantees []string, err error) {
	attrs, err := n.Xattrs()
	if err != nil {
		appctx.GetLogger(ctx).Error().Err(err).Str("node", n.ID).Msg("error listing attributes")
		return nil, err
	}
	for name := range attrs {
		if strings.HasPrefix(name, xattrs.GrantPrefix) {
			grantees = append(grantees, name)
		}
	}
	return
}

// ReadGrant reads a CS3 grant
func (n *Node) ReadGrant(ctx context.Context, grantee string) (g *provider.Grant, err error) {
	xattr, err := n.Xattr(grantee)
	if err != nil {
		return nil, err
	}
	var e *ace.ACE
	if e, err = ace.Unmarshal(strings.TrimPrefix(grantee, xattrs.GrantPrefix), []byte(xattr)); err != nil {
		return nil, err
	}
	return e.Grant(), nil
}

// ListGrants lists all grants of the current node.
func (n *Node) ListGrants(ctx context.Context) ([]*provider.Grant, error) {
	grantees, err := n.ListGrantees(ctx)
	if err != nil {
		return nil, err
	}

	grants := make([]*provider.Grant, 0, len(grantees))
	for _, g := range grantees {
		grant, err := n.ReadGrant(ctx, g)
		if err != nil {
			appctx.GetLogger(ctx).
				Error().
				Err(err).
				Str("node", n.ID).
				Str("grantee", g).
				Msg("error reading grant")
			continue
		}
		grants = append(grants, grant)
	}
	return grants, nil
}

// ReadBlobSizeAttr reads the blobsize from the xattrs
func ReadBlobSizeAttr(path string) (int64, error) {
	attr, err := xattrs.Get(path, xattrs.BlobsizeAttr)
	if err != nil {
		return 0, errors.Wrapf(err, "error reading blobsize xattr")
	}
	blobSize, err := strconv.ParseInt(attr, 10, 64)
	if err != nil {
		return 0, errors.Wrapf(err, "invalid blobsize xattr format")
	}
	return blobSize, nil
}

// ReadBlobIDAttr reads the blobsize from the xattrs
func ReadBlobIDAttr(path string) (string, error) {
	attr, err := xattrs.Get(path, xattrs.BlobIDAttr)
	if err != nil {
		return "", errors.Wrapf(err, "error reading blobid xattr")
	}
	return attr, nil
}

func (n *Node) getGranteeTypes(ctx context.Context) []provider.GranteeType {
	types := []provider.GranteeType{}
	if g, err := n.ListGrantees(ctx); err == nil {
		hasUserShares, hasGroupShares := false, false
		for i := range g {
			switch {
			case !hasUserShares && strings.HasPrefix(g[i], xattrs.GrantUserAcePrefix):
				hasUserShares = true
			case !hasGroupShares && strings.HasPrefix(g[i], xattrs.GrantGroupAcePrefix):
				hasGroupShares = true
			case hasUserShares && hasGroupShares:
				break
			}
		}
		if hasUserShares {
			types = append(types, provider.GranteeType_GRANTEE_TYPE_USER)
		}
		if hasGroupShares {
			types = append(types, provider.GranteeType_GRANTEE_TYPE_GROUP)
		}
	}
	return types
}

func parseMTime(v string) (t time.Time, err error) {
	p := strings.SplitN(v, ".", 2)
	var sec, nsec int64
	if sec, err = strconv.ParseInt(p[0], 10, 64); err == nil {
		if len(p) > 1 {
			nsec, err = strconv.ParseInt(p[1], 10, 64)
		}
	}
	return time.Unix(sec, nsec), err
}

// FindStorageSpaceRoot calls n.Parent() and climbs the tree
// until it finds the space root node and adds it to the node
func (n *Node) FindStorageSpaceRoot() error {
	if n.SpaceRoot != nil {
		return nil
	}
	var err error
	// remember the node we ask for and use parent to climb the tree
	parent := n
	for {
		if parent.IsSpaceRoot() {
			n.SpaceRoot = parent
			break
		}
		if parent, err = parent.Parent(); err != nil {
			return err
		}
	}
	return nil
}

// MarkProcessing marks the node as being processed
func (n *Node) MarkProcessing() error {
	return n.SetMetadata(xattrs.StatusPrefix, ProcessingStatus)
}

// UnmarkProcessing removes the processing flag from the node
func (n *Node) UnmarkProcessing() error {
	return n.RemoveMetadata(xattrs.StatusPrefix)
}

// IsProcessing returns true if the node is currently being processed
func (n *Node) IsProcessing() bool {
	v, err := n.GetMetadata(xattrs.StatusPrefix)
	return err == nil && v == ProcessingStatus
}

// IsSpaceRoot checks if the node is a space root
func (n *Node) IsSpaceRoot() bool {
	_, err := n.Xattr(xattrs.SpaceNameAttr)
	return err == nil
}

// SetScanData sets the virus scan info to the node
func (n *Node) SetScanData(info string, date time.Time) error {
	return xattrs.SetMultiple(n.InternalPath(), map[string]string{
		xattrs.ScanStatusPrefix: info,
		xattrs.ScanDatePrefix:   date.Format(time.RFC3339Nano),
	})
}

// ScanData returns scanning information of the node
func (n *Node) ScanData() (scanned bool, virus string, scantime time.Time) {
	ti, _ := n.GetMetadata(xattrs.ScanDatePrefix)
	if ti == "" {
		return // not scanned yet
	}

	t, err := time.Parse(time.RFC3339Nano, ti)
	if err != nil {
		return
	}

	i, err := n.GetMetadata(xattrs.ScanStatusPrefix)
	if err != nil {
		return
	}

	return true, i, t
}

// CheckQuota checks if both disk space and available quota are sufficient
// Overwrite must be set to true if the new file replaces the old file e.g.
// when creating a new file version. In such a case the function will
// reduce the used bytes by the old file size and then add the new size.
// If overwrite is false oldSize will be ignored.
var CheckQuota = func(spaceRoot *Node, overwrite bool, oldSize, newSize uint64) (quotaSufficient bool, err error) {
	used, _ := spaceRoot.GetTreeSize()
	if !enoughDiskSpace(spaceRoot.InternalPath(), newSize) {
		return false, errtypes.InsufficientStorage("disk full")
	}
	quotaByteStr, _ := spaceRoot.Xattr(xattrs.QuotaAttr)
	if quotaByteStr == "" || quotaByteStr == QuotaUnlimited {
		// if quota is not set, it means unlimited
		return true, nil
	}
	quotaByte, _ := strconv.ParseUint(quotaByteStr, 10, 64)
	if overwrite {
		if quotaByte < used-oldSize+newSize {
			return false, errtypes.InsufficientStorage("quota exceeded")
		}
		// if total is smaller than used, total-used could overflow and be bigger than fileSize
	} else if newSize > quotaByte-used || quotaByte < used {
		return false, errtypes.InsufficientStorage("quota exceeded")
	}
	return true, nil
}

func enoughDiskSpace(path string, fileSize uint64) bool {
	avalB, err := GetAvailableSize(path)
	if err != nil {
		return false
	}
	return avalB > fileSize
}<|MERGE_RESOLUTION|>--- conflicted
+++ resolved
@@ -93,12 +93,7 @@
 type PathLookup interface {
 	InternalRoot() string
 	InternalPath(spaceID, nodeID string) string
-<<<<<<< HEAD
 	Path(ctx context.Context, n *Node, hasPermission func(*Node) bool) (path string, err error)
-	ShareFolder() string
-=======
-	Path(ctx context.Context, n *Node) (path string, err error)
->>>>>>> 4b19ae9d
 }
 
 // New returns a new instance of Node
@@ -639,13 +634,8 @@
 		fn = "." // space roots do not have a path as they are referencing themselves
 	case returnBasename:
 		fn = n.Name
-<<<<<<< HEAD
-	} else {
+	default:
 		fn, err = n.lu.Path(ctx, n, func(*Node) bool { return true })
-=======
-	default:
-		fn, err = n.lu.Path(ctx, n)
->>>>>>> 4b19ae9d
 		if err != nil {
 			return nil, err
 		}
