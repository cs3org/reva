--- conflicted
+++ resolved
@@ -19,37 +19,65 @@
 package decomposedfs_test
 
 import (
-<<<<<<< HEAD
-	"fmt"
-=======
 	"context"
->>>>>>> d163d40a
 	"io/ioutil"
 	"os"
 	"path"
 	"sync"
 
+	userpb "github.com/cs3org/go-cs3apis/cs3/identity/user/v1beta1"
 	provider "github.com/cs3org/go-cs3apis/cs3/storage/provider/v1beta1"
-	testhelpers "github.com/cs3org/reva/pkg/storage/utils/decomposedfs/testhelpers"
+	ctxpkg "github.com/cs3org/reva/pkg/ctx"
+	"github.com/cs3org/reva/pkg/storage"
+	"github.com/cs3org/reva/pkg/storage/utils/decomposedfs"
+	treemocks "github.com/cs3org/reva/pkg/storage/utils/decomposedfs/tree/mocks"
+	"github.com/cs3org/reva/tests/helpers"
 	. "github.com/onsi/ginkgo"
 	. "github.com/onsi/gomega"
-	"github.com/stretchr/testify/mock"
 )
 
 var _ = Describe("Decomposed", func() {
 	var (
-		env *testhelpers.TestEnv
+		options map[string]interface{}
+		ctx     context.Context
+		tmpRoot string
+		fs      storage.FS
 	)
 
 	BeforeEach(func() {
-		var err error
-		env, err = testhelpers.NewTestEnv()
+		tmpRoot, err := helpers.TempDir("reva-unit-tests-*-root")
+		Expect(err).ToNot(HaveOccurred())
+
+		options = map[string]interface{}{
+			"root":         tmpRoot,
+			"share_folder": "/Shares",
+			"enable_home":  false,
+			"user_layout":  "{{.Id.OpaqueId}}",
+			"owner":        "f7fbf8c8-139b-4376-b307-cf0a8c2d0d9c",
+		}
+		u := &userpb.User{
+			Id: &userpb.UserId{
+				OpaqueId: "f7fbf8c8-139b-4376-b307-cf0a8c2d0d9c",
+			},
+			Username:    "test",
+			Mail:        "marie@example.org",
+			DisplayName: "Marie Curie",
+			Groups: []string{
+				"radium-lovers",
+				"polonium-lovers",
+				"physics-lovers",
+			},
+		}
+		ctx = ctxpkg.ContextSetUser(context.Background(), u)
+
+		bs := &treemocks.Blobstore{}
+		fs, err = decomposedfs.NewDefault(options, bs)
 		Expect(err).ToNot(HaveOccurred())
 	})
 
 	AfterEach(func() {
-		if env != nil {
-			os.RemoveAll(env.Root)
+		if tmpRoot != "" {
+			os.RemoveAll(tmpRoot)
 		}
 	})
 
@@ -60,22 +88,6 @@
 				r2 = []byte("another run")
 			)
 
-<<<<<<< HEAD
-			BeforeEach(func() {
-				// Prepare two test files for upload
-				err := ioutil.WriteFile(fmt.Sprintf("%s/%s", env.Root, "f.lol"), []byte("test"), 0644)
-				Expect(err).ToNot(HaveOccurred())
-				f, err = os.Open(fmt.Sprintf("%s/%s", env.Root, "f.lol"))
-				Expect(err).ToNot(HaveOccurred())
-
-				err = ioutil.WriteFile(fmt.Sprintf("%s/%s", env.Root, "f1.lol"), []byte("another run"), 0644)
-				Expect(err).ToNot(HaveOccurred())
-				f1, err = os.Open(fmt.Sprintf("%s/%s", env.Root, "f1.lol"))
-				Expect(err).ToNot(HaveOccurred())
-			})
-
-=======
->>>>>>> d163d40a
 			PIt("generates two revisions", func() {
 				// runtime.GOMAXPROCS(1) // uncomment to remove concurrency and see revisions working.
 				wg := &sync.WaitGroup{}
@@ -83,21 +95,13 @@
 
 				// upload file with contents: "test"
 				go func(wg *sync.WaitGroup) {
-<<<<<<< HEAD
-					_ = env.Fs.Upload(env.Ctx, &provider.Reference{Path: "uploaded.txt"}, f)
-=======
 					_ = helpers.Upload(ctx, fs, &provider.Reference{Path: "uploaded.txt"}, r1)
->>>>>>> d163d40a
 					wg.Done()
 				}(wg)
 
 				// upload file with contents: "another run"
 				go func(wg *sync.WaitGroup) {
-<<<<<<< HEAD
-					_ = env.Fs.Upload(env.Ctx, &provider.Reference{Path: "uploaded.txt"}, f1)
-=======
 					_ = helpers.Upload(ctx, fs, &provider.Reference{Path: "uploaded.txt"}, r2)
->>>>>>> d163d40a
 					wg.Done()
 				}(wg)
 
@@ -108,43 +112,28 @@
 				// same for 2 uploads.
 
 				wg.Wait()
-				revisions, err := env.Fs.ListRevisions(env.Ctx, &provider.Reference{Path: "uploaded.txt"})
+				revisions, err := fs.ListRevisions(ctx, &provider.Reference{Path: "uploaded.txt"})
 				Expect(err).ToNot(HaveOccurred())
 				Expect(len(revisions)).To(Equal(1))
 
-				_, err = ioutil.ReadFile(path.Join(env.Root, "nodes", "root", "uploaded.txt"))
+				_, err = ioutil.ReadFile(path.Join(tmpRoot, "nodes", "root", "uploaded.txt"))
 				Expect(err).ToNot(HaveOccurred())
 			})
 		})
 
 		Describe("CreateDir", func() {
-			JustBeforeEach(func() {
-				env.Permissions.On("HasPermission", mock.Anything, mock.Anything, mock.Anything).Return(true, nil)
-				env.Permissions.On("AssemblePermissions", mock.Anything, mock.Anything, mock.Anything).Return(provider.ResourcePermissions{
-					Stat: true,
-				}, nil)
-			})
 			It("handle already existing directories", func() {
-				var numIterations = 10
-				wg := &sync.WaitGroup{}
-				wg.Add(numIterations)
-				for i := 0; i < numIterations; i++ {
-					go func(wg *sync.WaitGroup) {
+				for i := 0; i < 10; i++ {
+					go func() {
 						defer GinkgoRecover()
-						defer wg.Done()
-						ref := &provider.Reference{
-							ResourceId: env.SpaceRootRes,
-							Path:       "./fightforit",
-						}
-						if err := env.Fs.CreateDir(env.Ctx, ref); err != nil {
-							Expect(err).To(MatchError(ContainSubstring("already exists")))
-							rinfo, err := env.Fs.GetMD(env.Ctx, ref, nil)
+						err := fs.CreateDir(ctx, &provider.Reference{Path: "/fightforit"})
+						if err != nil {
+							rinfo, err := fs.GetMD(ctx, &provider.Reference{Path: "/fightforit"}, nil)
 							Expect(err).ToNot(HaveOccurred())
 							Expect(rinfo).ToNot(BeNil())
 						}
-					}(wg)
+					}()
 				}
-				wg.Wait()
 			})
 		})
 	})
