// Copyright 2018-2021 CERN
//
// Licensed under the Apache License, Version 2.0 (the "License");
// you may not use this file except in compliance with the License.
// You may obtain a copy of the License at
//
//     http://www.apache.org/licenses/LICENSE-2.0
//
// Unless required by applicable law or agreed to in writing, software
// distributed under the License is distributed on an "AS IS" BASIS,
// WITHOUT WARRANTIES OR CONDITIONS OF ANY KIND, either express or implied.
// See the License for the specific language governing permissions and
// limitations under the License.
//
// In applying this license, CERN does not waive the privileges and immunities
// granted to it by virtue of its status as an Intergovernmental Organization
// or submit itself to any jurisdiction.

package decomposedfs

import (
	"context"
	"crypto/md5"
	"crypto/sha1"
	"encoding/hex"
	"encoding/json"
	"fmt"
	"hash"
	"hash/adler32"
	"io"
	iofs "io/fs"
	"io/ioutil"
	"os"
	"path/filepath"
	"strings"
	"time"

	userpb "github.com/cs3org/go-cs3apis/cs3/identity/user/v1beta1"
	provider "github.com/cs3org/go-cs3apis/cs3/storage/provider/v1beta1"
	"github.com/cs3org/reva/v2/pkg/appctx"
	ctxpkg "github.com/cs3org/reva/v2/pkg/ctx"
	"github.com/cs3org/reva/v2/pkg/errtypes"
	"github.com/cs3org/reva/v2/pkg/logger"
	"github.com/cs3org/reva/v2/pkg/storage/utils/chunking"
	"github.com/cs3org/reva/v2/pkg/storage/utils/decomposedfs/lookup"
	"github.com/cs3org/reva/v2/pkg/storage/utils/decomposedfs/node"
	"github.com/cs3org/reva/v2/pkg/storage/utils/decomposedfs/xattrs"
	"github.com/cs3org/reva/v2/pkg/utils"
	"github.com/google/uuid"
	"github.com/pkg/errors"
	"github.com/rs/zerolog"
	tusd "github.com/tus/tusd/pkg/handler"
)

var defaultFilePerm = os.FileMode(0664)

// Upload uploads data to the given resource
// TODO Upload (and InitiateUpload) needs a way to receive the expected checksum.
// Maybe in metadata as 'checksum' => 'sha1 aeosvp45w5xaeoe' = lowercase, space separated?
func (fs *Decomposedfs) Upload(ctx context.Context, ref *provider.Reference, r io.ReadCloser) (err error) {
	upload, err := fs.GetUpload(ctx, ref.GetPath())
	if err != nil {
		return errors.Wrap(err, "Decomposedfs: error retrieving upload")
	}

	uploadInfo := upload.(*fileUpload)

	p := uploadInfo.info.Storage["NodeName"]
	if chunking.IsChunked(p) { // check chunking v1
		var assembledFile string
		p, assembledFile, err = fs.chunkHandler.WriteChunk(p, r)
		if err != nil {
			return err
		}
		if p == "" {
			if err = uploadInfo.Terminate(ctx); err != nil {
				return errors.Wrap(err, "ocfs: error removing auxiliary files")
			}
			return errtypes.PartialContent(ref.String())
		}
		uploadInfo.info.Storage["NodeName"] = p
		fd, err := os.Open(assembledFile)
		if err != nil {
			return errors.Wrap(err, "Decomposedfs: error opening assembled file")
		}
		defer fd.Close()
		defer os.RemoveAll(assembledFile)
		r = fd
	}

	if _, err := uploadInfo.WriteChunk(ctx, 0, r); err != nil {
		return errors.Wrap(err, "Decomposedfs: error writing to binary file")
	}

	return uploadInfo.FinishUpload(ctx)
}

// InitiateUpload returns upload ids corresponding to different protocols it supports
// TODO read optional content for small files in this request
// TODO InitiateUpload (and Upload) needs a way to receive the expected checksum. Maybe in metadata as 'checksum' => 'sha1 aeosvp45w5xaeoe' = lowercase, space separated?
func (fs *Decomposedfs) InitiateUpload(ctx context.Context, ref *provider.Reference, uploadLength int64, metadata map[string]string) (map[string]string, error) {

	log := appctx.GetLogger(ctx)

	n, err := fs.lu.NodeFromResource(ctx, ref)
	if err != nil {
		return nil, err
	}

	// permissions are checked in NewUpload below

	relative, err := fs.lu.Path(ctx, n)
	if err != nil {
		return nil, err
	}

	lockID, _ := ctxpkg.ContextGetLockID(ctx)

	info := tusd.FileInfo{
		MetaData: tusd.MetaData{
			"filename": filepath.Base(relative),
			"dir":      filepath.Dir(relative),
			"lockid":   lockID,
		},
		Size: uploadLength,
		Storage: map[string]string{
			"SpaceRoot": n.SpaceRoot.ID,
		},
	}

	if metadata != nil {
		if mtime, ok := metadata["mtime"]; ok {
			info.MetaData["mtime"] = mtime
		}
		if _, ok := metadata["sizedeferred"]; ok {
			info.SizeIsDeferred = true
		}
		if checksum, ok := metadata["checksum"]; ok {
			parts := strings.SplitN(checksum, " ", 2)
			if len(parts) != 2 {
				return nil, errtypes.BadRequest("invalid checksum format. must be '[algorithm] [checksum]'")
			}
			switch parts[0] {
			case "sha1", "md5", "adler32":
				info.MetaData["checksum"] = checksum
			default:
				return nil, errtypes.BadRequest("unsupported checksum algorithm: " + parts[0])
			}
		}
		if ifMatch, ok := metadata["if-match"]; ok {
			info.MetaData["if-match"] = ifMatch
		}
	}

	log.Debug().Interface("info", info).Interface("node", n).Interface("metadata", metadata).Msg("Decomposedfs: resolved filename")

	_, err = node.CheckQuota(n.SpaceRoot, uint64(info.Size))
	if err != nil {
		return nil, err
	}

	upload, err := fs.NewUpload(ctx, info)
	if err != nil {
		return nil, err
	}

	info, _ = upload.GetInfo(ctx)

	return map[string]string{
		"simple": info.ID,
		"tus":    info.ID,
	}, nil
}

// UseIn tells the tus upload middleware which extensions it supports.
func (fs *Decomposedfs) UseIn(composer *tusd.StoreComposer) {
	composer.UseCore(fs)
	composer.UseTerminater(fs)
	composer.UseConcater(fs)
	composer.UseLengthDeferrer(fs)
}

// To implement the core tus.io protocol as specified in https://tus.io/protocols/resumable-upload.html#core-protocol
// - the storage needs to implement NewUpload and GetUpload
// - the upload needs to implement the tusd.Upload interface: WriteChunk, GetInfo, GetReader and FinishUpload

// NewUpload returns a new tus Upload instance
func (fs *Decomposedfs) NewUpload(ctx context.Context, info tusd.FileInfo) (upload tusd.Upload, err error) {

	log := appctx.GetLogger(ctx)
	log.Debug().Interface("info", info).Msg("Decomposedfs: NewUpload")

	if info.MetaData["filename"] == "" {
		return nil, errors.New("Decomposedfs: missing filename in metadata")
	}
	if info.MetaData["dir"] == "" {
		return nil, errors.New("Decomposedfs: missing dir in metadata")
	}

	n, err := fs.lu.NodeFromSpaceID(ctx, &provider.ResourceId{
		StorageId: info.Storage["SpaceRoot"],
	})
	if err != nil {
		return nil, errors.Wrap(err, "Decomposedfs: error getting space root node")
	}

	n, err = fs.lookupNode(ctx, n, filepath.Join(info.MetaData["dir"], info.MetaData["filename"]))
	if err != nil {
		return nil, errors.Wrap(err, "Decomposedfs: error walking path")
	}

	log.Debug().Interface("info", info).Interface("node", n).Msg("Decomposedfs: resolved filename")

	// the parent owner will become the new owner
	p, perr := n.Parent()
	if perr != nil {
		return nil, errors.Wrap(perr, "Decomposedfs: error getting parent "+n.ParentID)
	}

	// check permissions
	var ok bool
	if n.Exists {
		// check permissions of file to be overwritten
		ok, err = fs.p.HasPermission(ctx, n, func(rp *provider.ResourcePermissions) bool {
			return rp.InitiateFileUpload
		})
	} else {
		// check permissions of parent
		ok, err = fs.p.HasPermission(ctx, p, func(rp *provider.ResourcePermissions) bool {
			return rp.InitiateFileUpload
		})
	}
	switch {
	case err != nil:
		return nil, errtypes.InternalError(err.Error())
	case !ok:
		return nil, errtypes.PermissionDenied(filepath.Join(n.ParentID, n.Name))
	}

	// check lock
	if info.MetaData["lockid"] != "" {
		ctx = ctxpkg.ContextSetLockID(ctx, info.MetaData["lockid"])
	}
	if err := n.CheckLock(ctx); err != nil {
		return nil, err
	}

	info.ID = uuid.New().String()

	binPath, err := fs.getUploadPath(ctx, info.ID)
	if err != nil {
		return nil, errors.Wrap(err, "Decomposedfs: error resolving upload path")
	}
	usr := ctxpkg.ContextMustGetUser(ctx)

	var spaceRoot string
	if info.Storage != nil {
		if spaceRoot, ok = info.Storage["SpaceRoot"]; !ok {
			spaceRoot = n.SpaceRoot.ID
		}
	} else {
		spaceRoot = n.SpaceRoot.ID
	}

	info.Storage = map[string]string{
		"Type":    "OCISStore",
		"BinPath": binPath,

		"NodeId":       n.ID,
		"NodeParentId": n.ParentID,
		"NodeName":     n.Name,
		"SpaceRoot":    spaceRoot,

		"Idp":      usr.Id.Idp,
		"UserId":   usr.Id.OpaqueId,
		"UserType": utils.UserTypeToString(usr.Id.Type),
		"UserName": usr.Username,

		"LogLevel": log.GetLevel().String(),
	}
	// Create binary file in the upload folder with no content
	log.Debug().Interface("info", info).Msg("Decomposedfs: built storage info")
	file, err := os.OpenFile(binPath, os.O_CREATE|os.O_WRONLY, defaultFilePerm)
	if err != nil {
		return nil, err
	}
	defer file.Close()

	u := &fileUpload{
		info:     info,
		binPath:  binPath,
		infoPath: filepath.Join(fs.o.Root, "uploads", info.ID+".info"),
		fs:       fs,
		ctx:      ctx,
	}

	// writeInfo creates the file by itself if necessary
	err = u.writeInfo()
	if err != nil {
		return nil, err
	}

	return u, nil
}

func (fs *Decomposedfs) getUploadPath(ctx context.Context, uploadID string) (string, error) {
	return filepath.Join(fs.o.Root, "uploads", uploadID), nil
}

// GetUpload returns the Upload for the given upload id
func (fs *Decomposedfs) GetUpload(ctx context.Context, id string) (tusd.Upload, error) {
	infoPath := filepath.Join(fs.o.Root, "uploads", id+".info")

	info := tusd.FileInfo{}
	data, err := ioutil.ReadFile(infoPath)
	if err != nil {
<<<<<<< HEAD
		if os.IsNotExist(err) {
=======
		if errors.Is(err, iofs.ErrNotExist) {
>>>>>>> c437e579
			// Interpret os.ErrNotExist as 404 Not Found
			err = tusd.ErrNotFound
		}
		return nil, err
	}
	if err := json.Unmarshal(data, &info); err != nil {
		return nil, err
	}

	stat, err := os.Stat(info.Storage["BinPath"])
	if err != nil {
		return nil, err
	}

	info.Offset = stat.Size()

	u := &userpb.User{
		Id: &userpb.UserId{
			Idp:      info.Storage["Idp"],
			OpaqueId: info.Storage["UserId"],
			Type:     utils.UserTypeMap(info.Storage["UserType"]),
		},
		Username: info.Storage["UserName"],
	}

	ctx = ctxpkg.ContextSetUser(ctx, u)
	// TODO configure the logger the same way ... store and add traceid in file info

	var opts []logger.Option
	opts = append(opts, logger.WithLevel(info.Storage["LogLevel"]))
	opts = append(opts, logger.WithWriter(os.Stderr, logger.ConsoleMode))
	l := logger.New(opts...)

	sub := l.With().Int("pid", os.Getpid()).Logger()

	ctx = appctx.WithLogger(ctx, &sub)

	return &fileUpload{
		info:     info,
		binPath:  info.Storage["BinPath"],
		infoPath: infoPath,
		fs:       fs,
		ctx:      ctx,
	}, nil
}

// lookupNode looks up nodes by path.
// This method can also handle lookups for paths which contain chunking information.
func (fs *Decomposedfs) lookupNode(ctx context.Context, spaceRoot *node.Node, path string) (*node.Node, error) {
	p := path
	isChunked := chunking.IsChunked(path)
	if isChunked {
		chunkInfo, err := chunking.GetChunkBLOBInfo(path)
		if err != nil {
			return nil, err
		}
		p = chunkInfo.Path
	}

	n, err := fs.lu.WalkPath(ctx, spaceRoot, p, true, func(ctx context.Context, n *node.Node) error { return nil })
	if err != nil {
		return nil, errors.Wrap(err, "Decomposedfs: error walking path")
	}

	if isChunked {
		n.Name = filepath.Base(path)
	}
	return n, nil
}

type fileUpload struct {
	// info stores the current information about the upload
	info tusd.FileInfo
	// infoPath is the path to the .info file
	infoPath string
	// binPath is the path to the binary file (which has no extension)
	binPath string
	// only fs knows how to handle metadata and versions
	fs *Decomposedfs
	// a context with a user
	// TODO add logger as well?
	ctx context.Context
}

// GetInfo returns the FileInfo
func (upload *fileUpload) GetInfo(ctx context.Context) (tusd.FileInfo, error) {
	return upload.info, nil
}

// WriteChunk writes the stream from the reader to the given offset of the upload
func (upload *fileUpload) WriteChunk(ctx context.Context, offset int64, src io.Reader) (int64, error) {
	file, err := os.OpenFile(upload.binPath, os.O_WRONLY|os.O_APPEND, defaultFilePerm)
	if err != nil {
		return 0, err
	}
	defer file.Close()

	// calculate cheksum here? needed for the TUS checksum extension. https://tus.io/protocols/resumable-upload.html#checksum
	// TODO but how do we get the `Upload-Checksum`? WriteChunk() only has a context, offset and the reader ...
	// It is sent with the PATCH request, well or in the POST when the creation-with-upload extension is used
	// but the tus handler uses a context.Background() so we cannot really check the header and put it in the context ...
	n, err := io.Copy(file, src)

	// If the HTTP PATCH request gets interrupted in the middle (e.g. because
	// the user wants to pause the upload), Go's net/http returns an io.ErrUnexpectedEOF.
	// However, for the ocis driver it's not important whether the stream has ended
	// on purpose or accidentally.
	if err != nil {
		if err != io.ErrUnexpectedEOF {
			return n, err
		}
	}

	upload.info.Offset += n
	err = upload.writeInfo() // TODO info is written here ... we need to truncate in DiscardChunk

	return n, err
}

// GetReader returns an io.Reader for the upload
func (upload *fileUpload) GetReader(ctx context.Context) (io.Reader, error) {
	return os.Open(upload.binPath)
}

// writeInfo updates the entire information. Everything will be overwritten.
func (upload *fileUpload) writeInfo() error {
	data, err := json.Marshal(upload.info)
	if err != nil {
		return err
	}
	return ioutil.WriteFile(upload.infoPath, data, defaultFilePerm)
}

// FinishUpload finishes an upload and moves the file to the internal destination
func (upload *fileUpload) FinishUpload(ctx context.Context) (err error) {

	// ensure cleanup
	defer upload.discardChunk()

	fi, err := os.Stat(upload.binPath)
	if err != nil {
		appctx.GetLogger(upload.ctx).Err(err).Msg("Decomposedfs: could not stat uploaded file")
		return
	}

	spaceID := upload.info.Storage["SpaceRoot"]
	n := node.New(
		spaceID,
		upload.info.Storage["NodeId"],
		upload.info.Storage["NodeParentId"],
		upload.info.Storage["NodeName"],
		fi.Size(),
		"",
		nil,
		upload.fs.lu,
	)
	n.SpaceRoot = node.New(spaceID, spaceID, "", "", 0, "", nil, upload.fs.lu)

	// check lock
	if upload.info.MetaData["lockid"] != "" {
		ctx = ctxpkg.ContextSetLockID(ctx, upload.info.MetaData["lockid"])
	}
	if err := n.CheckLock(ctx); err != nil {
		return err
	}

	_, err = node.CheckQuota(n.SpaceRoot, uint64(fi.Size()))
	if err != nil {
		return err
	}

	if n.ID == "" {
		n.ID = uuid.New().String()
	}
	targetPath := n.InternalPath()
	sublog := appctx.GetLogger(upload.ctx).
		With().
		Interface("info", upload.info).
		Str("binPath", upload.binPath).
		Str("targetPath", targetPath).
		Logger()

	// calculate the checksum of the written bytes
	// they will all be written to the metadata later, so we cannot omit any of them
	// TODO only calculate the checksum in sync that was requested to match, the rest could be async ... but the tests currently expect all to be present
	// TODO the hashes all implement BinaryMarshaler so we could try to persist the state for resumable upload. we would neet do keep track of the copied bytes ...
	sha1h := sha1.New()
	md5h := md5.New()
	adler32h := adler32.New()
	{
		f, err := os.Open(upload.binPath)
		if err != nil {
			sublog.Err(err).Msg("Decomposedfs: could not open file for checksumming")
			// we can continue if no oc checksum header is set
		}
		defer f.Close()

		r1 := io.TeeReader(f, sha1h)
		r2 := io.TeeReader(r1, md5h)

		if _, err := io.Copy(adler32h, r2); err != nil {
			sublog.Err(err).Msg("Decomposedfs: could not copy bytes for checksumming")
		}
	}
	// compare if they match the sent checksum
	// TODO the tus checksum extension would do this on every chunk, but I currently don't see an easy way to pass in the requested checksum. for now we do it in FinishUpload which is also called for chunked uploads
	if upload.info.MetaData["checksum"] != "" {
		parts := strings.SplitN(upload.info.MetaData["checksum"], " ", 2)
		if len(parts) != 2 {
			return errtypes.BadRequest("invalid checksum format. must be '[algorithm] [checksum]'")
		}
		switch parts[0] {
		case "sha1":
			err = upload.checkHash(parts[1], sha1h)
		case "md5":
			err = upload.checkHash(parts[1], md5h)
		case "adler32":
			err = upload.checkHash(parts[1], adler32h)
		default:
			err = errtypes.BadRequest("unsupported checksum algorithm: " + parts[0])
		}
		if err != nil {
			return err
		}
	}
	n.BlobID = upload.info.ID // This can be changed to a content hash in the future when reference counting for the blobs was added

	// defer writing the checksums until the node is in place

	// if target exists create new version
	versionsPath := ""
	if fi, err = os.Stat(targetPath); err == nil {
		// When the if-match header was set we need to check if the
		// etag still matches before finishing the upload.
		if ifMatch, ok := upload.info.MetaData["if-match"]; ok {
			var targetEtag string
			targetEtag, err = node.CalculateEtag(n.ID, fi.ModTime())
			if err != nil {
				return errtypes.InternalError(err.Error())
			}
			if ifMatch != targetEtag {
				return errtypes.PreconditionFailed("etag doesn't match")
			}
		}

		// FIXME move versioning to blobs ... no need to copy all the metadata! well ... it does if we want to version metadata...
		// versions are stored alongside the actual file, so a rename can be efficient and does not cross storage / partition boundaries
		versionsPath = upload.fs.lu.InternalPath(spaceID, n.ID+node.RevisionIDDelimiter+fi.ModTime().UTC().Format(time.RFC3339Nano))

		// This move drops all metadata!!! We copy it below with CopyMetadata
		// FIXME the node must remain the same. otherwise we might restore share metadata
		if err = os.Rename(targetPath, versionsPath); err != nil {
			sublog.Err(err).
				Str("binPath", upload.binPath).
				Str("versionsPath", versionsPath).
				Msg("Decomposedfs: could not create version")
			return
		}

	}

	// upload the data to the blobstore
	file, err := os.Open(upload.binPath)
	if err != nil {
		return err
	}
	defer file.Close()
	err = upload.fs.tp.WriteBlob(n, file)
	if err != nil {
		return errors.Wrap(err, "failed to upload file to blostore")
	}

	// now truncate the upload (the payload stays in the blobstore) and move it to the target path
	// TODO put uploads on the same underlying storage as the destination dir?
	// TODO trigger a workflow as the final rename might eg involve antivirus scanning
	if err = os.Truncate(upload.binPath, 0); err != nil {
		sublog.Err(err).
			Msg("Decomposedfs: could not truncate")
		return
	}
	if err := os.MkdirAll(filepath.Dir(targetPath), 0700); err != nil {
		sublog.Warn().Err(err).Msg("Decomposedfs: could not create node dir, trying to write file anyway")
	}
	if err = os.Rename(upload.binPath, targetPath); err != nil {
		sublog.Error().Err(err).Msg("Decomposedfs: could not rename")
		return
	}
	if versionsPath != "" {
		// copy grant and arbitrary metadata
		// FIXME ... now restoring an older revision might bring back a grant that was removed!
		err = xattrs.CopyMetadata(versionsPath, targetPath, func(attributeName string) bool {
			return true
			// TODO determine all attributes that must be copied, currently we just copy all and overwrite changed properties
			/*
				return strings.HasPrefix(attributeName, xattrs.GrantPrefix) || // for grants
					strings.HasPrefix(attributeName, xattrs.MetadataPrefix) || // for arbitrary metadata
					strings.HasPrefix(attributeName, xattrs.FavPrefix) || // for favorites
					strings.HasPrefix(attributeName, xattrs.SpaceNameAttr) || // for a shared file
			*/
		})
		if err != nil {
			sublog.Info().Err(err).Msg("Decomposedfs: failed to copy xattrs")
		}
	}

	// now try write all checksums
	tryWritingChecksum(&sublog, n, "sha1", sha1h)
	tryWritingChecksum(&sublog, n, "md5", md5h)
	tryWritingChecksum(&sublog, n, "adler32", adler32h)

	// who will become the owner?  the owner of the parent actually ... not the currently logged in user
	err = n.WriteAllNodeMetadata()
	if err != nil {
		return errors.Wrap(err, "Decomposedfs: could not write metadata")
	}

	// link child name to parent if it is new
	childNameLink := filepath.Join(n.ParentInternalPath(), n.Name)
	var link string
	link, err = os.Readlink(childNameLink)
	if err == nil && link != "../"+n.ID {
		sublog.Err(err).
			Interface("node", n).
			Str("childNameLink", childNameLink).
			Str("link", link).
			Msg("Decomposedfs: child name link has wrong target id, repairing")

		if err = os.Remove(childNameLink); err != nil {
			return errors.Wrap(err, "Decomposedfs: could not remove symlink child entry")
		}
	}
	if errors.Is(err, iofs.ErrNotExist) || link != "../"+n.ID {
		relativeNodePath := filepath.Join("../../../../../", lookup.Pathify(n.ID, 4, 2))
		if err = os.Symlink(relativeNodePath, childNameLink); err != nil {
			return errors.Wrap(err, "Decomposedfs: could not symlink child entry")
		}
	}

	// only delete the upload if it was successfully written to the storage
	if err = os.Remove(upload.infoPath); err != nil {
		if !errors.Is(err, iofs.ErrNotExist) {
			sublog.Err(err).Msg("Decomposedfs: could not delete upload info")
			return
		}
	}
	// use set arbitrary metadata?
	if upload.info.MetaData["mtime"] != "" {
		err := n.SetMtime(ctx, upload.info.MetaData["mtime"])
		if err != nil {
			sublog.Err(err).Interface("info", upload.info).Msg("Decomposedfs: could not set mtime metadata")
			return err
		}
	}

	n.Exists = true

	return upload.fs.tp.Propagate(upload.ctx, n)
}

func (upload *fileUpload) checkHash(expected string, h hash.Hash) error {
	if expected != hex.EncodeToString(h.Sum(nil)) {
		upload.discardChunk()
		return errtypes.ChecksumMismatch(fmt.Sprintf("invalid checksum: expected %s got %x", upload.info.MetaData["checksum"], h.Sum(nil)))
	}
	return nil
}
func tryWritingChecksum(log *zerolog.Logger, n *node.Node, algo string, h hash.Hash) {
	if err := n.SetChecksum(algo, h); err != nil {
		log.Err(err).
			Str("csType", algo).
			Bytes("hash", h.Sum(nil)).
			Msg("Decomposedfs: could not write checksum")
		// this is not critical, the bytes are there so we will continue
	}
}

func (upload *fileUpload) discardChunk() {
	if err := os.Remove(upload.binPath); err != nil {
		if !errors.Is(err, iofs.ErrNotExist) {
			appctx.GetLogger(upload.ctx).Err(err).Interface("info", upload.info).Str("binPath", upload.binPath).Interface("info", upload.info).Msg("Decomposedfs: could not discard chunk")
			return
		}
	}
	if err := os.Remove(upload.infoPath); err != nil {
		if !errors.Is(err, iofs.ErrNotExist) {
			appctx.GetLogger(upload.ctx).Err(err).Interface("info", upload.info).Str("infoPath", upload.infoPath).Interface("info", upload.info).Msg("Decomposedfs: could not discard chunk info")
			return
		}
	}
}

// To implement the termination extension as specified in https://tus.io/protocols/resumable-upload.html#termination
// - the storage needs to implement AsTerminatableUpload
// - the upload needs to implement Terminate

// AsTerminatableUpload returns a TerminatableUpload
func (fs *Decomposedfs) AsTerminatableUpload(upload tusd.Upload) tusd.TerminatableUpload {
	return upload.(*fileUpload)
}

// Terminate terminates the upload
func (upload *fileUpload) Terminate(ctx context.Context) error {
	if err := os.Remove(upload.infoPath); err != nil {
		if !errors.Is(err, iofs.ErrNotExist) {
			return err
		}
	}
	if err := os.Remove(upload.binPath); err != nil {
		if !errors.Is(err, iofs.ErrNotExist) {
			return err
		}
	}
	return nil
}

// To implement the creation-defer-length extension as specified in https://tus.io/protocols/resumable-upload.html#creation
// - the storage needs to implement AsLengthDeclarableUpload
// - the upload needs to implement DeclareLength

// AsLengthDeclarableUpload returns a LengthDeclarableUpload
func (fs *Decomposedfs) AsLengthDeclarableUpload(upload tusd.Upload) tusd.LengthDeclarableUpload {
	return upload.(*fileUpload)
}

// DeclareLength updates the upload length information
func (upload *fileUpload) DeclareLength(ctx context.Context, length int64) error {
	upload.info.Size = length
	upload.info.SizeIsDeferred = false
	return upload.writeInfo()
}

// To implement the concatenation extension as specified in https://tus.io/protocols/resumable-upload.html#concatenation
// - the storage needs to implement AsConcatableUpload
// - the upload needs to implement ConcatUploads

// AsConcatableUpload returns a ConcatableUpload
func (fs *Decomposedfs) AsConcatableUpload(upload tusd.Upload) tusd.ConcatableUpload {
	return upload.(*fileUpload)
}

// ConcatUploads concatenates multiple uploads
func (upload *fileUpload) ConcatUploads(ctx context.Context, uploads []tusd.Upload) (err error) {
	file, err := os.OpenFile(upload.binPath, os.O_WRONLY|os.O_APPEND, defaultFilePerm)
	if err != nil {
		return err
	}
	defer file.Close()

	for _, partialUpload := range uploads {
		fileUpload := partialUpload.(*fileUpload)

		src, err := os.Open(fileUpload.binPath)
		if err != nil {
			return err
		}
		defer src.Close()

		if _, err := io.Copy(file, src); err != nil {
			return err
		}
	}

	return
}<|MERGE_RESOLUTION|>--- conflicted
+++ resolved
@@ -314,11 +314,7 @@
 	info := tusd.FileInfo{}
 	data, err := ioutil.ReadFile(infoPath)
 	if err != nil {
-<<<<<<< HEAD
 		if os.IsNotExist(err) {
-=======
-		if errors.Is(err, iofs.ErrNotExist) {
->>>>>>> c437e579
 			// Interpret os.ErrNotExist as 404 Not Found
 			err = tusd.ErrNotFound
 		}
