--- conflicted
+++ resolved
@@ -32,12 +32,7 @@
 	"github.com/cs3org/reva/v2/pkg/storage"
 	"github.com/cs3org/reva/v2/pkg/storage/utils/chunking"
 	"github.com/cs3org/reva/v2/pkg/storage/utils/decomposedfs/node"
-<<<<<<< HEAD
 	"github.com/cs3org/reva/v2/pkg/storage/utils/decomposedfs/upload"
-	"github.com/cs3org/reva/v2/pkg/storagespace"
-=======
-	"github.com/cs3org/reva/v2/pkg/storage/utils/decomposedfs/xattrs"
->>>>>>> 4ad9ffbe
 	"github.com/cs3org/reva/v2/pkg/utils"
 	"github.com/pkg/errors"
 	tusd "github.com/tus/tusd/pkg/handler"
@@ -195,137 +190,8 @@
 // - the upload needs to implement the tusd.Upload interface: WriteChunk, GetInfo, GetReader and FinishUpload
 
 // NewUpload returns a new tus Upload instance
-<<<<<<< HEAD
 func (fs *Decomposedfs) NewUpload(ctx context.Context, info tusd.FileInfo) (tusd.Upload, error) {
 	return upload.New(ctx, info, fs.lu, fs.tp, fs.p, fs.o.Root, fs.o.Postprocessing)
-=======
-func (fs *Decomposedfs) NewUpload(ctx context.Context, info tusd.FileInfo) (upload tusd.Upload, err error) {
-
-	log := appctx.GetLogger(ctx)
-	log.Debug().Interface("info", info).Msg("Decomposedfs: NewUpload")
-
-	if info.MetaData["filename"] == "" {
-		return nil, errors.New("Decomposedfs: missing filename in metadata")
-	}
-	if info.MetaData["dir"] == "" {
-		return nil, errors.New("Decomposedfs: missing dir in metadata")
-	}
-
-	n, err := fs.lu.NodeFromSpaceID(ctx, &provider.ResourceId{
-		SpaceId:  info.Storage["SpaceRoot"],
-		OpaqueId: info.Storage["SpaceRoot"],
-	})
-	if err != nil {
-		return nil, errors.Wrap(err, "Decomposedfs: error getting space root node")
-	}
-
-	n, err = fs.lookupNode(ctx, n, filepath.Join(info.MetaData["dir"], info.MetaData["filename"]))
-	if err != nil {
-		return nil, errors.Wrap(err, "Decomposedfs: error walking path")
-	}
-
-	log.Debug().Interface("info", info).Interface("node", n).Msg("Decomposedfs: resolved filename")
-
-	// the parent owner will become the new owner
-	p, perr := n.Parent()
-	if perr != nil {
-		return nil, errors.Wrap(perr, "Decomposedfs: error getting parent "+n.ParentID)
-	}
-
-	// check permissions
-	var ok bool
-	if n.Exists {
-		// check permissions of file to be overwritten
-		ok, err = fs.p.HasPermission(ctx, n, func(rp *provider.ResourcePermissions) bool {
-			return rp.InitiateFileUpload
-		})
-	} else {
-		// check permissions of parent
-		ok, err = fs.p.HasPermission(ctx, p, func(rp *provider.ResourcePermissions) bool {
-			return rp.InitiateFileUpload
-		})
-	}
-	switch {
-	case err != nil:
-		return nil, errtypes.InternalError(err.Error())
-	case !ok:
-		return nil, errtypes.PermissionDenied(filepath.Join(n.ParentID, n.Name))
-	}
-
-	// if we are trying to overwriting a folder with a file
-	if n.Exists && n.IsDir() {
-		return nil, errtypes.PreconditionFailed("resource is not a file")
-	}
-
-	// check lock
-	if info.MetaData["lockid"] != "" {
-		ctx = ctxpkg.ContextSetLockID(ctx, info.MetaData["lockid"])
-	}
-	if err := n.CheckLock(ctx); err != nil {
-		return nil, err
-	}
-
-	info.ID = uuid.New().String()
-
-	binPath, err := fs.getUploadPath(ctx, info.ID)
-	if err != nil {
-		return nil, errors.Wrap(err, "Decomposedfs: error resolving upload path")
-	}
-	usr := ctxpkg.ContextMustGetUser(ctx)
-
-	var spaceRoot string
-	if info.Storage != nil {
-		if spaceRoot, ok = info.Storage["SpaceRoot"]; !ok {
-			spaceRoot = n.SpaceRoot.ID
-		}
-	} else {
-		spaceRoot = n.SpaceRoot.ID
-	}
-
-	info.Storage = map[string]string{
-		"Type":    "OCISStore",
-		"BinPath": binPath,
-
-		"NodeId":       n.ID,
-		"NodeParentId": n.ParentID,
-		"NodeName":     n.Name,
-		"SpaceRoot":    spaceRoot,
-
-		"Idp":      usr.Id.Idp,
-		"UserId":   usr.Id.OpaqueId,
-		"UserType": utils.UserTypeToString(usr.Id.Type),
-		"UserName": usr.Username,
-
-		"LogLevel": log.GetLevel().String(),
-	}
-	// Create binary file in the upload folder with no content
-	log.Debug().Interface("info", info).Msg("Decomposedfs: built storage info")
-	file, err := os.OpenFile(binPath, os.O_CREATE|os.O_WRONLY, defaultFilePerm)
-	if err != nil {
-		return nil, err
-	}
-	defer file.Close()
-
-	u := &fileUpload{
-		info:     info,
-		binPath:  binPath,
-		infoPath: filepath.Join(fs.o.Root, "uploads", info.ID+".info"),
-		fs:       fs,
-		ctx:      ctx,
-	}
-
-	// writeInfo creates the file by itself if necessary
-	err = u.writeInfo()
-	if err != nil {
-		return nil, err
-	}
-
-	return u, nil
-}
-
-func (fs *Decomposedfs) getUploadPath(ctx context.Context, uploadID string) (string, error) {
-	return filepath.Join(fs.o.Root, "uploads", uploadID), nil
->>>>>>> 4ad9ffbe
 }
 
 // GetUpload returns the Upload for the given upload id
