// Copyright 2018-2021 CERN
//
// Licensed under the Apache License, Version 2.0 (the "License");
// you may not use this file except in compliance with the License.
// You may obtain a copy of the License at
//
//     http://www.apache.org/licenses/LICENSE-2.0
//
// Unless required by applicable law or agreed to in writing, software
// distributed under the License is distributed on an "AS IS" BASIS,
// WITHOUT WARRANTIES OR CONDITIONS OF ANY KIND, either express or implied.
// See the License for the specific language governing permissions and
// limitations under the License.
//
// In applying this license, CERN does not waive the privileges and immunities
// granted to it by virtue of its status as an Intergovernmental Organization
// or submit itself to any jurisdiction.

package xattrs

import (
	"strconv"
	"strings"

	provider "github.com/cs3org/go-cs3apis/cs3/storage/provider/v1beta1"
	"github.com/cs3org/reva/v2/pkg/storage/utils/filelocks"
	"github.com/gofrs/flock"
	"github.com/pkg/errors"
	"github.com/pkg/xattr"
)

// Declare a list of xattr keys
// TODO the below comment is currently copied from the owncloud driver, revisit
// Currently,extended file attributes have four separated
// namespaces (user, trusted, security and system) followed by a dot.
// A non root user can only manipulate the user. namespace, which is what
// we will use to store ownCloud specific metadata. To prevent name
// collisions with other apps We are going to introduce a sub namespace
// "user.ocis."
const (
	OcisPrefix    string = "user.ocis."
	ParentidAttr  string = OcisPrefix + "parentid"
	OwnerIDAttr   string = OcisPrefix + "owner.id"
	OwnerIDPAttr  string = OcisPrefix + "owner.idp"
	OwnerTypeAttr string = OcisPrefix + "owner.type"
	// the base name of the node
	// updated when the file is renamed or moved
	NameAttr string = OcisPrefix + "name"

	BlobIDAttr   string = OcisPrefix + "blobid"
	BlobsizeAttr string = OcisPrefix + "blobsize"

	// statusPrefix is the prefix for the node status
	StatusPrefix string = OcisPrefix + "nodestatus"

	// scanPrefix is the prefix for the virus scan status and date
	ScanStatusPrefix string = OcisPrefix + "scanstatus"
	ScanDatePrefix   string = OcisPrefix + "scandate"

	// grantPrefix is the prefix for sharing related extended attributes
	GrantPrefix         string = OcisPrefix + "grant."
	GrantUserAcePrefix  string = OcisPrefix + "grant." + UserAcePrefix
	GrantGroupAcePrefix string = OcisPrefix + "grant." + GroupAcePrefix
	MetadataPrefix      string = OcisPrefix + "md."

	// favorite flag, per user
	FavPrefix string = OcisPrefix + "fav."

	// a temporary etag for a folder that is removed when the mtime propagation happens
	TmpEtagAttr     string = OcisPrefix + "tmp.etag"
	ReferenceAttr   string = OcisPrefix + "cs3.ref"      // arbitrary metadata
	ChecksumPrefix  string = OcisPrefix + "cs."          // followed by the algorithm, eg. ocis.cs.sha1
	TrashOriginAttr string = OcisPrefix + "trash.origin" // trash origin

	// we use a single attribute to enable or disable propagation of both: synctime and treesize
	// The propagation attribute is set to '1' at the top of the (sub)tree. Propagation will stop at
	// that node.
	PropagationAttr string = OcisPrefix + "propagation"

	// the tree modification time of the tree below this node,
	// propagated when synctime_accounting is true and
	// user.ocis.propagation=1 is set
	// stored as a readable time.RFC3339Nano
	TreeMTimeAttr string = OcisPrefix + "tmtime"

	// the deletion/disabled time of a space or node
	// used to mark space roots as disabled
	// stored as a readable time.RFC3339Nano
	DTimeAttr string = OcisPrefix + "dtime"

	// the size of the tree below this node,
	// propagated when treesize_accounting is true and
	// user.ocis.propagation=1 is set
	// stored as uint64, little endian
	TreesizeAttr string = OcisPrefix + "treesize"

	// the quota for the storage space / tree, regardless who accesses it
	QuotaAttr string = OcisPrefix + "quota"

	// the name given to a storage space. It should not contain any semantics as its only purpose is to be read.
	SpaceNameAttr        string = OcisPrefix + "space.name"
	SpaceTypeAttr        string = OcisPrefix + "space.type"
	SpaceDescriptionAttr string = OcisPrefix + "space.description"
	SpaceReadmeAttr      string = OcisPrefix + "space.readme"
	SpaceImageAttr       string = OcisPrefix + "space.image"
	SpaceAliasAttr       string = OcisPrefix + "space.alias"

	UserAcePrefix  string = "u:"
	GroupAcePrefix string = "g:"
)

// ReferenceFromAttr returns a CS3 reference from xattr of a node.
// Supported formats are: "cs3:storageid/nodeid"
func ReferenceFromAttr(b []byte) (*provider.Reference, error) {
	return refFromCS3(b)
}

// refFromCS3 creates a CS3 reference from a set of bytes. This method should remain private
// and only be called after validation because it can potentially panic.
func refFromCS3(b []byte) (*provider.Reference, error) {
	parts := string(b[4:])
	return &provider.Reference{
		ResourceId: &provider.ResourceId{
			StorageId: strings.Split(parts, "/")[0],
			OpaqueId:  strings.Split(parts, "/")[1],
		},
	}, nil
}

// CopyMetadata copies all extended attributes from source to target.
// The optional filter function can be used to filter by attribute name, e.g. by checking a prefix
// For the source file, a shared lock is acquired.
// NOTE: target resource is not locked! You need to acquire a write lock on the target additionally
func CopyMetadata(src, target string, filter func(attributeName string) bool) (err error) {
	var readLock *flock.Flock
<<<<<<< HEAD
=======

	// Acquire a read log on the source node
	readLock, err = filelocks.AcquireReadLock(src)

	if err != nil {
		return errors.Wrap(err, "xattrs: Unable to lock source to read")
	}
	defer func() {
		rerr := filelocks.ReleaseLock(readLock)

		// if err is non nil we do not overwrite that
		if err == nil {
			err = rerr
		}
	}()
>>>>>>> 4b19ae9d

	return CopyMetadataWithSourceLock(src, target, filter, readLock)
}

// CopyMetadataWithSourceLock copies all extended attributes from source to target.
// The optional filter function can be used to filter by attribute name, e.g. by checking a prefix
// For the source file, a shared lock is acquired. For the target, an exclusive
// write lock is acquired.
func CopyMetadataWithSourceLock(src, target string, filter func(attributeName string) bool, readLock *flock.Flock) (err error) {
	switch {
	case readLock == nil:
		return errors.New("no lock provided")
	case readLock.Path() != filelocks.FlockFile(src):
		return errors.New("lockpath does not match filepath")
	case !readLock.Locked() && !readLock.RLocked(): // we need either a read or a write lock
		return errors.New("not locked")
	}

	var writeLock *flock.Flock

	// Acquire the write log on the target node
	writeLock, err = filelocks.AcquireWriteLock(target)

	if err != nil {
		return errors.Wrap(err, "xattrs: Unable to lock target to write")
	}
	defer func() {
		rerr := filelocks.ReleaseLock(writeLock)

		// if err is non nil we do not overwrite that
		if err == nil {
			err = rerr
		}
	}()

	// both locks are established. Copy.
	var attrNameList []string
	if attrNameList, err = xattr.List(src); err != nil {
		return errors.Wrap(err, "Can not get xattr listing on src")
	}

	// error handling: We count errors of reads or writes of xattrs.
	// if there were any read or write errors an error is returned.
	var (
		xerrs = 0
		xerr  error
	)
	for idx := range attrNameList {
		attrName := attrNameList[idx]
		if filter == nil || filter(attrName) {
			var attrVal []byte
			if attrVal, xerr = xattr.Get(src, attrName); xerr != nil {
				xerrs++
			}
			if xerr = xattr.Set(target, attrName, attrVal); xerr != nil {
				xerrs++
			}
		}
	}
	if xerrs > 0 {
		err = errors.Wrap(xerr, "failed to copy all xattrs, last error returned")
	}

	return err
}

// Set an extended attribute key to the given value
func Set(filePath string, key string, val string) (err error) {
	fileLock, err := filelocks.AcquireWriteLock(filePath)
	if err != nil {
		return errors.Wrap(err, "xattrs: Can not acquire write log")
	}
	defer func() {
		rerr := filelocks.ReleaseLock(fileLock)

		// if err is non nil we do not overwrite that
		if err == nil {
			err = rerr
		}
	}()

	return xattr.Set(filePath, key, []byte(val))
}

// SetWithLock an extended attribute key to the given value with an existing lock
func SetWithLock(filePath string, key string, val string, fileLock *flock.Flock) (err error) {
	// check the file is write locked
	switch {
	case fileLock == nil:
		return errors.New("no lock provided")
	case fileLock.Path() != filelocks.FlockFile(filePath):
		return errors.New("lockpath does not match filepath")
	case !fileLock.Locked():
		return errors.New("not write locked")
	}

	return xattr.Set(filePath, key, []byte(val))
}

// Remove an extended attribute key
func Remove(filePath string, key string) (err error) {
	fileLock, err := filelocks.AcquireWriteLock(filePath)

	if err != nil {
		return errors.Wrap(err, "xattrs: Can not acquire write log")
	}
	defer func() {
		rerr := filelocks.ReleaseLock(fileLock)

		// if err is non nil we do not overwrite that
		if err == nil {
			err = rerr
		}
	}()

	return xattr.Remove(filePath, key)
}

// SetMultiple allows setting multiple key value pairs at once
// the changes are protected with an file lock
// If the file lock can not be acquired the function returns a
// lock error.
func SetMultiple(filePath string, attribs map[string]string) (err error) {
	var fileLock *flock.Flock
	fileLock, err = filelocks.AcquireWriteLock(filePath)

	if err != nil {
		return errors.Wrap(err, "xattrs: Can not acquire write log")
	}
	defer func() {
		rerr := filelocks.ReleaseLock(fileLock)

		// if err is non nil we do not overwrite that
		if err == nil {
			err = rerr
		}
	}()

	return SetMultipleWithLock(filePath, attribs, fileLock)
}

// SetMultipleWithLock allows setting multiple key value pairs at once with an existing lock
func SetMultipleWithLock(filePath string, attribs map[string]string, fileLock *flock.Flock) (err error) {
	switch {
	case fileLock == nil:
		return errors.New("no lock provided")
	case fileLock.Path() != filelocks.FlockFile(filePath):
		return errors.New("lockpath does not match filepath")
	case !fileLock.Locked():
		return errors.New("not locked")
	}

	// error handling: Count if there are errors while setting the attribs.
	// if there were any, return an error.
	var (
		xerrs = 0
		xerr  error
	)
	for key, val := range attribs {
		if xerr = xattr.Set(filePath, key, []byte(val)); xerr != nil {
			// log
			xerrs++
		}
	}
	if xerrs > 0 {
		err = errors.Wrap(xerr, "Failed to set all xattrs")
	}
	return err
}

// Get an extended attribute value for the given key
// No file locking is involved here as reading a single xattr is
// considered to be atomic.
func Get(filePath, key string) (string, error) {
	v, err := xattr.Get(filePath, key)
	if err != nil {
		return "", err
	}
	val := string(v)
	return val, nil
}

// GetInt64 reads a string as int64 from the xattrs
func GetInt64(filePath, key string) (int64, error) {
	attr, err := Get(filePath, key)
	if err != nil {
		return 0, err
	}
	v, err := strconv.ParseInt(attr, 10, 64)
	if err != nil {
		return 0, err
	}
	return v, nil
}

// List retrieves a list of names of extended attributes associated with the
// given path in the file system.
func List(filePath string) (attribs []string, err error) {
	attrs, err := xattr.List(filePath)
	if err == nil {
		return attrs, nil
	}

	// listing the attributes failed. lock the file and try again
	readLock, err := filelocks.AcquireReadLock(filePath)

	if err != nil {
		return nil, errors.Wrap(err, "xattrs: Unable to lock file for read")
	}
	defer func() {
		rerr := filelocks.ReleaseLock(readLock)

		// if err is non nil we do not overwrite that
		if err == nil {
			err = rerr
		}
	}()

	return xattr.List(filePath)
}

// All reads all extended attributes for a node, protected by a
// shared file lock
func All(filePath string) (attribs map[string]string, err error) {
	attrNames, err := List(filePath)

	if err != nil {
		return nil, err
	}

	var (
		xerrs = 0
		xerr  error
	)
	// error handling: Count if there are errors while reading all attribs.
	// if there were any, return an error.
	attribs = make(map[string]string, len(attrNames))
	for _, name := range attrNames {
		var val []byte
		if val, xerr = xattr.Get(filePath, name); xerr != nil {
			xerrs++
		} else {
			attribs[name] = string(val)
		}
	}

	if xerrs > 0 {
		err = errors.Wrap(xerr, "Failed to read all xattrs")
	}

	return attribs, err
}<|MERGE_RESOLUTION|>--- conflicted
+++ resolved
@@ -133,8 +133,6 @@
 // NOTE: target resource is not locked! You need to acquire a write lock on the target additionally
 func CopyMetadata(src, target string, filter func(attributeName string) bool) (err error) {
 	var readLock *flock.Flock
-<<<<<<< HEAD
-=======
 
 	// Acquire a read log on the source node
 	readLock, err = filelocks.AcquireReadLock(src)
@@ -150,7 +148,6 @@
 			err = rerr
 		}
 	}()
->>>>>>> 4b19ae9d
 
 	return CopyMetadataWithSourceLock(src, target, filter, readLock)
 }
