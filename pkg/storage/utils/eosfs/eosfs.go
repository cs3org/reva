--- conflicted
+++ resolved
@@ -988,16 +988,9 @@
 		return nil
 	}
 
-<<<<<<< HEAD
 	if err := fs.createUserDir(ctx, u, tmp, false); err != nil {
 		err = errors.Wrapf(err, "eos: error creating temporary ref file")
 		return err
-=======
-	err = fs.c.CreateDir(ctx, uid, gid, tmp)
-	if err != nil {
-		// EOS will return success on mkdir over an existing directory.
-		return errors.Wrap(err, "eos: error creating ref-dir")
->>>>>>> 6051b666
 	}
 
 	// set xattr on ref
