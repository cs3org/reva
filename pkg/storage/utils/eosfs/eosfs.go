// Copyright 2018-2021 CERN
//
// Licensed under the Apache License, Version 2.0 (the "License");
// you may not use this file except in compliance with the License.
// You may obtain a copy of the License at
//
//     http://www.apache.org/licenses/LICENSE-2.0
//
// Unless required by applicable law or agreed to in writing, software
// distributed under the License is distributed on an "AS IS" BASIS,
// WITHOUT WARRANTIES OR CONDITIONS OF ANY KIND, either express or implied.
// See the License for the specific language governing permissions and
// limitations under the License.
//
// In applying this license, CERN does not waive the privileges and immunities
// granted to it by virtue of its status as an Intergovernmental Organization
// or submit itself to any jurisdiction.

package eosfs

import (
	"context"
	"encoding/json"
	"fmt"
	"io"
	"net/url"
	"os"
	"path"
	"regexp"
	"strconv"
	"strings"

	"github.com/bluele/gcache"
	grouppb "github.com/cs3org/go-cs3apis/cs3/identity/group/v1beta1"
	userpb "github.com/cs3org/go-cs3apis/cs3/identity/user/v1beta1"
	rpc "github.com/cs3org/go-cs3apis/cs3/rpc/v1beta1"
	provider "github.com/cs3org/go-cs3apis/cs3/storage/provider/v1beta1"
	types "github.com/cs3org/go-cs3apis/cs3/types/v1beta1"
	"github.com/cs3org/reva/pkg/appctx"
	"github.com/cs3org/reva/pkg/eosclient"
	"github.com/cs3org/reva/pkg/eosclient/eosbinary"
	"github.com/cs3org/reva/pkg/eosclient/eosgrpc"
	"github.com/cs3org/reva/pkg/errtypes"
	grouputils "github.com/cs3org/reva/pkg/group/utils"
	"github.com/cs3org/reva/pkg/mime"
	"github.com/cs3org/reva/pkg/rgrpc/todo/pool"
	"github.com/cs3org/reva/pkg/sharedconf"
	"github.com/cs3org/reva/pkg/storage"
	"github.com/cs3org/reva/pkg/storage/utils/acl"
	"github.com/cs3org/reva/pkg/storage/utils/chunking"
	"github.com/cs3org/reva/pkg/storage/utils/grants"
	"github.com/cs3org/reva/pkg/storage/utils/templates"
	"github.com/cs3org/reva/pkg/user"
	"github.com/pkg/errors"
)

const (
	refTargetAttrKey = "reva.target"
)

const (
	// SystemAttr is the system extended attribute.
	SystemAttr eosclient.AttrType = iota
	// UserAttr is the user extended attribute.
	UserAttr
)

var hiddenReg = regexp.MustCompile(`\.sys\..#.`)

func (c *Config) init() {
	c.Namespace = path.Clean(c.Namespace)
	if !strings.HasPrefix(c.Namespace, "/") {
		c.Namespace = "/"
	}

	if c.ShadowNamespace == "" {
		c.ShadowNamespace = path.Join(c.Namespace, ".shadow")
	}

	// Quota node defaults to namespace if empty
	if c.QuotaNode == "" {
		c.QuotaNode = c.Namespace
	}

	if c.DefaultQuotaBytes == 0 {
		c.DefaultQuotaBytes = 1000000000000 // 1 TB
	}
	if c.DefaultQuotaFiles == 0 {
		c.DefaultQuotaFiles = 1000000 // 1 Million
	}

	if c.ShareFolder == "" {
		c.ShareFolder = "/MyShares"
	}
	// ensure share folder always starts with slash
	c.ShareFolder = path.Join("/", c.ShareFolder)

	if c.EosBinary == "" {
		c.EosBinary = "/usr/bin/eos"
	}

	if c.XrdcopyBinary == "" {
		c.XrdcopyBinary = "/opt/eos/xrootd/bin/xrdcopy"
	}

	if c.MasterURL == "" {
		c.MasterURL = "root://eos-example.org"
	}

	if c.SlaveURL == "" {
		c.SlaveURL = c.MasterURL
	}

	if c.CacheDirectory == "" {
		c.CacheDirectory = os.TempDir()
	}

	if c.UserLayout == "" {
		c.UserLayout = "{{.Username}}" // TODO set better layout
	}

	if c.UserIDCacheSize == 0 {
		c.UserIDCacheSize = 1000000
	}

	if c.UserIDCacheWarmupDepth == 0 {
		c.UserIDCacheWarmupDepth = 2
	}

	c.GatewaySvc = sharedconf.GetGatewaySVC(c.GatewaySvc)
}

type eosfs struct {
	c             eosclient.EOSClient
	conf          *Config
	chunkHandler  *chunking.ChunkHandler
	singleUserUID string
	singleUserGID string
	userIDCache   gcache.Cache
}

// NewEOSFS returns a storage.FS interface implementation that connects to an EOS instance
func NewEOSFS(c *Config) (storage.FS, error) {
	c.init()

	// bail out if keytab is not found.
	if c.UseKeytab {
		if _, err := os.Stat(c.Keytab); err != nil {
			err = errors.Wrapf(err, "eosfs: keytab not accessible at location: %s", err)
			return nil, err
		}
	}

	var eosClient eosclient.EOSClient
	if c.UseGRPC {
		eosClientOpts := &eosgrpc.Options{
			XrdcopyBinary:       c.XrdcopyBinary,
			URL:                 c.MasterURL,
			GrpcURI:             c.GrpcURI,
			CacheDirectory:      c.CacheDirectory,
			UseKeytab:           c.UseKeytab,
			Keytab:              c.Keytab,
			Authkey:             c.GRPCAuthkey,
			SecProtocol:         c.SecProtocol,
			VersionInvariant:    c.VersionInvariant,
			ReadUsesLocalTemp:   c.ReadUsesLocalTemp,
			WriteUsesLocalTemp:  c.WriteUsesLocalTemp,
			MaxIdleConns:        c.MaxIdleConns,
			MaxConnsPerHost:     c.MaxConnsPerHost,
			MaxIdleConnsPerHost: c.MaxIdleConnsPerHost,
			IdleConnTimeout:     c.IdleConnTimeout,
		}
		eosClient = eosgrpc.New(eosClientOpts)
	} else {
		eosClientOpts := &eosbinary.Options{
			XrdcopyBinary:       c.XrdcopyBinary,
			URL:                 c.MasterURL,
			EosBinary:           c.EosBinary,
			CacheDirectory:      c.CacheDirectory,
			ForceSingleUserMode: c.ForceSingleUserMode,
			SingleUsername:      c.SingleUsername,
			UseKeytab:           c.UseKeytab,
			Keytab:              c.Keytab,
			SecProtocol:         c.SecProtocol,
			VersionInvariant:    c.VersionInvariant,
		}
		eosClient = eosbinary.New(eosClientOpts)
	}

	eosfs := &eosfs{
		c:            eosClient,
		conf:         c,
		chunkHandler: chunking.NewChunkHandler(c.CacheDirectory),
		userIDCache:  gcache.New(c.UserIDCacheSize).LFU().Build(),
	}

	go eosfs.userIDcacheWarmup()

	return eosfs, nil
}

func (fs *eosfs) userIDcacheWarmup() {
	if !fs.conf.EnableHome {
		ctx := context.Background()
		paths := []string{fs.wrap(ctx, "/")}
		uid, gid, _ := fs.getRootUIDAndGID(ctx)

		for i := 0; i < fs.conf.UserIDCacheWarmupDepth; i++ {
			var newPaths []string
			for _, fn := range paths {
				if eosFileInfos, err := fs.c.List(ctx, uid, gid, fn); err == nil {
					for _, f := range eosFileInfos {
						_, _ = fs.getUserIDGateway(ctx, strconv.FormatUint(f.UID, 10))
						newPaths = append(newPaths, f.File)
					}
				}
			}
			paths = newPaths
		}
	}
}

func (fs *eosfs) Shutdown(ctx context.Context) error {
	// TODO(labkode): in a grpc implementation we can close connections.
	return nil
}

func getUser(ctx context.Context) (*userpb.User, error) {
	u, ok := user.ContextGetUser(ctx)
	if !ok {
		err := errors.Wrap(errtypes.UserRequired(""), "eosfs: error getting user from ctx")
		return nil, err
	}
	if u.UidNumber == 0 {
		return nil, errors.New("eosfs: invalid user id")
	}
	if u.GidNumber == 0 {
		return nil, errors.New("eosfs: invalid group id")
	}
	return u, nil
}

func (fs *eosfs) wrapShadow(ctx context.Context, fn string) (internal string) {
	if fs.conf.EnableHome {
		layout, err := fs.getInternalHome(ctx)
		if err != nil {
			panic(err)
		}
		internal = path.Join(fs.conf.ShadowNamespace, layout, fn)
	} else {
		internal = path.Join(fs.conf.ShadowNamespace, fn)
	}
	return
}

func (fs *eosfs) wrap(ctx context.Context, fn string) (internal string) {
	if fs.conf.EnableHome {
		layout, err := fs.getInternalHome(ctx)
		if err != nil {
			panic(err)
		}
		internal = path.Join(fs.conf.Namespace, layout, fn)
	} else {
		internal = path.Join(fs.conf.Namespace, fn)
	}
	log := appctx.GetLogger(ctx)
	log.Debug().Msg("eosfs: wrap external=" + fn + " internal=" + internal)
	return
}

func (fs *eosfs) unwrap(ctx context.Context, internal string) (string, error) {
	log := appctx.GetLogger(ctx)
	layout := fs.getLayout(ctx)
	ns, err := fs.getNsMatch(internal, []string{fs.conf.Namespace, fs.conf.ShadowNamespace})
	if err != nil {
		return "", err
	}
	external, err := fs.unwrapInternal(ctx, ns, internal, layout)
	if err != nil {
		return "", err
	}
	log.Debug().Msgf("eosfs: unwrap: internal=%s external=%s", internal, external)
	return external, nil
}

func (fs *eosfs) getLayout(ctx context.Context) (layout string) {
	if fs.conf.EnableHome {
		u, err := getUser(ctx)
		if err != nil {
			panic(err)
		}
		layout = templates.WithUser(u, fs.conf.UserLayout)
	}
	return
}

func (fs *eosfs) getNsMatch(internal string, nss []string) (string, error) {
	var match string

	for _, ns := range nss {
		if strings.HasPrefix(internal, ns) && len(ns) > len(match) {
			match = ns
		}
	}

	if match == "" {
		return "", errtypes.NotFound(fmt.Sprintf("eosfs: path is outside namespaces: path=%s namespaces=%+v", internal, nss))
	}

	return match, nil
}

func (fs *eosfs) unwrapInternal(ctx context.Context, ns, np, layout string) (string, error) {
	log := appctx.GetLogger(ctx)
	trim := path.Join(ns, layout)

	if !strings.HasPrefix(np, trim) {
		return "", errtypes.NotFound(fmt.Sprintf("eosfs: path is outside the directory of the logged-in user: internal=%s trim=%s namespace=%+v", np, trim, ns))
	}

	external := strings.TrimPrefix(np, trim)

	if external == "" {
		external = "/"
	}

	log.Debug().Msgf("eosfs: unwrapInternal: trim=%s external=%s ns=%s np=%s", trim, external, ns, np)

	return external, nil
}

// resolve takes in a request path or request id and returns the unwrappedNominal path.
func (fs *eosfs) resolve(ctx context.Context, u *userpb.User, ref *provider.Reference) (string, error) {
	if ref.ResourceId != nil {
		p, err := fs.getPath(ctx, u, ref.ResourceId)
		if err != nil {
			return "", err
		}
		p = path.Join(p, ref.Path)
		return p, nil
	}
	if ref.Path != "" {
		return ref.Path, nil
	}

	// reference is invalid
	return "", fmt.Errorf("invalid reference %+v. at least resource_id or path must be set", ref)
}

func (fs *eosfs) getPath(ctx context.Context, u *userpb.User, id *provider.ResourceId) (string, error) {
	fid, err := strconv.ParseUint(id.OpaqueId, 10, 64)
	if err != nil {
		return "", fmt.Errorf("error converting string to int for eos fileid: %s", id.OpaqueId)
	}

	uid, gid, err := fs.getUserUIDAndGID(ctx, u)
	if err != nil {
		return "", err
	}

	eosFileInfo, err := fs.c.GetFileInfoByInode(ctx, uid, gid, fid)
	if err != nil {
		return "", errors.Wrap(err, "eosfs: error getting file info by inode")
	}

	return fs.unwrap(ctx, eosFileInfo.File)
}

func (fs *eosfs) isShareFolder(ctx context.Context, p string) bool {
	return strings.HasPrefix(p, fs.conf.ShareFolder)
}

func (fs *eosfs) isShareFolderRoot(ctx context.Context, p string) bool {
	return path.Clean(p) == fs.conf.ShareFolder
}

func (fs *eosfs) isShareFolderChild(ctx context.Context, p string) bool {
	p = path.Clean(p)
	vals := strings.Split(p, fs.conf.ShareFolder+"/")
	return len(vals) > 1 && vals[1] != ""
}

func (fs *eosfs) GetPathByID(ctx context.Context, id *provider.ResourceId) (string, error) {
	u, err := getUser(ctx)
	if err != nil {
		return "", errors.Wrap(err, "eosfs: no user in ctx")
	}

	// parts[0] = 868317, parts[1] = photos, ...
	// FIXME REFERENCE ... umm ... 868317/photos? @ishank011 might be a leftover
	parts := strings.Split(id.OpaqueId, "/")
	fileID, err := strconv.ParseUint(parts[0], 10, 64)
	if err != nil {
		return "", errors.Wrap(err, "eosfs: error parsing fileid string")
	}

	uid, gid, err := fs.getUserUIDAndGID(ctx, u)
	if err != nil {
		return "", err
	}

	eosFileInfo, err := fs.c.GetFileInfoByInode(ctx, uid, gid, fileID)
	if err != nil {
		return "", errors.Wrap(err, "eosfs: error getting file info by inode")
	}

	return fs.unwrap(ctx, eosFileInfo.File)
}

func (fs *eosfs) SetArbitraryMetadata(ctx context.Context, ref *provider.Reference, md *provider.ArbitraryMetadata) error {
	u, err := getUser(ctx)
	if err != nil {
		return errors.Wrap(err, "eosfs: no user in ctx")
	}

	uid, gid, err := fs.getUserUIDAndGID(ctx, u)
	if err != nil {
		return errors.Wrap(err, "eosfs: error getting uid and gid for user")
	}

	if len(md.Metadata) == 0 {
		return errtypes.BadRequest("eosfs: no metadata set")
	}

	p, err := fs.resolve(ctx, u, ref)
	if err != nil {
		return errors.Wrap(err, "eosfs: error resolving reference")
	}

	for k, v := range md.Metadata {
		if k == "" || v == "" {
			return errtypes.BadRequest(fmt.Sprintf("eosfs: key or value is empty: key:%s, value:%s", k, v))
		}

		attr := &eosclient.Attribute{
			Type: UserAttr,
			Key:  k,
			Val:  v,
		}

		// TODO(labkode): SetArbitraryMetadata does not has semantic for recursivity.
		// We set it to false
		err := fs.c.SetAttr(ctx, uid, gid, attr, false, p)
		if err != nil {
			return errors.Wrap(err, "eosfs: error setting xattr in eos driver")
		}

	}
	return nil
}

func (fs *eosfs) UnsetArbitraryMetadata(ctx context.Context, ref *provider.Reference, keys []string) error {
	u, err := getUser(ctx)
	if err != nil {
		return errors.Wrap(err, "eosfs: no user in ctx")
	}

	uid, gid, err := fs.getUserUIDAndGID(ctx, u)
	if err != nil {
		return errors.Wrap(err, "eosfs: error getting uid and gid for user")
	}

	if len(keys) == 0 {
		return errtypes.BadRequest("eosfs: no keys set")
	}

	p, err := fs.resolve(ctx, u, ref)
	if err != nil {
		return errors.Wrap(err, "eosfs: error resolving reference")
	}

	for _, k := range keys {
		if k == "" {
			return errtypes.BadRequest("eosfs: key is empty")
		}

		attr := &eosclient.Attribute{
			Type: UserAttr,
			Key:  k,
		}

		err := fs.c.UnsetAttr(ctx, uid, gid, attr, p)
		if err != nil {
			return errors.Wrap(err, "eosfs: error unsetting xattr in eos driver")
		}

	}
	return nil
}

func (fs *eosfs) AddGrant(ctx context.Context, ref *provider.Reference, g *provider.Grant) error {
	u, err := getUser(ctx)
	if err != nil {
		return errors.Wrap(err, "eosfs: no user in ctx")
	}

	uid, gid, err := fs.getUserUIDAndGID(ctx, u)
	if err != nil {
		return err
	}

	p, err := fs.resolve(ctx, u, ref)
	if err != nil {
		return errors.Wrap(err, "eosfs: error resolving reference")
	}

	fn := fs.wrap(ctx, p)

	// position where put the ACL
	position := eosclient.StartPosition

	// is the permission is a denial, put always at the end
	if grants.IsDenial(g) {
		position = eosclient.EndPosition
	}

	rootUID, rootGID, err := fs.getRootUIDAndGID(ctx)
	if err != nil {
		return err
	}

	eosACL, err := fs.getEosACL(ctx, g)
	if err != nil {
		return err
	}

	err = fs.c.AddACL(ctx, uid, gid, rootUID, rootGID, fn, position, eosACL)
	if err != nil {
		return errors.Wrap(err, "eosfs: error adding acl")
	}
<<<<<<< HEAD
	return nil

}

func (fs *eosfs) DenyGrant(ctx context.Context, ref *provider.Reference, g *provider.Grantee) error {
	u, err := getUser(ctx)
	if err != nil {
		return errors.Wrap(err, "eosfs: no user in ctx")
	}

	uid, gid, err := fs.getUserUIDAndGID(ctx, u)
	if err != nil {
		return err
	}

	p, err := fs.resolve(ctx, u, ref)
	if err != nil {
		return errors.Wrap(err, "eosfs: error resolving reference")
	}

	fn := fs.wrap(ctx, p)

	gs, err := fs.ListGrants(ctx, ref)
	if err != nil {
		return err
	}

	// empty permissions => deny
	grant := &provider.Grant{
		Grantee:     g,
		Permissions: &provider.ResourcePermissions{},
	}

	// update list of grant
	grants.AddGrant(&gs, grant)

	acls, err := fs.getEosACLs(ctx, gs)
	if err != nil {
		return err
	}

	if err = fs.setACLs(ctx, fs.c, uid, gid, fn, acls); err != nil {
		return errors.Wrap(err, "eosfs: error setting acls")
	}
	return nil

}

func (fs *eosfs) AddGrant(ctx context.Context, ref *provider.Reference, g *provider.Grant) error {
	// TODO(labkode): force using always eos set attr to store desired order of acls
	return fs.addGrantNonAtomic(ctx, ref, g)
	/*
		u, err := getUser(ctx)
		if err != nil {
			return errors.Wrap(err, "eosfs: no user in ctx")
		}

		uid, gid, err := fs.getUserUIDAndGID(ctx, u)
		if err != nil {
			return err
		}

		p, err := fs.resolve(ctx, u, ref)
		if err != nil {
			return errors.Wrap(err, "eosfs: error resolving reference")
		}

		fn := fs.wrap(ctx, p)

		// workaround until EOS has native support
		// for persisting order of the acl entries
		if grants.IsDenial(g) {
			gs, err := fs.ListGrants(ctx, ref)
			if err != nil {
				return err
			}

			// update list of grants
			grants.AddGrant(&gs, g)
=======
>>>>>>> e41a5589

	return nil

}

func (fs *eosfs) getEosACL(ctx context.Context, g *provider.Grant) (*acl.Entry, error) {
	permissions, err := grants.GetACLPerm(g.Permissions)
	if err != nil {
		return nil, err
	}
	t, err := grants.GetACLType(g.Grantee.Type)
	if err != nil {
		return nil, err
	}

	var qualifier string
	if t == acl.TypeUser {
		// since EOS Citrine ACLs are stored with uid, we need to convert username to
		// uid only for users.
		qualifier, _, err = fs.getUIDGateway(ctx, g.Grantee.GetUserId())
		if err != nil {
			return nil, err
		}
	} else {
		qualifier = g.Grantee.GetGroupId().OpaqueId
	}

	eosACL := &acl.Entry{
		Qualifier:   qualifier,
		Permissions: permissions,
		Type:        t,
	}
	return eosACL, nil
}

func (fs *eosfs) RemoveGrant(ctx context.Context, ref *provider.Reference, g *provider.Grant) error {
	u, err := getUser(ctx)
	if err != nil {
		return errors.Wrap(err, "eosfs: no user in ctx")
	}

	eosACLType, err := grants.GetACLType(g.Grantee.Type)
	if err != nil {
		return err
	}

	var recipient string
	if eosACLType == acl.TypeUser {
		// since EOS Citrine ACLs are stored with uid, we need to convert username to uid
		recipient, _, err = fs.getUIDGateway(ctx, g.Grantee.GetUserId())
		if err != nil {
			return err
		}
	} else {
		recipient = g.Grantee.GetGroupId().OpaqueId
	}

	eosACL := &acl.Entry{
		Qualifier: recipient,
		Type:      eosACLType,
	}

	p, err := fs.resolve(ctx, u, ref)
	if err != nil {
		return errors.Wrap(err, "eosfs: error resolving reference")
	}

	fn := fs.wrap(ctx, p)

	uid, gid, err := fs.getUserUIDAndGID(ctx, u)
	if err != nil {
		return err
	}

	rootUID, rootGID, err := fs.getRootUIDAndGID(ctx)
	if err != nil {
		return err
	}

	err = fs.c.RemoveACL(ctx, uid, gid, rootUID, rootGID, fn, eosACL)
	if err != nil {
		return errors.Wrap(err, "eosfs: error removing acl")
	}
	return nil
}

func (fs *eosfs) UpdateGrant(ctx context.Context, ref *provider.Reference, g *provider.Grant) error {
	return fs.AddGrant(ctx, ref, g)
}

func (fs *eosfs) ListGrants(ctx context.Context, ref *provider.Reference) ([]*provider.Grant, error) {
	u, err := getUser(ctx)
	if err != nil {
		return nil, err
	}

	p, err := fs.resolve(ctx, u, ref)
	if err != nil {
		return nil, errors.Wrap(err, "eosfs: error resolving reference")
	}
	fn := fs.wrap(ctx, p)

	uid, gid, err := fs.getUserUIDAndGID(ctx, u)
	if err != nil {
		return nil, err
	}

	acls, err := fs.c.ListACLs(ctx, uid, gid, fn)
	if err != nil {
		return nil, err
	}

	grantList := []*provider.Grant{}
	for _, a := range acls {
		var grantee *provider.Grantee
		if a.Type == acl.TypeUser {
			// EOS Citrine ACLs are stored with uid for users.
			// This needs to be resolved to the user opaque ID.
			qualifier, err := fs.getUserIDGateway(ctx, a.Qualifier)
			if err != nil {
				return nil, err
			}
			grantee = &provider.Grantee{
				Id:   &provider.Grantee_UserId{UserId: qualifier},
				Type: grants.GetGranteeType(a.Type),
			}
		} else {
			grantee = &provider.Grantee{
				Id:   &provider.Grantee_GroupId{GroupId: &grouppb.GroupId{OpaqueId: a.Qualifier}},
				Type: grants.GetGranteeType(a.Type),
			}
		}
		grantList = append(grantList, &provider.Grant{
			Grantee:     grantee,
			Permissions: grants.GetGrantPermissionSet(a.Permissions, true),
		})
	}

	return grantList, nil
}

func (fs *eosfs) GetMD(ctx context.Context, ref *provider.Reference, mdKeys []string) (*provider.ResourceInfo, error) {
	u, err := getUser(ctx)
	if err != nil {
		return nil, err
	}

	log := appctx.GetLogger(ctx)
	log.Info().Msg("eosfs: get md for ref:" + ref.String())

	p, err := fs.resolve(ctx, u, ref)
	if err != nil {
		return nil, errors.Wrap(err, "eosfs: error resolving reference")
	}

	// if path is home we need to add in the response any shadow folder in the shadow homedirectory.
	if fs.conf.EnableHome {
		if fs.isShareFolder(ctx, p) {
			return fs.getMDShareFolder(ctx, p, mdKeys)
		}
	}

	fn := fs.wrap(ctx, p)

	uid, gid, err := fs.getUserUIDAndGID(ctx, u)
	if err != nil {
		return nil, err
	}

	eosFileInfo, err := fs.c.GetFileInfoByPath(ctx, uid, gid, fn)
	if err != nil {
		return nil, err
	}

	return fs.convertToResourceInfo(ctx, eosFileInfo)
}

func (fs *eosfs) getMDShareFolder(ctx context.Context, p string, mdKeys []string) (*provider.ResourceInfo, error) {
	u, err := getUser(ctx)
	if err != nil {
		return nil, err
	}

	fn := fs.wrapShadow(ctx, p)

	uid, gid, err := fs.getUserUIDAndGID(ctx, u)
	if err != nil {
		return nil, err
	}

	eosFileInfo, err := fs.c.GetFileInfoByPath(ctx, uid, gid, fn)
	if err != nil {
		return nil, err
	}
	// TODO(labkode): diff between root (dir) and children (ref)

	if fs.isShareFolderRoot(ctx, p) {
		return fs.convertToResourceInfo(ctx, eosFileInfo)
	}
	return fs.convertToFileReference(ctx, eosFileInfo)
}

func (fs *eosfs) ListFolder(ctx context.Context, ref *provider.Reference, mdKeys []string) ([]*provider.ResourceInfo, error) {
	log := appctx.GetLogger(ctx)
	u, err := getUser(ctx)
	if err != nil {
		return nil, errors.Wrap(err, "eosfs: no user in ctx")
	}

	p, err := fs.resolve(ctx, u, ref)
	if err != nil {
		return nil, errors.Wrap(err, "eosfs: error resolving reference")
	}

	// if path is home we need to add in the response any shadow folder in the shadow homedirectory.
	if fs.conf.EnableHome {
		log.Debug().Msg("home enabled")
		if strings.HasPrefix(p, "/") {
			return fs.listWithHome(ctx, "/", p)
		}
	}

	return fs.listWithNominalHome(ctx, p)
}

func (fs *eosfs) listWithNominalHome(ctx context.Context, p string) (finfos []*provider.ResourceInfo, err error) {
	log := appctx.GetLogger(ctx)

	u, err := getUser(ctx)
	if err != nil {
		return nil, errors.Wrap(err, "eosfs: no user in ctx")
	}

	uid, gid, err := fs.getUserUIDAndGID(ctx, u)
	if err != nil {
		return nil, err
	}

	fn := fs.wrap(ctx, p)

	eosFileInfos, err := fs.c.List(ctx, uid, gid, fn)
	if err != nil {
		return nil, errors.Wrap(err, "eosfs: error listing")
	}

	for _, eosFileInfo := range eosFileInfos {
		// filter out sys files
		if !fs.conf.ShowHiddenSysFiles {
			base := path.Base(eosFileInfo.File)
			if hiddenReg.MatchString(base) {
				log.Debug().Msgf("eosfs: path is filtered because is considered hidden: path=%s hiddenReg=%s", base, hiddenReg)
				continue
			}
		}

		// Remove the hidden folders in the topmost directory
		if finfo, err := fs.convertToResourceInfo(ctx, eosFileInfo); err == nil && finfo.Path != "/" && !strings.HasPrefix(finfo.Path, "/.") {
			finfos = append(finfos, finfo)
		}
	}

	return finfos, nil
}

func (fs *eosfs) listWithHome(ctx context.Context, home, p string) ([]*provider.ResourceInfo, error) {
	if p == home {
		return fs.listHome(ctx, home)
	}

	if fs.isShareFolderRoot(ctx, p) {
		return fs.listShareFolderRoot(ctx, p)
	}

	if fs.isShareFolderChild(ctx, p) {
		return nil, errtypes.PermissionDenied("eosfs: error listing folders inside the shared folder, only file references are stored inside")
	}

	// path points to a resource in the nominal home
	return fs.listWithNominalHome(ctx, p)
}

func (fs *eosfs) listHome(ctx context.Context, home string) ([]*provider.ResourceInfo, error) {
	u, err := getUser(ctx)
	if err != nil {
		return nil, errors.Wrap(err, "eosfs: no user in ctx")
	}

	uid, gid, err := fs.getUserUIDAndGID(ctx, u)
	if err != nil {
		return nil, err
	}

	fns := []string{fs.wrap(ctx, home), fs.wrapShadow(ctx, home)}

	finfos := []*provider.ResourceInfo{}
	for _, fn := range fns {
		eosFileInfos, err := fs.c.List(ctx, uid, gid, fn)
		if err != nil {
			return nil, errors.Wrap(err, "eosfs: error listing")
		}

		for _, eosFileInfo := range eosFileInfos {
			// filter out sys files
			if !fs.conf.ShowHiddenSysFiles {
				base := path.Base(eosFileInfo.File)
				if hiddenReg.MatchString(base) {
					continue
				}
			}

			if finfo, err := fs.convertToResourceInfo(ctx, eosFileInfo); err == nil && finfo.Path != "/" && !strings.HasPrefix(finfo.Path, "/.") {
				finfos = append(finfos, finfo)
			}
		}

	}
	return finfos, nil
}

func (fs *eosfs) listShareFolderRoot(ctx context.Context, p string) (finfos []*provider.ResourceInfo, err error) {
	u, err := getUser(ctx)
	if err != nil {
		return nil, errors.Wrap(err, "eosfs: no user in ctx")
	}
	uid, gid, err := fs.getUserUIDAndGID(ctx, u)
	if err != nil {
		return nil, err
	}

	fn := fs.wrapShadow(ctx, p)

	eosFileInfos, err := fs.c.List(ctx, uid, gid, fn)
	if err != nil {
		return nil, errors.Wrap(err, "eosfs: error listing")
	}

	for _, eosFileInfo := range eosFileInfos {
		// filter out sys files
		if !fs.conf.ShowHiddenSysFiles {
			base := path.Base(eosFileInfo.File)
			if hiddenReg.MatchString(base) {
				continue
			}
		}

		if finfo, err := fs.convertToFileReference(ctx, eosFileInfo); err == nil {
			finfos = append(finfos, finfo)
		}
	}

	return finfos, nil
}

func (fs *eosfs) GetQuota(ctx context.Context) (uint64, uint64, error) {
	u, err := getUser(ctx)
	if err != nil {
		return 0, 0, errors.Wrap(err, "eosfs: no user in ctx")
	}

	uid, _, err := fs.getUserUIDAndGID(ctx, u)
	if err != nil {
		return 0, 0, errors.Wrap(err, "eosfs: no uid in ctx")
	}

	rootUID, rootGID, err := fs.getRootUIDAndGID(ctx)
	if err != nil {
		return 0, 0, err
	}

	qi, err := fs.c.GetQuota(ctx, uid, rootUID, rootGID, fs.conf.QuotaNode)
	if err != nil {
		err := errors.Wrap(err, "eosfs: error getting quota")
		return 0, 0, err
	}

	return qi.AvailableBytes, qi.UsedBytes, nil
}

func (fs *eosfs) getInternalHome(ctx context.Context) (string, error) {
	if !fs.conf.EnableHome {
		return "", errtypes.NotSupported("eosfs: get home not supported")
	}

	u, err := getUser(ctx)
	if err != nil {
		err = errors.Wrap(err, "local: wrap: no user in ctx and home is enabled")
		return "", err
	}

	relativeHome := templates.WithUser(u, fs.conf.UserLayout)
	return relativeHome, nil
}

func (fs *eosfs) GetHome(ctx context.Context) (string, error) {
	if !fs.conf.EnableHome {
		return "", errtypes.NotSupported("eosfs: get home not supported")
	}

	// eos drive for homes assumes root(/) points to the user home.
	return "/", nil
}

func (fs *eosfs) createShadowHome(ctx context.Context) error {
	u, err := getUser(ctx)
	if err != nil {
		return errors.Wrap(err, "eosfs: no user in ctx")
	}
	uid, gid, err := fs.getRootUIDAndGID(ctx)
	if err != nil {
		return nil
	}
	home := fs.wrapShadow(ctx, "/")
	shadowFolders := []string{fs.conf.ShareFolder}

	for _, sf := range shadowFolders {
		fn := path.Join(home, sf)
		_, err = fs.c.GetFileInfoByPath(ctx, uid, gid, fn)
		if err != nil {
			if _, ok := err.(errtypes.IsNotFound); !ok {
				return errors.Wrap(err, "eosfs: error verifying if shadow directory exists")
			}
			err = fs.createUserDir(ctx, u, fn, false)
			if err != nil {
				return err
			}
		}
	}

	return nil
}

func (fs *eosfs) createNominalHome(ctx context.Context) error {
	u, err := getUser(ctx)
	if err != nil {
		return errors.Wrap(err, "eosfs: no user in ctx")
	}

	home := fs.wrap(ctx, "/")
	rootuid, rootgid, err := fs.getRootUIDAndGID(ctx)
	if err != nil {
		return nil
	}

	uid, gid, err := fs.getUserUIDAndGID(ctx, u)
	if err != nil {
		return err
	}

	_, err = fs.c.GetFileInfoByPath(ctx, rootuid, rootgid, home)
	if err == nil { // home already exists
		return nil
	}

	if _, ok := err.(errtypes.IsNotFound); !ok {
		return errors.Wrap(err, "eosfs: error verifying if user home directory exists")
	}

	err = fs.createUserDir(ctx, u, home, false)
	if err != nil {
		err := errors.Wrap(err, "eosfs: error creating user dir")
		return err
	}

	// set quota for user
	quotaInfo := &eosclient.SetQuotaInfo{
		Username:  u.Username,
		UID:       uid,
		GID:       gid,
		MaxBytes:  fs.conf.DefaultQuotaBytes,
		MaxFiles:  fs.conf.DefaultQuotaFiles,
		QuotaNode: fs.conf.QuotaNode,
	}

	err = fs.c.SetQuota(ctx, rootuid, rootgid, quotaInfo)
	if err != nil {
		err := errors.Wrap(err, "eosfs: error setting quota")
		return err
	}

	return err
}

func (fs *eosfs) CreateHome(ctx context.Context) error {
	if !fs.conf.EnableHome {
		return errtypes.NotSupported("eosfs: create home not supported")
	}

	if err := fs.createNominalHome(ctx); err != nil {
		return errors.Wrap(err, "eosfs: error creating nominal home")
	}

	if err := fs.createShadowHome(ctx); err != nil {
		return errors.Wrap(err, "eosfs: error creating shadow home")
	}

	return nil
}

func (fs *eosfs) createUserDir(ctx context.Context, u *userpb.User, path string, recursiveAttr bool) error {
	uid, gid, err := fs.getRootUIDAndGID(ctx)
	if err != nil {
		return nil
	}

	chownUID, chownGID, err := fs.getUserUIDAndGID(ctx, u)
	if err != nil {
		return err
	}

	err = fs.c.CreateDir(ctx, uid, gid, path)
	if err != nil {
		// EOS will return success on mkdir over an existing directory.
		return errors.Wrap(err, "eosfs: error creating dir")
	}

	err = fs.c.Chown(ctx, uid, gid, chownUID, chownGID, path)
	if err != nil {
		return errors.Wrap(err, "eosfs: error chowning directory")
	}

	err = fs.c.Chmod(ctx, uid, gid, "2770", path)
	if err != nil {
		return errors.Wrap(err, "eosfs: error chmoding directory")
	}

	attrs := []*eosclient.Attribute{
		&eosclient.Attribute{
			Type: SystemAttr,
			Key:  "mask",
			Val:  "700",
		},
		&eosclient.Attribute{
			Type: SystemAttr,
			Key:  "allow.oc.sync",
			Val:  "1",
		},
		&eosclient.Attribute{
			Type: SystemAttr,
			Key:  "mtime.propagation",
			Val:  "1",
		},
		&eosclient.Attribute{
			Type: SystemAttr,
			Key:  "forced.atomic",
			Val:  "1",
		},
	}

	for _, attr := range attrs {
		err = fs.c.SetAttr(ctx, uid, gid, attr, recursiveAttr, path)
		if err != nil {
			return errors.Wrap(err, "eosfs: error setting attribute")
		}
	}

	return nil
}

func (fs *eosfs) CreateDir(ctx context.Context, p string) error {
	log := appctx.GetLogger(ctx)
	u, err := getUser(ctx)
	if err != nil {
		return errors.Wrap(err, "eosfs: no user in ctx")
	}

	uid, gid, err := fs.getUserUIDAndGID(ctx, u)
	if err != nil {
		return err
	}

	log.Info().Msgf("eosfs: createdir: path=%s", p)

	if fs.isShareFolder(ctx, p) {
		return errtypes.PermissionDenied("eosfs: cannot create folder under the share folder")
	}

	fn := fs.wrap(ctx, p)
	return fs.c.CreateDir(ctx, uid, gid, fn)
}

func (fs *eosfs) CreateReference(ctx context.Context, p string, targetURI *url.URL) error {
	// TODO(labkode): for the time being we only allow to create references
	// on the virtual share folder to not pollute the nominal user tree.
	if !fs.isShareFolder(ctx, p) {
		return errtypes.PermissionDenied("eosfs: cannot create references outside the share folder: share_folder=" + fs.conf.ShareFolder + " path=" + p)
	}
	u, err := getUser(ctx)
	if err != nil {
		return errors.Wrap(err, "eosfs: no user in ctx")
	}

	fn := fs.wrapShadow(ctx, p)

	// TODO(labkode): with grpc we can create a file touching with xattrs.
	// Current mechanism is: touch to hidden dir, set xattr, rename.
	dir, base := path.Split(fn)
	tmp := path.Join(dir, fmt.Sprintf(".sys.reva#.%s", base))
	uid, gid, err := fs.getRootUIDAndGID(ctx)
	if err != nil {
		return nil
	}

	if err := fs.createUserDir(ctx, u, tmp, false); err != nil {
		err = errors.Wrapf(err, "eosfs: error creating temporary ref file")
		return err
	}

	// set xattr on ref
	attr := &eosclient.Attribute{
		Type: UserAttr,
		Key:  refTargetAttrKey,
		Val:  targetURI.String(),
	}

	if err := fs.c.SetAttr(ctx, uid, gid, attr, false, tmp); err != nil {
		err = errors.Wrapf(err, "eosfs: error setting reva.ref attr on file: %q", tmp)
		return err
	}

	// rename to have the file visible in user space.
	if err := fs.c.Rename(ctx, uid, gid, tmp, fn); err != nil {
		err = errors.Wrapf(err, "eosfs: error renaming from: %q to %q", tmp, fn)
		return err
	}

	return nil
}

func (fs *eosfs) Delete(ctx context.Context, ref *provider.Reference) error {
	u, err := getUser(ctx)
	if err != nil {
		return errors.Wrap(err, "eosfs: no user in ctx")
	}

	uid, gid, err := fs.getUserUIDAndGID(ctx, u)
	if err != nil {
		return err
	}

	p, err := fs.resolve(ctx, u, ref)
	if err != nil {
		return errors.Wrap(err, "eosfs: error resolving reference")
	}

	if fs.isShareFolder(ctx, p) {
		return fs.deleteShadow(ctx, p)
	}

	fn := fs.wrap(ctx, p)

	return fs.c.Remove(ctx, uid, gid, fn)
}

func (fs *eosfs) deleteShadow(ctx context.Context, p string) error {
	if fs.isShareFolderRoot(ctx, p) {
		return errtypes.PermissionDenied("eosfs: cannot delete the virtual share folder")
	}

	if fs.isShareFolderChild(ctx, p) {
		u, err := getUser(ctx)
		if err != nil {
			return errors.Wrap(err, "eosfs: no user in ctx")
		}

		uid, gid, err := fs.getUserUIDAndGID(ctx, u)
		if err != nil {
			return err
		}

		fn := fs.wrapShadow(ctx, p)
		return fs.c.Remove(ctx, uid, gid, fn)
	}

	return errors.New("eosfs: shadow delete of share folder that is neither root nor child. path=" + p)
}

func (fs *eosfs) Move(ctx context.Context, oldRef, newRef *provider.Reference) error {
	u, err := getUser(ctx)
	if err != nil {
		return errors.Wrap(err, "eosfs: no user in ctx")
	}

	uid, gid, err := fs.getUserUIDAndGID(ctx, u)
	if err != nil {
		return err
	}

	oldPath, err := fs.resolve(ctx, u, oldRef)
	if err != nil {
		return errors.Wrap(err, "eosfs: error resolving reference")
	}

	newPath, err := fs.resolve(ctx, u, newRef)
	if err != nil {
		return errors.Wrap(err, "eosfs: error resolving reference")
	}

	if fs.isShareFolder(ctx, oldPath) || fs.isShareFolder(ctx, newPath) {
		return fs.moveShadow(ctx, oldPath, newPath)
	}

	oldFn := fs.wrap(ctx, oldPath)
	newFn := fs.wrap(ctx, newPath)
	return fs.c.Rename(ctx, uid, gid, oldFn, newFn)
}

func (fs *eosfs) moveShadow(ctx context.Context, oldPath, newPath string) error {
	u, err := getUser(ctx)
	if err != nil {
		return errors.Wrap(err, "eosfs: no user in ctx")
	}

	uid, gid, err := fs.getUserUIDAndGID(ctx, u)
	if err != nil {
		return err
	}

	if fs.isShareFolderRoot(ctx, oldPath) || fs.isShareFolderRoot(ctx, newPath) {
		return errtypes.PermissionDenied("eosfs: cannot move/rename the virtual share folder")
	}

	// only rename of the reference is allowed, hence having the same basedir
	bold, _ := path.Split(oldPath)
	bnew, _ := path.Split(newPath)

	if bold != bnew {
		return errtypes.PermissionDenied("eosfs: cannot move references under the virtual share folder")
	}

	oldfn := fs.wrapShadow(ctx, oldPath)
	newfn := fs.wrapShadow(ctx, newPath)
	return fs.c.Rename(ctx, uid, gid, oldfn, newfn)
}

func (fs *eosfs) Download(ctx context.Context, ref *provider.Reference) (io.ReadCloser, error) {
	u, err := getUser(ctx)
	if err != nil {
		return nil, errors.Wrap(err, "eosfs: no user in ctx")
	}

	uid, gid, err := fs.getUserUIDAndGID(ctx, u)
	if err != nil {
		return nil, err
	}

	p, err := fs.resolve(ctx, u, ref)
	if err != nil {
		return nil, errors.Wrap(err, "eosfs: error resolving reference")
	}

	if fs.isShareFolder(ctx, p) {
		return nil, errtypes.PermissionDenied("eosfs: cannot download under the virtual share folder")
	}

	fn := fs.wrap(ctx, p)
	return fs.c.Read(ctx, uid, gid, fn)
}

func (fs *eosfs) ListRevisions(ctx context.Context, ref *provider.Reference) ([]*provider.FileVersion, error) {
	u, err := getUser(ctx)
	if err != nil {
		return nil, errors.Wrap(err, "eosfs: no user in ctx")
	}

	uid, gid, err := fs.getUserUIDAndGID(ctx, u)
	if err != nil {
		return nil, err
	}

	p, err := fs.resolve(ctx, u, ref)
	if err != nil {
		return nil, errors.Wrap(err, "eosfs: error resolving reference")
	}

	if fs.isShareFolder(ctx, p) {
		return nil, errtypes.PermissionDenied("eosfs: cannot list revisions under the virtual share folder")
	}

	fn := fs.wrap(ctx, p)

	eosRevisions, err := fs.c.ListVersions(ctx, uid, gid, fn)
	if err != nil {
		return nil, errors.Wrap(err, "eosfs: error listing versions")
	}
	revisions := []*provider.FileVersion{}
	for _, eosRev := range eosRevisions {
		if rev, err := fs.convertToRevision(ctx, eosRev); err == nil {
			revisions = append(revisions, rev)
		}
	}
	return revisions, nil
}

func (fs *eosfs) DownloadRevision(ctx context.Context, ref *provider.Reference, revisionKey string) (io.ReadCloser, error) {
	u, err := getUser(ctx)
	if err != nil {
		return nil, errors.Wrap(err, "eosfs: no user in ctx")
	}

	uid, gid, err := fs.getUserUIDAndGID(ctx, u)
	if err != nil {
		return nil, err
	}

	p, err := fs.resolve(ctx, u, ref)
	if err != nil {
		return nil, errors.Wrap(err, "eosfs: error resolving reference")
	}

	if fs.isShareFolder(ctx, p) {
		return nil, errtypes.PermissionDenied("eosfs: cannot download revision under the virtual share folder")
	}

	fn := fs.wrap(ctx, p)

	fn = fs.wrap(ctx, fn)
	return fs.c.ReadVersion(ctx, uid, gid, fn, revisionKey)
}

func (fs *eosfs) RestoreRevision(ctx context.Context, ref *provider.Reference, revisionKey string) error {
	u, err := getUser(ctx)
	if err != nil {
		return errors.Wrap(err, "eosfs: no user in ctx")
	}

	uid, gid, err := fs.getUserUIDAndGID(ctx, u)
	if err != nil {
		return err
	}

	p, err := fs.resolve(ctx, u, ref)
	if err != nil {
		return errors.Wrap(err, "eosfs: error resolving reference")
	}

	if fs.isShareFolder(ctx, p) {
		return errtypes.PermissionDenied("eosfs: cannot restore revision under the virtual share folder")
	}

	fn := fs.wrap(ctx, p)

	return fs.c.RollbackToVersion(ctx, uid, gid, fn, revisionKey)
}

func (fs *eosfs) PurgeRecycleItem(ctx context.Context, key string) error {
	return errtypes.NotSupported("eosfs: operation not supported")
}

func (fs *eosfs) EmptyRecycle(ctx context.Context) error {
	u, err := getUser(ctx)
	if err != nil {
		return errors.Wrap(err, "eosfs: no user in ctx")
	}

	uid, gid, err := fs.getUserUIDAndGID(ctx, u)
	if err != nil {
		return err
	}

	return fs.c.PurgeDeletedEntries(ctx, uid, gid)
}

func (fs *eosfs) ListRecycle(ctx context.Context) ([]*provider.RecycleItem, error) {
	u, err := getUser(ctx)
	if err != nil {
		return nil, errors.Wrap(err, "eosfs: no user in ctx")
	}

	uid, gid, err := fs.getUserUIDAndGID(ctx, u)
	if err != nil {
		return nil, err
	}

	eosDeletedEntries, err := fs.c.ListDeletedEntries(ctx, uid, gid)
	if err != nil {
		return nil, errors.Wrap(err, "eosfs: error listing deleted entries")
	}
	recycleEntries := []*provider.RecycleItem{}
	for _, entry := range eosDeletedEntries {
		if !fs.conf.ShowHiddenSysFiles {
			base := path.Base(entry.RestorePath)
			if hiddenReg.MatchString(base) {
				continue
			}

		}
		if recycleItem, err := fs.convertToRecycleItem(ctx, entry); err == nil {
			recycleEntries = append(recycleEntries, recycleItem)
		}
	}
	return recycleEntries, nil
}

func (fs *eosfs) RestoreRecycleItem(ctx context.Context, key string, restoreRef *provider.Reference) error {
	u, err := getUser(ctx)
	if err != nil {
		return errors.Wrap(err, "eosfs: no user in ctx")
	}

	uid, gid, err := fs.getUserUIDAndGID(ctx, u)
	if err != nil {
		return err
	}

	return fs.c.RestoreDeletedEntry(ctx, uid, gid, key)
}

func (fs *eosfs) GetOwners(ctx context.Context, ref *provider.Reference) (*grouppb.Group, error) {
	u, err := getUser(ctx)
	if err != nil {
		return nil, errors.Wrap(err, "eos: no user in ctx")
	}

	uid, gid, err := fs.getUserUIDAndGID(ctx, u)
	if err != nil {
		return nil, err
	}

	p, err := fs.resolve(ctx, u, ref)
	if err != nil {
		return nil, errors.Wrap(err, "eos: error resolving reference")
	}

	fn := fs.wrap(ctx, p)

	ownerEOS, err := fs.c.GetAttr(ctx, uid, gid, "sys.auth.owner", fn)
	if err != nil {
		return nil, errors.Wrap(err, "eos: error getting owner")
	}

	// attribute's val is in the form "egroup:<egroup-name>"
	if !strings.Contains(ownerEOS.Val, "egroup:") {
		return grouputils.NewEmptyGroup(), nil
	}
	egroup := strings.Replace(ownerEOS.Val, "egroup:", "", 1)

	// request the group object that corresponds to the egroup name
	client, err := pool.GetGatewayServiceClient(fs.conf.GatewaySvc)
	if err != nil {
		return nil, err
	}

	groupResp, err := client.GetGroupByClaim(ctx, &grouppb.GetGroupByClaimRequest{Claim: "group_name", Value: egroup})
	if err != nil {
		return nil, err
	}

	if groupResp.Status.Code != rpc.Code_CODE_OK {
		return nil, errtypes.InternalError("eos GetOwners: " + groupResp.Status.Message)
	}

	return groupResp.Group, nil
}

func (fs *eosfs) convertToRecycleItem(ctx context.Context, eosDeletedItem *eosclient.DeletedEntry) (*provider.RecycleItem, error) {
	path, err := fs.unwrap(ctx, eosDeletedItem.RestorePath)
	if err != nil {
		return nil, err
	}
	recycleItem := &provider.RecycleItem{
		Ref:          &provider.Reference{Path: path},
		Key:          eosDeletedItem.RestoreKey,
		Size:         eosDeletedItem.Size,
		DeletionTime: &types.Timestamp{Seconds: eosDeletedItem.DeletionMTime},
	}
	if eosDeletedItem.IsDir {
		recycleItem.Type = provider.ResourceType_RESOURCE_TYPE_CONTAINER
	} else {
		// TODO(labkode): if eos returns more types oin the future we need to map them.
		recycleItem.Type = provider.ResourceType_RESOURCE_TYPE_FILE
	}
	return recycleItem, nil
}

func (fs *eosfs) convertToRevision(ctx context.Context, eosFileInfo *eosclient.FileInfo) (*provider.FileVersion, error) {
	md, err := fs.convertToResourceInfo(ctx, eosFileInfo)
	if err != nil {
		return nil, err
	}
	revision := &provider.FileVersion{
		Key:   path.Base(md.Path),
		Size:  md.Size,
		Mtime: md.Mtime.Seconds, // TODO do we need nanos here?
		Etag:  md.Etag,
	}
	return revision, nil
}

func (fs *eosfs) convertToResourceInfo(ctx context.Context, eosFileInfo *eosclient.FileInfo) (*provider.ResourceInfo, error) {
	return fs.convert(ctx, eosFileInfo)
}

func (fs *eosfs) convertToFileReference(ctx context.Context, eosFileInfo *eosclient.FileInfo) (*provider.ResourceInfo, error) {
	info, err := fs.convert(ctx, eosFileInfo)
	if err != nil {
		return nil, err
	}
	info.Type = provider.ResourceType_RESOURCE_TYPE_REFERENCE
	val, ok := eosFileInfo.Attrs["user.reva.target"]
	if !ok || val == "" {
		return nil, errtypes.InternalError("eosfs: reference does not contain target: target=" + val + " file=" + eosFileInfo.File)
	}
	info.Target = val
	return info, nil
}

// permissionSet returns the permission set for the current user
func (fs *eosfs) permissionSet(ctx context.Context, eosFileInfo *eosclient.FileInfo, owner *userpb.UserId) *provider.ResourcePermissions {
	u, ok := user.ContextGetUser(ctx)
	if !ok || owner == nil || u.Id == nil {
		return &provider.ResourcePermissions{
			// no permissions
		}
	}

	if u.Id.OpaqueId == owner.OpaqueId && u.Id.Idp == owner.Idp {
		return &provider.ResourcePermissions{
			// owner has all permissions
			AddGrant:             true,
			CreateContainer:      true,
			Delete:               true,
			GetPath:              true,
			GetQuota:             true,
			InitiateFileDownload: true,
			InitiateFileUpload:   true,
			ListContainer:        true,
			ListFileVersions:     true,
			ListGrants:           true,
			ListRecycle:          true,
			Move:                 true,
			PurgeRecycle:         true,
			RemoveGrant:          true,
			RestoreFileVersion:   true,
			RestoreRecycleItem:   true,
			Stat:                 true,
			UpdateGrant:          true,
			DenyGrant:            true,
		}
	}

	uid, _, err := fs.getUserUIDAndGID(ctx, u)
	if err != nil {
		return &provider.ResourcePermissions{
			// no permissions
		}
	}

	var perm provider.ResourcePermissions
	for _, e := range eosFileInfo.SysACL.Entries {
		var userInGroup bool
		for _, g := range u.Groups {
			if e.Qualifier == g {
				userInGroup = true
			}
		}
		if e.Qualifier == uid || userInGroup {
			mergePermissions(&perm, grants.GetGrantPermissionSet(e.Permissions, eosFileInfo.IsDir))
		}
	}

	return &perm
}

func mergePermissions(l *provider.ResourcePermissions, r *provider.ResourcePermissions) {
	l.AddGrant = l.AddGrant || r.AddGrant
	l.CreateContainer = l.CreateContainer || r.CreateContainer
	l.Delete = l.Delete || r.Delete
	l.GetPath = l.GetPath || r.GetPath
	l.GetQuota = l.GetQuota || r.GetQuota
	l.InitiateFileDownload = l.InitiateFileDownload || r.InitiateFileDownload
	l.InitiateFileUpload = l.InitiateFileUpload || r.InitiateFileUpload
	l.ListContainer = l.ListContainer || r.ListContainer
	l.ListFileVersions = l.ListFileVersions || r.ListFileVersions
	l.ListGrants = l.ListGrants || r.ListGrants
	l.ListRecycle = l.ListRecycle || r.ListRecycle
	l.Move = l.Move || r.Move
	l.PurgeRecycle = l.PurgeRecycle || r.PurgeRecycle
	l.RemoveGrant = l.RemoveGrant || r.RemoveGrant
	l.RestoreFileVersion = l.RestoreFileVersion || r.RestoreFileVersion
	l.RestoreRecycleItem = l.RestoreRecycleItem || r.RestoreRecycleItem
	l.Stat = l.Stat || r.Stat
	l.UpdateGrant = l.UpdateGrant || r.UpdateGrant
}

func (fs *eosfs) convert(ctx context.Context, eosFileInfo *eosclient.FileInfo) (*provider.ResourceInfo, error) {
	path, err := fs.unwrap(ctx, eosFileInfo.File)
	if err != nil {
		return nil, err
	}

	size := eosFileInfo.Size
	if eosFileInfo.IsDir {
		size = eosFileInfo.TreeSize
	}

	owner, err := fs.getUserIDGateway(ctx, strconv.FormatUint(eosFileInfo.UID, 10))
	if err != nil {
		sublog := appctx.GetLogger(ctx).With().Logger()
		sublog.Warn().Uint64("uid", eosFileInfo.UID).Msg("could not lookup userid, leaving empty")
	}

	var xs provider.ResourceChecksum
	if eosFileInfo.XS != nil {
		xs.Sum = eosFileInfo.XS.XSSum
		switch eosFileInfo.XS.XSType {
		case "adler":
			xs.Type = provider.ResourceChecksumType_RESOURCE_CHECKSUM_TYPE_ADLER32
		default:
			xs.Type = provider.ResourceChecksumType_RESOURCE_CHECKSUM_TYPE_INVALID
		}
	}

	info := &provider.ResourceInfo{
		Id:            &provider.ResourceId{OpaqueId: fmt.Sprintf("%d", eosFileInfo.Inode)},
		Path:          path,
		Owner:         owner,
		Etag:          fmt.Sprintf("\"%s\"", strings.Trim(eosFileInfo.ETag, "\"")),
		MimeType:      mime.Detect(eosFileInfo.IsDir, path),
		Size:          size,
		PermissionSet: fs.permissionSet(ctx, eosFileInfo, owner),
		Checksum:      &xs,
		Mtime: &types.Timestamp{
			Seconds: eosFileInfo.MTimeSec,
			Nanos:   eosFileInfo.MTimeNanos,
		},
		Opaque: &types.Opaque{
			Map: map[string]*types.OpaqueEntry{
				"eos": {
					Decoder: "json",
					Value:   fs.getEosMetadata(eosFileInfo),
				},
			},
		},
	}

	if eosFileInfo.IsDir {
		info.Opaque.Map["disable_tus"] = &types.OpaqueEntry{
			Decoder: "plain",
			Value:   []byte("true"),
		}
	}

	info.Type = getResourceType(eosFileInfo.IsDir)
	return info, nil
}

func getResourceType(isDir bool) provider.ResourceType {
	if isDir {
		return provider.ResourceType_RESOURCE_TYPE_CONTAINER
	}
	return provider.ResourceType_RESOURCE_TYPE_FILE
}

func (fs *eosfs) extractUIDAndGID(u *userpb.User) (string, string, error) {
	if u.UidNumber == 0 {
		return "", "", errors.New("eosfs: uid missing for user")
	}
	if u.GidNumber == 0 {
		return "", "", errors.New("eosfs: gid missing for user")
	}
	return strconv.FormatInt(u.UidNumber, 10), strconv.FormatInt(u.GidNumber, 10), nil
}

func (fs *eosfs) getUIDGateway(ctx context.Context, u *userpb.UserId) (string, string, error) {
	client, err := pool.GetGatewayServiceClient(fs.conf.GatewaySvc)
	if err != nil {
		return "", "", errors.Wrap(err, "eosfs: error getting gateway grpc client")
	}
	getUserResp, err := client.GetUser(ctx, &userpb.GetUserRequest{
		UserId: u,
	})
	if err != nil {
		return "", "", errors.Wrap(err, "eosfs: error getting user")
	}
	if getUserResp.Status.Code != rpc.Code_CODE_OK {
		return "", "", errors.Wrap(err, "eosfs: grpc get user failed")
	}
	return fs.extractUIDAndGID(getUserResp.User)
}

func (fs *eosfs) getUserIDGateway(ctx context.Context, uid string) (*userpb.UserId, error) {
	log := appctx.GetLogger(ctx)
	// Handle the case of root
	if uid == "0" {
		return nil, errtypes.BadRequest("eosfs: cannot return root user")
	}

	if userIDInterface, err := fs.userIDCache.Get(uid); err == nil {
		log.Debug().Msg("eosfs: found cached uid " + uid)
		return userIDInterface.(*userpb.UserId), nil
	}

	log.Debug().Msg("eosfs: retrieving user from gateway for uid " + uid)
	client, err := pool.GetGatewayServiceClient(fs.conf.GatewaySvc)
	if err != nil {
		return nil, errors.Wrap(err, "eosfs: error getting gateway grpc client")
	}
	getUserResp, err := client.GetUserByClaim(ctx, &userpb.GetUserByClaimRequest{
		Claim: "uid",
		Value: uid,
	})
	if err != nil {
		return nil, errors.Wrap(err, "eosfs: error getting user")
	}
	if getUserResp.Status.Code != rpc.Code_CODE_OK {
		return nil, errors.Wrap(err, "eosfs: grpc get user failed")
	}

	_ = fs.userIDCache.Set(uid, getUserResp.User.Id)
	return getUserResp.User.Id, nil
}

func (fs *eosfs) getUserUIDAndGID(ctx context.Context, u *userpb.User) (string, string, error) {
	if fs.conf.ForceSingleUserMode {
		if fs.singleUserUID != "" && fs.singleUserGID != "" {
			return fs.singleUserUID, fs.singleUserGID, nil
		}
		uid, gid, err := fs.getUIDGateway(ctx, &userpb.UserId{OpaqueId: fs.conf.SingleUsername})
		fs.singleUserUID = uid
		fs.singleUserGID = gid
		return fs.singleUserUID, fs.singleUserGID, err
	}
	return fs.extractUIDAndGID(u)
}

func (fs *eosfs) getRootUIDAndGID(ctx context.Context) (string, string, error) {
	if fs.conf.ForceSingleUserMode {
		if fs.singleUserUID != "" && fs.singleUserGID != "" {
			return fs.singleUserUID, fs.singleUserGID, nil
		}
		uid, gid, err := fs.getUIDGateway(ctx, &userpb.UserId{OpaqueId: fs.conf.SingleUsername})
		fs.singleUserUID = uid
		fs.singleUserGID = gid
		return fs.singleUserUID, fs.singleUserGID, err
	}
	return "0", "0", nil
}

type eosSysMetadata struct {
	TreeSize  uint64 `json:"tree_size"`
	TreeCount uint64 `json:"tree_count"`
	File      string `json:"file"`
	Instance  string `json:"instance"`
}

func (fs *eosfs) getEosMetadata(finfo *eosclient.FileInfo) []byte {
	sys := &eosSysMetadata{
		File:     finfo.File,
		Instance: finfo.Instance,
	}

	if finfo.IsDir {
		sys.TreeCount = finfo.TreeCount
		sys.TreeSize = finfo.TreeSize
	}

	v, _ := json.Marshal(sys)
	return v
}

/*
	Merge shadow on requests for /home ?

	No - GetHome(ctx context.Context) (string, error)
	No -CreateHome(ctx context.Context) error
	No - CreateDir(ctx context.Context, fn string) error
	No -Delete(ctx context.Context, ref *provider.Reference) error
	No -Move(ctx context.Context, oldRef, newRef *provider.Reference) error
	No -GetMD(ctx context.Context, ref *provider.Reference) (*provider.ResourceInfo, error)
	Yes -ListFolder(ctx context.Context, ref *provider.Reference) ([]*provider.ResourceInfo, error)
	No -Upload(ctx context.Context, ref *provider.Reference, r io.ReadCloser) error
	No -Download(ctx context.Context, ref *provider.Reference) (io.ReadCloser, error)
	No -ListRevisions(ctx context.Context, ref *provider.Reference) ([]*provider.FileVersion, error)
	No -DownloadRevision(ctx context.Context, ref *provider.Reference, key string) (io.ReadCloser, error)
	No -RestoreRevision(ctx context.Context, ref *provider.Reference, key string) error
	No ListRecycle(ctx context.Context) ([]*provider.RecycleItem, error)
	No RestoreRecycleItem(ctx context.Context, key string) error
	No PurgeRecycleItem(ctx context.Context, key string) error
	No EmptyRecycle(ctx context.Context) error
	? GetPathByID(ctx context.Context, id *provider.Reference) (string, error)
	No AddGrant(ctx context.Context, ref *provider.Reference, g *provider.Grant) error
	No RemoveGrant(ctx context.Context, ref *provider.Reference, g *provider.Grant) error
	No UpdateGrant(ctx context.Context, ref *provider.Reference, g *provider.Grant) error
	No ListGrants(ctx context.Context, ref *provider.Reference) ([]*provider.Grant, error)
	No GetQuota(ctx context.Context) (int, int, error)
	No CreateReference(ctx context.Context, path string, targetURI *url.URL) error
	No Shutdown(ctx context.Context) error
	No SetArbitraryMetadata(ctx context.Context, ref *provider.Reference, md *provider.ArbitraryMetadata) error
	No UnsetArbitraryMetadata(ctx context.Context, ref *provider.Reference, keys []string) error
*/

/*
	Merge shadow on requests for /home/MyShares ?

	No - GetHome(ctx context.Context) (string, error)
	No -CreateHome(ctx context.Context) error
	No - CreateDir(ctx context.Context, fn string) error
	Maybe -Delete(ctx context.Context, ref *provider.Reference) error
	No -Move(ctx context.Context, oldRef, newRef *provider.Reference) error
	Yes -GetMD(ctx context.Context, ref *provider.Reference) (*provider.ResourceInfo, error)
	Yes -ListFolder(ctx context.Context, ref *provider.Reference) ([]*provider.ResourceInfo, error)
	No -Upload(ctx context.Context, ref *provider.Reference, r io.ReadCloser) error
	No -Download(ctx context.Context, ref *provider.Reference) (io.ReadCloser, error)
	No -ListRevisions(ctx context.Context, ref *provider.Reference) ([]*provider.FileVersion, error)
	No -DownloadRevision(ctx context.Context, ref *provider.Reference, key string) (io.ReadCloser, error)
	No -RestoreRevision(ctx context.Context, ref *provider.Reference, key string) error
	No ListRecycle(ctx context.Context) ([]*provider.RecycleItem, error)
	No RestoreRecycleItem(ctx context.Context, key string) error
	No PurgeRecycleItem(ctx context.Context, key string) error
	No EmptyRecycle(ctx context.Context) error
	?  GetPathByID(ctx context.Context, id *provider.Reference) (string, error)
	No AddGrant(ctx context.Context, ref *provider.Reference, g *provider.Grant) error
	No RemoveGrant(ctx context.Context, ref *provider.Reference, g *provider.Grant) error
	No UpdateGrant(ctx context.Context, ref *provider.Reference, g *provider.Grant) error
	No ListGrants(ctx context.Context, ref *provider.Reference) ([]*provider.Grant, error)
	No GetQuota(ctx context.Context) (int, int, error)
	No CreateReference(ctx context.Context, path string, targetURI *url.URL) error
	No Shutdown(ctx context.Context) error
	No SetArbitraryMetadata(ctx context.Context, ref *provider.Reference, md *provider.ArbitraryMetadata) error
	No UnsetArbitraryMetadata(ctx context.Context, ref *provider.Reference, keys []string) error
*/

/*
	Merge shadow on requests for /home/MyShares/file-reference ?

	No - GetHome(ctx context.Context) (string, error)
	No -CreateHome(ctx context.Context) error
	No - CreateDir(ctx context.Context, fn string) error
	Maybe -Delete(ctx context.Context, ref *provider.Reference) error
	Yes -Move(ctx context.Context, oldRef, newRef *provider.Reference) error
	Yes -GetMD(ctx context.Context, ref *provider.Reference) (*provider.ResourceInfo, error)
	No -ListFolder(ctx context.Context, ref *provider.Reference) ([]*provider.ResourceInfo, error)
	No -Upload(ctx context.Context, ref *provider.Reference, r io.ReadCloser) error
	No -Download(ctx context.Context, ref *provider.Reference) (io.ReadCloser, error)
	No -ListRevisions(ctx context.Context, ref *provider.Reference) ([]*provider.FileVersion, error)
	No -DownloadRevision(ctx context.Context, ref *provider.Reference, key string) (io.ReadCloser, error)
	No -RestoreRevision(ctx context.Context, ref *provider.Reference, key string) error
	No ListRecycle(ctx context.Context) ([]*provider.RecycleItem, error)
	No RestoreRecycleItem(ctx context.Context, key string) error
	No PurgeRecycleItem(ctx context.Context, key string) error
	No EmptyRecycle(ctx context.Context) error
	?  GetPathByID(ctx context.Context, id *provider.Reference) (string, error)
	No AddGrant(ctx context.Context, ref *provider.Reference, g *provider.Grant) error
	No RemoveGrant(ctx context.Context, ref *provider.Reference, g *provider.Grant) error
	No UpdateGrant(ctx context.Context, ref *provider.Reference, g *provider.Grant) error
	No ListGrants(ctx context.Context, ref *provider.Reference) ([]*provider.Grant, error)
	No GetQuota(ctx context.Context) (int, int, error)
	No CreateReference(ctx context.Context, path string, targetURI *url.URL) error
	No Shutdown(ctx context.Context) error
	Maybe SetArbitraryMetadata(ctx context.Context, ref *provider.Reference, md *provider.ArbitraryMetadata) error
	Maybe UnsetArbitraryMetadata(ctx context.Context, ref *provider.Reference, keys []string) error
*/<|MERGE_RESOLUTION|>--- conflicted
+++ resolved
@@ -528,7 +528,6 @@
 	if err != nil {
 		return errors.Wrap(err, "eosfs: error adding acl")
 	}
-<<<<<<< HEAD
 	return nil
 
 }
@@ -551,7 +550,9 @@
 
 	fn := fs.wrap(ctx, p)
 
-	gs, err := fs.ListGrants(ctx, ref)
+	position := eosclient.EndPosition
+
+	rootUID, rootGID, err := fs.getRootUIDAndGID(ctx)
 	if err != nil {
 		return err
 	}
@@ -562,57 +563,16 @@
 		Permissions: &provider.ResourcePermissions{},
 	}
 
-	// update list of grant
-	grants.AddGrant(&gs, grant)
-
-	acls, err := fs.getEosACLs(ctx, gs)
-	if err != nil {
-		return err
-	}
-
-	if err = fs.setACLs(ctx, fs.c, uid, gid, fn, acls); err != nil {
-		return errors.Wrap(err, "eosfs: error setting acls")
+	eosACL, err := fs.getEosACL(ctx, grant)
+	if err != nil {
+		return err
+	}
+
+	err = fs.c.AddACL(ctx, uid, gid, rootUID, rootGID, fn, position, eosACL)
+	if err != nil {
+		return errors.Wrap(err, "eosfs: error adding acl")
 	}
 	return nil
-
-}
-
-func (fs *eosfs) AddGrant(ctx context.Context, ref *provider.Reference, g *provider.Grant) error {
-	// TODO(labkode): force using always eos set attr to store desired order of acls
-	return fs.addGrantNonAtomic(ctx, ref, g)
-	/*
-		u, err := getUser(ctx)
-		if err != nil {
-			return errors.Wrap(err, "eosfs: no user in ctx")
-		}
-
-		uid, gid, err := fs.getUserUIDAndGID(ctx, u)
-		if err != nil {
-			return err
-		}
-
-		p, err := fs.resolve(ctx, u, ref)
-		if err != nil {
-			return errors.Wrap(err, "eosfs: error resolving reference")
-		}
-
-		fn := fs.wrap(ctx, p)
-
-		// workaround until EOS has native support
-		// for persisting order of the acl entries
-		if grants.IsDenial(g) {
-			gs, err := fs.ListGrants(ctx, ref)
-			if err != nil {
-				return err
-			}
-
-			// update list of grants
-			grants.AddGrant(&gs, g)
-=======
->>>>>>> e41a5589
-
-	return nil
-
 }
 
 func (fs *eosfs) getEosACL(ctx context.Context, g *provider.Grant) (*acl.Entry, error) {
