--- conflicted
+++ resolved
@@ -60,13 +60,8 @@
 	return nil, errtypes.InternalError(fmt.Sprintf("protocol %s not supported for downloading", prot))
 }
 
-<<<<<<< HEAD
 // Download downloads a resource given the path. Is responsibility of the caller close the reader
 func (r *revaDownloader) Download(ctx context.Context, path string) (io.ReadCloser, error) {
-=======
-// Download downloads a resource given the path to the dst Writer.
-func (r *revaDownloader) Download(ctx context.Context, path string, dst io.Writer) error {
->>>>>>> 79a7d134
 	downResp, err := r.gtw.InitiateFileDownload(ctx, &provider.InitiateFileDownloadRequest{
 		Ref: &provider.Reference{
 			Path: path,
