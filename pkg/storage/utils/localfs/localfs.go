// Copyright 2018-2021 CERN
//
// Licensed under the Apache License, Version 2.0 (the "License");
// you may not use this file except in compliance with the License.
// You may obtain a copy of the License at
//
//     http://www.apache.org/licenses/LICENSE-2.0
//
// Unless required by applicable law or agreed to in writing, software
// distributed under the License is distributed on an "AS IS" BASIS,
// WITHOUT WARRANTIES OR CONDITIONS OF ANY KIND, either express or implied.
// See the License for the specific language governing permissions and
// limitations under the License.
//
// In applying this license, CERN does not waive the privileges and immunities
// granted to it by virtue of its status as an Intergovernmental Organization
// or submit itself to any jurisdiction.

package localfs

import (
	"context"
	"database/sql"
	"fmt"
	"io"
	"io/ioutil"
	"net/url"
	"os"
	"path"
	"strconv"
	"strings"
	"time"

	grouppb "github.com/cs3org/go-cs3apis/cs3/identity/group/v1beta1"
	userpb "github.com/cs3org/go-cs3apis/cs3/identity/user/v1beta1"
	provider "github.com/cs3org/go-cs3apis/cs3/storage/provider/v1beta1"
	types "github.com/cs3org/go-cs3apis/cs3/types/v1beta1"
	ctxpkg "github.com/cs3org/reva/v2/pkg/ctx"
	"github.com/cs3org/reva/v2/pkg/errtypes"
	"github.com/cs3org/reva/v2/pkg/mime"
	"github.com/cs3org/reva/v2/pkg/storage"
	"github.com/cs3org/reva/v2/pkg/storage/utils/acl"
	"github.com/cs3org/reva/v2/pkg/storage/utils/chunking"
	"github.com/cs3org/reva/v2/pkg/storage/utils/grants"
	"github.com/cs3org/reva/v2/pkg/storage/utils/templates"
	"github.com/cs3org/reva/v2/pkg/utils"
	"github.com/pkg/errors"
)

// Config holds the configuration details for the local fs.
type Config struct {
	Root                string `mapstructure:"root"`
	DisableHome         bool   `mapstructure:"disable_home"`
	UserLayout          string `mapstructure:"user_layout"`
	ShareFolder         string `mapstructure:"share_folder"`
	DataTransfersFolder string `mapstructure:"data_transfers_folder"`
	Uploads             string `mapstructure:"uploads"`
	DataDirectory       string `mapstructure:"data_directory"`
	RecycleBin          string `mapstructure:"recycle_bin"`
	Versions            string `mapstructure:"versions"`
	Shadow              string `mapstructure:"shadow"`
	References          string `mapstructure:"references"`
}

func (c *Config) init() {
	if c.Root == "" {
		c.Root = "/var/tmp/reva"
	}

	if c.UserLayout == "" {
		c.UserLayout = "{{.Username}}"
	}

	if c.ShareFolder == "" {
		c.ShareFolder = "/MyShares"
	}

	if c.DataTransfersFolder == "" {
		c.DataTransfersFolder = "/DataTransfers"
	}

	// ensure share folder always starts with slash
	c.ShareFolder = path.Join("/", c.ShareFolder)

	c.DataDirectory = path.Join(c.Root, "data")
	c.Uploads = path.Join(c.Root, ".uploads")
	c.Shadow = path.Join(c.Root, ".shadow")

	c.References = path.Join(c.Shadow, "references")
	c.RecycleBin = path.Join(c.Shadow, "recycle_bin")
	c.Versions = path.Join(c.Shadow, "versions")

}

type localfs struct {
	conf         *Config
	db           *sql.DB
	chunkHandler *chunking.ChunkHandler
}

// NewLocalFS returns a storage.FS interface implementation that controls then
// local filesystem.
func NewLocalFS(c *Config) (storage.FS, error) {
	c.init()

	// create namespaces if they do not exist
	namespaces := []string{c.DataDirectory, c.Uploads, c.Shadow, c.References, c.RecycleBin, c.Versions}
	for _, v := range namespaces {
		if err := os.MkdirAll(v, 0755); err != nil {
			return nil, errors.Wrap(err, "could not create home dir "+v)
		}
	}

	dbName := "localfs.db"
	if !c.DisableHome {
		dbName = "localhomefs.db"
	}

	db, err := initializeDB(c.Root, dbName)
	if err != nil {
		return nil, errors.Wrap(err, "localfs: error initializing db")
	}

	return &localfs{
		conf:         c,
		db:           db,
		chunkHandler: chunking.NewChunkHandler(c.Uploads),
	}, nil
}

func (fs *localfs) Shutdown(ctx context.Context) error {
	err := fs.db.Close()
	if err != nil {
		return errors.Wrap(err, "localfs: error closing db connection")
	}
	return nil
}

func (fs *localfs) resolve(ctx context.Context, ref *provider.Reference) (p string, err error) {
	if ref.ResourceId != nil {
		if p, err = fs.GetPathByID(ctx, ref.ResourceId); err != nil {
			return "", err
		}
		return path.Join(p, path.Join("/", ref.Path)), nil
	}

	if ref.Path != "" {
		return path.Join("/", ref.Path), nil
	}

	// reference is invalid
	return "", fmt.Errorf("invalid reference %+v. at least resource_id or path must be set", ref)
}

func getUser(ctx context.Context) (*userpb.User, error) {
	u, ok := ctxpkg.ContextGetUser(ctx)
	if !ok {
		err := errors.Wrap(errtypes.UserRequired(""), "local: error getting user from ctx")
		return nil, err
	}
	return u, nil
}

func (fs *localfs) wrap(ctx context.Context, p string) string {
	// This is to prevent path traversal.
	// With this p can't break out of its parent folder
	p = path.Join("/", p)
	var internal string
	if !fs.conf.DisableHome {
		layout, err := fs.GetHome(ctx)
		if err != nil {
			panic(err)
		}
		internal = path.Join(fs.conf.DataDirectory, layout, p)
	} else {
		internal = path.Join(fs.conf.DataDirectory, p)
	}
	return internal
}

func (fs *localfs) wrapReferences(ctx context.Context, p string) string {
	var internal string
	if !fs.conf.DisableHome {
		layout, err := fs.GetHome(ctx)
		if err != nil {
			panic(err)
		}
		internal = path.Join(fs.conf.References, layout, p)
	} else {
		internal = path.Join(fs.conf.References, p)
	}
	return internal
}

func (fs *localfs) wrapRecycleBin(ctx context.Context, p string) string {
	var internal string
	if !fs.conf.DisableHome {
		layout, err := fs.GetHome(ctx)
		if err != nil {
			panic(err)
		}
		internal = path.Join(fs.conf.RecycleBin, layout, p)
	} else {
		internal = path.Join(fs.conf.RecycleBin, p)
	}
	return internal
}

func (fs *localfs) wrapVersions(ctx context.Context, p string) string {
	p = path.Join("/", p)
	var internal string
	if !fs.conf.DisableHome {
		layout, err := fs.GetHome(ctx)
		if err != nil {
			panic(err)
		}
		internal = path.Join(fs.conf.Versions, layout, p)
	} else {
		internal = path.Join(fs.conf.Versions, p)
	}
	return internal
}

func (fs *localfs) unwrap(ctx context.Context, np string) string {
	ns := fs.getNsMatch(np, []string{fs.conf.DataDirectory, fs.conf.References, fs.conf.RecycleBin, fs.conf.Versions})
	var external string
	if !fs.conf.DisableHome {
		layout, err := fs.GetHome(ctx)
		if err != nil {
			panic(err)
		}
		ns = path.Join(ns, layout)
	}

	external = strings.TrimPrefix(np, ns)
	if external == "" {
		external = "/"
	}
	return external
}

func (fs *localfs) getNsMatch(internal string, nss []string) string {
	var match string
	for _, ns := range nss {
		if strings.HasPrefix(internal, ns) && len(ns) > len(match) {
			match = ns
		}
	}
	if match == "" {
		panic(fmt.Sprintf("local: path is outside namespaces: path=%s namespaces=%+v", internal, nss))
	}

	return match
}

func (fs *localfs) isShareFolder(ctx context.Context, p string) bool {
	return strings.HasPrefix(p, fs.conf.ShareFolder)
}

func (fs *localfs) isDataTransfersFolder(ctx context.Context, p string) bool {
	return strings.HasPrefix(p, fs.conf.DataTransfersFolder)
}

func (fs *localfs) isShareFolderRoot(ctx context.Context, p string) bool {
	return path.Clean(p) == fs.conf.ShareFolder
}

func (fs *localfs) isShareFolderChild(ctx context.Context, p string) bool {
	p = path.Clean(p)
	vals := strings.Split(p, fs.conf.ShareFolder+"/")
	return len(vals) > 1 && vals[1] != ""
}

// permissionSet returns the permission set for the current user
func (fs *localfs) permissionSet(ctx context.Context, owner *userpb.UserId) *provider.ResourcePermissions {
	u, ok := ctxpkg.ContextGetUser(ctx)
	if !ok {
		return &provider.ResourcePermissions{
			// no permissions
		}
	}
	if u.Id == nil {
		return &provider.ResourcePermissions{
			// no permissions
		}
	}
	if u.Id.OpaqueId == owner.OpaqueId && u.Id.Idp == owner.Idp {
		return &provider.ResourcePermissions{
			// owner has all permissions
			AddGrant:             true,
			CreateContainer:      true,
			Delete:               true,
			GetPath:              true,
			GetQuota:             true,
			InitiateFileDownload: true,
			InitiateFileUpload:   true,
			ListContainer:        true,
			ListFileVersions:     true,
			ListGrants:           true,
			ListRecycle:          true,
			Move:                 true,
			PurgeRecycle:         true,
			RemoveGrant:          true,
			RestoreFileVersion:   true,
			RestoreRecycleItem:   true,
			Stat:                 true,
			UpdateGrant:          true,
		}
	}
	// TODO fix permissions for share recipients by traversing reading acls up to the root? cache acls for the parent node and reuse it
	return &provider.ResourcePermissions{
		AddGrant:             true,
		CreateContainer:      true,
		Delete:               true,
		GetPath:              true,
		GetQuota:             true,
		InitiateFileDownload: true,
		InitiateFileUpload:   true,
		ListContainer:        true,
		ListFileVersions:     true,
		ListGrants:           true,
		ListRecycle:          true,
		Move:                 true,
		PurgeRecycle:         true,
		RemoveGrant:          true,
		RestoreFileVersion:   true,
		RestoreRecycleItem:   true,
		Stat:                 true,
		UpdateGrant:          true,
	}
}

func (fs *localfs) normalize(ctx context.Context, fi os.FileInfo, fn string, mdKeys []string) (*provider.ResourceInfo, error) {
	fp := fs.unwrap(ctx, path.Join("/", fn))
	owner, err := getUser(ctx)
	if err != nil {
		return nil, err
	}
	metadata, err := fs.retrieveArbitraryMetadata(ctx, fn, mdKeys)
	if err != nil {
		return nil, err
	}

	var layout string
	if !fs.conf.DisableHome {
		layout, err = fs.GetHome(ctx)
		if err != nil {
			return nil, err
		}
	}

	// A fileid is constructed like `fileid-url_encoded_path`. See GetPathByID for the inverse conversion
	md := &provider.ResourceInfo{
		Id:            &provider.ResourceId{OpaqueId: "fileid-" + url.QueryEscape(path.Join(layout, fp))},
		Path:          fp,
		Type:          getResourceType(fi.IsDir()),
		Etag:          calcEtag(ctx, fi),
		MimeType:      mime.Detect(fi.IsDir(), fp),
		Size:          uint64(fi.Size()),
		PermissionSet: fs.permissionSet(ctx, owner.Id),
		Mtime: &types.Timestamp{
			Seconds: uint64(fi.ModTime().Unix()),
		},
		Owner:             owner.Id,
		ArbitraryMetadata: metadata,
	}

	return md, nil
}

func (fs *localfs) convertToFileReference(ctx context.Context, fi os.FileInfo, fn string, mdKeys []string) (*provider.ResourceInfo, error) {
	info, err := fs.normalize(ctx, fi, fn, mdKeys)
	if err != nil {
		return nil, err
	}
	info.Type = provider.ResourceType_RESOURCE_TYPE_REFERENCE
	target, err := fs.getReferenceEntry(ctx, fn)
	if err != nil {
		return nil, err
	}
	info.Target = target
	return info, nil
}

func getResourceType(isDir bool) provider.ResourceType {
	if isDir {
		return provider.ResourceType_RESOURCE_TYPE_CONTAINER
	}
	return provider.ResourceType_RESOURCE_TYPE_FILE
}

func (fs *localfs) retrieveArbitraryMetadata(ctx context.Context, fn string, mdKeys []string) (*provider.ArbitraryMetadata, error) {
	md, err := fs.getMetadata(ctx, fn)
	if err != nil {
		return nil, errors.Wrap(err, "localfs: error listing metadata")
	}
	var mdKey, mdVal string
	metadata := map[string]string{}

	mdKeysMap := make(map[string]struct{})
	for _, k := range mdKeys {
		mdKeysMap[k] = struct{}{}
	}

	var returnAllKeys bool
	if _, ok := mdKeysMap["*"]; len(mdKeys) == 0 || ok {
		returnAllKeys = true
	}

	for md.Next() {
		err = md.Scan(&mdKey, &mdVal)
		if err != nil {
			return nil, errors.Wrap(err, "localfs: error scanning db rows")
		}
		if _, ok := mdKeysMap[mdKey]; returnAllKeys || ok {
			metadata[mdKey] = mdVal
		}
	}
	return &provider.ArbitraryMetadata{
		Metadata: metadata,
	}, nil
}

// GetPathByID returns the path pointed by the file id
// In this implementation the file id is in the form `fileid-url_encoded_path`
func (fs *localfs) GetPathByID(ctx context.Context, ref *provider.ResourceId) (string, error) {
	var layout string
	if !fs.conf.DisableHome {
		var err error
		layout, err = fs.GetHome(ctx)
		if err != nil {
			return "", err
		}
	}
	unescapedID, err := url.QueryUnescape(ref.OpaqueId)
	if err != nil {
		return "", err
	}
	return strings.TrimPrefix(unescapedID, "fileid-"+layout), nil
}

func (fs *localfs) DenyGrant(ctx context.Context, ref *provider.Reference, g *provider.Grantee) error {
	return errtypes.NotSupported("localfs: deny grant not supported")
}

func (fs *localfs) AddGrant(ctx context.Context, ref *provider.Reference, g *provider.Grant) error {
	fn, err := fs.resolve(ctx, ref)
	if err != nil {
		return errors.Wrap(err, "localfs: error resolving ref")
	}
	fn = fs.wrap(ctx, fn)

	role, err := grants.GetACLPerm(g.Permissions)
	if err != nil {
		return errors.Wrap(err, "localfs: unknown set permissions")
	}

	granteeType, err := grants.GetACLType(g.Grantee.Type)
	if err != nil {
		return errors.Wrap(err, "localfs: error getting grantee type")
	}
	var grantee string
	if granteeType == acl.TypeUser {
		grantee = fmt.Sprintf("%s:%s:%s@%s", granteeType, g.Grantee.GetUserId().OpaqueId, utils.UserTypeToString(g.Grantee.GetUserId().Type), g.Grantee.GetUserId().Idp)
	} else if granteeType == acl.TypeGroup {
		grantee = fmt.Sprintf("%s::%s@%s", granteeType, g.Grantee.GetGroupId().OpaqueId, g.Grantee.GetGroupId().Idp)
	}

	err = fs.addToACLDB(ctx, fn, grantee, role)
	if err != nil {
		return errors.Wrap(err, "localfs: error adding entry to DB")
	}

	return fs.propagate(ctx, fn)
}

func (fs *localfs) ListGrants(ctx context.Context, ref *provider.Reference) ([]*provider.Grant, error) {
	fn, err := fs.resolve(ctx, ref)
	if err != nil {
		return nil, errors.Wrap(err, "localfs: error resolving ref")
	}
	fn = fs.wrap(ctx, fn)

	g, err := fs.getACLs(ctx, fn)
	if err != nil {
		return nil, errors.Wrap(err, "localfs: error listing grants")
	}
	var granteeID, role string
	var grantList []*provider.Grant

	for g.Next() {
		err = g.Scan(&granteeID, &role)
		if err != nil {
			return nil, errors.Wrap(err, "localfs: error scanning db rows")
		}
		grantSplit := strings.Split(granteeID, ":")
		grantee := &provider.Grantee{Type: grants.GetGranteeType(grantSplit[0])}
		parts := strings.Split(grantSplit[2], "@")
		if grantSplit[0] == acl.TypeUser {
			grantee.Id = &provider.Grantee_UserId{UserId: &userpb.UserId{OpaqueId: parts[0], Idp: parts[1], Type: utils.UserTypeMap(grantSplit[1])}}
		} else if grantSplit[0] == acl.TypeGroup {
			grantee.Id = &provider.Grantee_GroupId{GroupId: &grouppb.GroupId{OpaqueId: parts[0], Idp: parts[1]}}
		}
		permissions := grants.GetGrantPermissionSet(role)

		grantList = append(grantList, &provider.Grant{
			Grantee:     grantee,
			Permissions: permissions,
		})
	}
	return grantList, nil

}

func (fs *localfs) RemoveGrant(ctx context.Context, ref *provider.Reference, g *provider.Grant) error {
	fn, err := fs.resolve(ctx, ref)
	if err != nil {
		return errors.Wrap(err, "localfs: error resolving ref")
	}
	fn = fs.wrap(ctx, fn)

	granteeType, err := grants.GetACLType(g.Grantee.Type)
	if err != nil {
		return errors.Wrap(err, "localfs: error getting grantee type")
	}
	var grantee string
	if granteeType == acl.TypeUser {
		grantee = fmt.Sprintf("%s:%s@%s", granteeType, g.Grantee.GetUserId().OpaqueId, g.Grantee.GetUserId().Idp)
	} else if granteeType == acl.TypeGroup {
		grantee = fmt.Sprintf("%s:%s@%s", granteeType, g.Grantee.GetGroupId().OpaqueId, g.Grantee.GetGroupId().Idp)
	}

	err = fs.removeFromACLDB(ctx, fn, grantee)
	if err != nil {
		return errors.Wrap(err, "localfs: error removing from DB")
	}

	return fs.propagate(ctx, fn)
}

func (fs *localfs) UpdateGrant(ctx context.Context, ref *provider.Reference, g *provider.Grant) error {
	return fs.AddGrant(ctx, ref, g)
}

func (fs *localfs) CreateReference(ctx context.Context, path string, targetURI *url.URL) error {
	var fn string
	switch {
	case fs.isShareFolder(ctx, path):
		fn = fs.wrapReferences(ctx, path)
	case fs.isDataTransfersFolder(ctx, path):
		fn = fs.wrap(ctx, path)
	default:
		return errtypes.PermissionDenied("localfs: cannot create references outside the share folder and data transfers folder")
	}

	err := os.MkdirAll(fn, 0700)
	if err != nil {
		if os.IsNotExist(err) {
			return errtypes.NotFound(fn)
		}
		return errors.Wrap(err, "localfs: error creating dir "+fn)
	}

	if err = fs.addToReferencesDB(ctx, fn, targetURI.String()); err != nil {
		return errors.Wrap(err, "localfs: error adding entry to DB")
	}

	return fs.propagate(ctx, fn)
}

// CreateStorageSpace creates a storage space
func (fs *localfs) CreateStorageSpace(ctx context.Context, req *provider.CreateStorageSpaceRequest) (*provider.CreateStorageSpaceResponse, error) {
	return nil, errtypes.NotSupported("unimplemented: CreateStorageSpace")
}

func (fs *localfs) SetArbitraryMetadata(ctx context.Context, ref *provider.Reference, md *provider.ArbitraryMetadata) error {

	np, err := fs.resolve(ctx, ref)
	if err != nil {
		return errors.Wrap(err, "localfs: error resolving ref")
	}

	if fs.isShareFolderRoot(ctx, np) {
		return errtypes.PermissionDenied("localfs: cannot set metadata for the virtual share folder")
	}

	if fs.isShareFolderChild(ctx, np) {
		np = fs.wrapReferences(ctx, np)
	} else {
		np = fs.wrap(ctx, np)
	}

	fi, err := os.Stat(np)
	if err != nil {
		if os.IsNotExist(err) {
			return errtypes.NotFound(fs.unwrap(ctx, np))
		}
		return errors.Wrap(err, "localfs: error stating "+np)
	}

	if md.Metadata != nil {
		if val, ok := md.Metadata["mtime"]; ok {
			if mtime, err := parseMTime(val); err == nil {
				// updating mtime also updates atime
				if err := os.Chtimes(np, mtime, mtime); err != nil {
					return errors.Wrap(err, "could not set mtime")
				}
			} else {
				return errors.Wrap(err, "could not parse mtime")
			}
			delete(md.Metadata, "mtime")
		}

		if _, ok := md.Metadata["etag"]; ok {
			etag := calcEtag(ctx, fi)
			if etag != md.Metadata["etag"] {
				err = fs.addToMetadataDB(ctx, np, "etag", etag)
				if err != nil {
					return errors.Wrap(err, "localfs: error adding entry to DB")
				}
			}
			delete(md.Metadata, "etag")
		}

		if _, ok := md.Metadata["favorite"]; ok {
			u, err := getUser(ctx)
			if err != nil {
				return err
			}
			if uid := u.GetId(); uid != nil {
				usr := fmt.Sprintf("u:%s@%s", uid.GetOpaqueId(), uid.GetIdp())
				if err = fs.addToFavoritesDB(ctx, np, usr); err != nil {
					return errors.Wrap(err, "localfs: error adding entry to DB")
				}
			} else {
				return errors.Wrap(errtypes.UserRequired("userrequired"), "user has no id")
			}
			delete(md.Metadata, "favorite")
		}
	}

	for k, v := range md.Metadata {
		err = fs.addToMetadataDB(ctx, np, k, v)
		if err != nil {
			return errors.Wrap(err, "localfs: error adding entry to DB")
		}
	}

	return fs.propagate(ctx, np)
}

func parseMTime(v string) (t time.Time, err error) {
	p := strings.SplitN(v, ".", 2)
	var sec, nsec int64
	if sec, err = strconv.ParseInt(p[0], 10, 64); err == nil {
		if len(p) > 1 {
			nsec, err = strconv.ParseInt(p[1], 10, 64)
		}
	}
	return time.Unix(sec, nsec), err
}

func (fs *localfs) UnsetArbitraryMetadata(ctx context.Context, ref *provider.Reference, keys []string) error {

	np, err := fs.resolve(ctx, ref)
	if err != nil {
		return errors.Wrap(err, "localfs: error resolving ref")
	}

	if fs.isShareFolderRoot(ctx, np) {
		return errtypes.PermissionDenied("localfs: cannot set metadata for the virtual share folder")
	}

	if fs.isShareFolderChild(ctx, np) {
		np = fs.wrapReferences(ctx, np)
	} else {
		np = fs.wrap(ctx, np)
	}

	_, err = os.Stat(np)
	if err != nil {
		if os.IsNotExist(err) {
			return errtypes.NotFound(fs.unwrap(ctx, np))
		}
		return errors.Wrap(err, "localfs: error stating "+np)
	}

	for _, k := range keys {
		switch k {
		case "favorite":
			u, err := getUser(ctx)
			if err != nil {
				return err
			}
			if uid := u.GetId(); uid != nil {
				usr := fmt.Sprintf("u:%s@%s", uid.GetOpaqueId(), uid.GetIdp())
				if err = fs.removeFromFavoritesDB(ctx, np, usr); err != nil {
					return errors.Wrap(err, "localfs: error removing entry from DB")
				}
			} else {
				return errors.Wrap(errtypes.UserRequired("userrequired"), "user has no id")
			}
		case "etag":
			return errors.Wrap(errtypes.NotSupported("unsetting etag not supported"), "could not unset metadata")
		case "mtime":
			return errors.Wrap(errtypes.NotSupported("unsetting mtime not supported"), "could not unset metadata")
		default:
			err = fs.removeFromMetadataDB(ctx, np, k)
			if err != nil {
				return errors.Wrap(err, "localfs: error adding entry to DB")
			}
		}
	}

	return fs.propagate(ctx, np)
}

// GetLock returns an existing lock on the given reference
func (fs *localfs) GetLock(ctx context.Context, ref *provider.Reference) (*provider.Lock, error) {
	return nil, errtypes.NotSupported("unimplemented")
}

// SetLock puts a lock on the given reference
func (fs *localfs) SetLock(ctx context.Context, ref *provider.Reference, lock *provider.Lock) error {
	return errtypes.NotSupported("unimplemented")
}

// RefreshLock refreshes an existing lock on the given reference
func (fs *localfs) RefreshLock(ctx context.Context, ref *provider.Reference, lock *provider.Lock) error {
	return errtypes.NotSupported("unimplemented")
}

// Unlock removes an existing lock from the given reference
<<<<<<< HEAD
func (fs *localfs) Unlock(ctx context.Context, ref *provider.Reference) error {
=======
func (fs *localfs) Unlock(ctx context.Context, ref *provider.Reference, lock *provider.Lock) error {
>>>>>>> c437e579
	return errtypes.NotSupported("unimplemented")
}

func (fs *localfs) GetHome(ctx context.Context) (string, error) {
	if fs.conf.DisableHome {
		return "", errtypes.NotSupported("local: get home not supported")
	}

	u, err := getUser(ctx)
	if err != nil {
		err = errors.Wrap(err, "local: wrap: no user in ctx and home is enabled")
		return "", err
	}
	relativeHome := templates.WithUser(u, fs.conf.UserLayout)

	return relativeHome, nil
}

func (fs *localfs) CreateHome(ctx context.Context) error {
	if fs.conf.DisableHome {
		return errtypes.NotSupported("localfs: create home not supported")
	}

	homePaths := []string{fs.wrap(ctx, "/"), fs.wrapRecycleBin(ctx, "/"), fs.wrapVersions(ctx, "/"), fs.wrapReferences(ctx, fs.conf.ShareFolder)}

	for _, v := range homePaths {
		if err := fs.createHomeInternal(ctx, v); err != nil {
			return errors.Wrap(err, "local: error creating home dir "+v)
		}
	}

	return nil
}

func (fs *localfs) createHomeInternal(ctx context.Context, fn string) error {
	_, err := os.Stat(fn)
	if err != nil {
		if !os.IsNotExist(err) {
			return errors.Wrap(err, "local: error stating:"+fn)
		}
	}
	err = os.MkdirAll(fn, 0700)
	if err != nil {
		return errors.Wrap(err, "local: error creating dir:"+fn)
	}
	return nil
}

func (fs *localfs) CreateDir(ctx context.Context, ref *provider.Reference) error {

	fn, err := fs.resolve(ctx, ref)
	if err != nil {
		return nil
	}

	if fs.isShareFolder(ctx, fn) {
		return errtypes.PermissionDenied("localfs: cannot create folder under the share folder")
	}

	fn = fs.wrap(ctx, fn)
	if _, err := os.Stat(fn); err == nil {
		return errtypes.AlreadyExists(fn)
	}
	err = os.Mkdir(fn, 0700)
	if err != nil {
		if os.IsNotExist(err) {
			return errtypes.NotFound(fn)
		}
		return errors.Wrap(err, "localfs: error creating dir "+fn)
	}

	return fs.propagate(ctx, path.Dir(fn))
}

// TouchFile as defined in the storage.FS interface
func (fs *localfs) TouchFile(ctx context.Context, ref *provider.Reference) error {
	return fmt.Errorf("unimplemented: TouchFile")
}

func (fs *localfs) Delete(ctx context.Context, ref *provider.Reference) error {
	fn, err := fs.resolve(ctx, ref)
	if err != nil {
		return errors.Wrap(err, "localfs: error resolving ref")
	}

	if fs.isShareFolderRoot(ctx, fn) {
		return errtypes.PermissionDenied("localfs: cannot delete the virtual share folder")
	}

	var fp string
	if fs.isShareFolderChild(ctx, fn) {
		fp = fs.wrapReferences(ctx, fn)
	} else {
		fp = fs.wrap(ctx, fn)
	}

	_, err = os.Stat(fp)
	if err != nil {
		if os.IsNotExist(err) {
			return errtypes.NotFound(fn)
		}
		return errors.Wrap(err, "localfs: error stating "+fp)
	}

	key := fmt.Sprintf("%s.d%d", path.Base(fn), time.Now().UnixNano()/int64(time.Millisecond))
	if err := os.Rename(fp, fs.wrapRecycleBin(ctx, key)); err != nil {
		return errors.Wrap(err, "localfs: could not delete item")
	}

	err = fs.addToRecycledDB(ctx, key, fn)
	if err != nil {
		return errors.Wrap(err, "localfs: error adding entry to DB")
	}

	return fs.propagate(ctx, path.Dir(fp))
}

func (fs *localfs) Move(ctx context.Context, oldRef, newRef *provider.Reference) error {
	oldName, err := fs.resolve(ctx, oldRef)
	if err != nil {
		return errors.Wrap(err, "localfs: error resolving ref")
	}

	newName, err := fs.resolve(ctx, newRef)
	if err != nil {
		return errors.Wrap(err, "localfs: error resolving ref")
	}

	if fs.isShareFolder(ctx, oldName) || fs.isShareFolder(ctx, newName) {
		return fs.moveReferences(ctx, oldName, newName)
	}

	oldName = fs.wrap(ctx, oldName)
	newName = fs.wrap(ctx, newName)

	if err := os.Rename(oldName, newName); err != nil {
		return errors.Wrap(err, "localfs: error moving "+oldName+" to "+newName)
	}

	if err := fs.copyMD(oldName, newName); err != nil {
		return errors.Wrap(err, "localfs: error copying metadata")
	}

	if err := fs.propagate(ctx, newName); err != nil {
		return err
	}
	if err := fs.propagate(ctx, path.Dir(oldName)); err != nil {
		return err
	}

	return nil
}

func (fs *localfs) moveReferences(ctx context.Context, oldName, newName string) error {

	if fs.isShareFolderRoot(ctx, oldName) || fs.isShareFolderRoot(ctx, newName) {
		return errtypes.PermissionDenied("localfs: cannot move/rename the virtual share folder")
	}

	// only rename of the reference is allowed, hence having the same basedir
	bold, _ := path.Split(oldName)
	bnew, _ := path.Split(newName)

	if bold != bnew {
		return errtypes.PermissionDenied("localfs: cannot move references under the virtual share folder")
	}

	oldName = fs.wrapReferences(ctx, oldName)
	newName = fs.wrapReferences(ctx, newName)

	if err := os.Rename(oldName, newName); err != nil {
		return errors.Wrap(err, "localfs: error moving "+oldName+" to "+newName)
	}

	if err := fs.copyMD(oldName, newName); err != nil {
		return errors.Wrap(err, "localfs: error copying metadata")
	}

	if err := fs.propagate(ctx, newName); err != nil {
		return err
	}
	if err := fs.propagate(ctx, path.Dir(oldName)); err != nil {
		return err
	}

	return nil
}

func (fs *localfs) GetMD(ctx context.Context, ref *provider.Reference, mdKeys []string) (*provider.ResourceInfo, error) {
	fn, err := fs.resolve(ctx, ref)
	if err != nil {
		return nil, errors.Wrap(err, "localfs: error resolving ref")
	}

	if !fs.conf.DisableHome {
		if fs.isShareFolder(ctx, fn) {
			return fs.getMDShareFolder(ctx, fn, mdKeys)
		}
	}

	fn = fs.wrap(ctx, fn)
	md, err := os.Stat(fn)
	if err != nil {
		if os.IsNotExist(err) {
			return nil, errtypes.NotFound(fn)
		}
		return nil, errors.Wrap(err, "localfs: error stating "+fn)
	}

	return fs.normalize(ctx, md, fn, mdKeys)
}

func (fs *localfs) getMDShareFolder(ctx context.Context, p string, mdKeys []string) (*provider.ResourceInfo, error) {

	fn := fs.wrapReferences(ctx, p)
	md, err := os.Stat(fn)
	if err != nil {
		if os.IsNotExist(err) {
			return nil, errtypes.NotFound(fn)
		}
		return nil, errors.Wrap(err, "localfs: error stating "+fn)
	}

	if fs.isShareFolderRoot(ctx, p) {
		return fs.normalize(ctx, md, fn, mdKeys)
	}
	return fs.convertToFileReference(ctx, md, fn, mdKeys)
}

func (fs *localfs) ListFolder(ctx context.Context, ref *provider.Reference, mdKeys []string) ([]*provider.ResourceInfo, error) {
	fn, err := fs.resolve(ctx, ref)
	if err != nil {
		return nil, errors.Wrap(err, "localfs: error resolving ref")
	}

	if fn == "/" {
		homeFiles, err := fs.listFolder(ctx, fn, mdKeys)
		if err != nil {
			return nil, err
		}
		if !fs.conf.DisableHome {
			sharedReferences, err := fs.listShareFolderRoot(ctx, fn, mdKeys)
			if err != nil {
				return nil, err
			}
			homeFiles = append(homeFiles, sharedReferences...)
		}
		return homeFiles, nil
	}

	if fs.isShareFolderRoot(ctx, fn) {
		return fs.listShareFolderRoot(ctx, fn, mdKeys)
	}

	if fs.isShareFolderChild(ctx, fn) {
		return nil, errtypes.PermissionDenied("localfs: error listing folders inside the shared folder, only file references are stored inside")
	}

	return fs.listFolder(ctx, fn, mdKeys)
}

func (fs *localfs) listFolder(ctx context.Context, fn string, mdKeys []string) ([]*provider.ResourceInfo, error) {

	fn = fs.wrap(ctx, fn)

	mds, err := ioutil.ReadDir(fn)
	if err != nil {
		if os.IsNotExist(err) {
			return nil, errtypes.NotFound(fn)
		}
		return nil, errors.Wrap(err, "localfs: error listing "+fn)
	}

	finfos := []*provider.ResourceInfo{}
	for _, md := range mds {
		info, err := fs.normalize(ctx, md, path.Join(fn, md.Name()), mdKeys)
		if err == nil {
			finfos = append(finfos, info)
		}
	}
	return finfos, nil
}

func (fs *localfs) listShareFolderRoot(ctx context.Context, home string, mdKeys []string) ([]*provider.ResourceInfo, error) {

	fn := fs.wrapReferences(ctx, home)

	mds, err := ioutil.ReadDir(fn)
	if err != nil {
		if os.IsNotExist(err) {
			return nil, errtypes.NotFound(fn)
		}
		return nil, errors.Wrap(err, "localfs: error listing "+fn)
	}

	finfos := []*provider.ResourceInfo{}
	for _, md := range mds {
		var info *provider.ResourceInfo
		var err error
		if fs.isShareFolderRoot(ctx, path.Join("/", md.Name())) {
			info, err = fs.normalize(ctx, md, path.Join(fn, md.Name()), mdKeys)
		} else {
			info, err = fs.convertToFileReference(ctx, md, path.Join(fn, md.Name()), mdKeys)
		}
		if err == nil {
			finfos = append(finfos, info)
		}
	}
	return finfos, nil
}

func (fs *localfs) Download(ctx context.Context, ref *provider.Reference) (io.ReadCloser, error) {
	fn, err := fs.resolve(ctx, ref)
	if err != nil {
		return nil, errors.Wrap(err, "localfs: error resolving ref")
	}

	if fs.isShareFolder(ctx, fn) {
		return nil, errtypes.PermissionDenied("localfs: cannot download under the virtual share folder")
	}

	fn = fs.wrap(ctx, fn)
	r, err := os.Open(fn)
	if err != nil {
		if os.IsNotExist(err) {
			return nil, errtypes.NotFound(fn)
		}
		return nil, errors.Wrap(err, "localfs: error reading "+fn)
	}
	return r, nil
}

func (fs *localfs) archiveRevision(ctx context.Context, np string) error {

	versionsDir := fs.wrapVersions(ctx, fs.unwrap(ctx, np))
	if err := os.MkdirAll(versionsDir, 0700); err != nil {
		return errors.Wrap(err, "localfs: error creating file versions dir "+versionsDir)
	}

	vp := path.Join(versionsDir, fmt.Sprintf("v%d", time.Now().UnixNano()/int64(time.Millisecond)))
	if err := os.Rename(np, vp); err != nil {
		return errors.Wrap(err, "localfs: error renaming from "+np+" to "+vp)
	}

	return nil
}

func (fs *localfs) ListRevisions(ctx context.Context, ref *provider.Reference) ([]*provider.FileVersion, error) {
	np, err := fs.resolve(ctx, ref)
	if err != nil {
		return nil, errors.Wrap(err, "localfs: error resolving ref")
	}

	if fs.isShareFolder(ctx, np) {
		return nil, errtypes.PermissionDenied("localfs: cannot list revisions under the virtual share folder")
	}

	versionsDir := fs.wrapVersions(ctx, np)
	revisions := []*provider.FileVersion{}
	mds, err := ioutil.ReadDir(versionsDir)
	if err != nil {
		return nil, errors.Wrap(err, "localfs: error reading"+versionsDir)
	}

	for i := range mds {
		// versions resemble v12345678
		version := mds[i].Name()[1:]

		mtime, err := strconv.Atoi(version)
		if err != nil {
			continue
		}
		revisions = append(revisions, &provider.FileVersion{
			Key:   version,
			Size:  uint64(mds[i].Size()),
			Mtime: uint64(mtime),
			Etag:  calcEtag(ctx, mds[i]),
		})
	}
	return revisions, nil
}

func (fs *localfs) DownloadRevision(ctx context.Context, ref *provider.Reference, revisionKey string) (io.ReadCloser, error) {
	np, err := fs.resolve(ctx, ref)
	if err != nil {
		return nil, errors.Wrap(err, "localfs: error resolving ref")
	}

	if fs.isShareFolder(ctx, np) {
		return nil, errtypes.PermissionDenied("localfs: cannot download revisions under the virtual share folder")
	}

	versionsDir := fs.wrapVersions(ctx, np)
	vp := path.Join(versionsDir, revisionKey)

	r, err := os.Open(vp)
	if err != nil {
		if os.IsNotExist(err) {
			return nil, errtypes.NotFound(vp)
		}
		return nil, errors.Wrap(err, "localfs: error reading "+vp)
	}

	return r, nil
}

func (fs *localfs) RestoreRevision(ctx context.Context, ref *provider.Reference, revisionKey string) error {
	np, err := fs.resolve(ctx, ref)
	if err != nil {
		return errors.Wrap(err, "localfs: error resolving ref")
	}

	if fs.isShareFolder(ctx, np) {
		return errtypes.PermissionDenied("localfs: cannot restore revisions under the virtual share folder")
	}

	versionsDir := fs.wrapVersions(ctx, np)
	vp := path.Join(versionsDir, revisionKey)
	np = fs.wrap(ctx, np)

	// check revision exists
	vs, err := os.Stat(vp)
	if err != nil {
		if os.IsNotExist(err) {
			return errtypes.NotFound(revisionKey)
		}
		return errors.Wrap(err, "localfs: error stating "+vp)
	}

	if !vs.Mode().IsRegular() {
		return fmt.Errorf("%s is not a regular file", vp)
	}

	if err := fs.archiveRevision(ctx, np); err != nil {
		return err
	}

	if err := os.Rename(vp, np); err != nil {
		return errors.Wrap(err, "localfs: error renaming from "+vp+" to "+np)
	}

	return fs.propagate(ctx, np)
}

func (fs *localfs) PurgeRecycleItem(ctx context.Context, ref *provider.Reference, key, relativePath string) error {
	rp := fs.wrapRecycleBin(ctx, key)

	if err := os.Remove(rp); err != nil {
		return errors.Wrap(err, "localfs: error deleting recycle item")
	}
	return nil
}

func (fs *localfs) EmptyRecycle(ctx context.Context, ref *provider.Reference) error {
	rp := fs.wrapRecycleBin(ctx, "/")

	if err := os.RemoveAll(rp); err != nil {
		return errors.Wrap(err, "localfs: error deleting recycle files")
	}
	if err := fs.createHomeInternal(ctx, rp); err != nil {
		return errors.Wrap(err, "localfs: error deleting recycle files")
	}
	return nil
}

func (fs *localfs) convertToRecycleItem(ctx context.Context, rp string, md os.FileInfo) *provider.RecycleItem {
	// trashbin items have filename.txt.d12345678
	suffix := path.Ext(md.Name())
	if len(suffix) == 0 || !strings.HasPrefix(suffix, ".d") {
		return nil
	}

	trashtime := suffix[2:]
	ttime, err := strconv.Atoi(trashtime)
	if err != nil {
		return nil
	}

	filePath, err := fs.getRecycledEntry(ctx, md.Name())
	if err != nil {
		return nil
	}

	return &provider.RecycleItem{
		Type: getResourceType(md.IsDir()),
		Key:  md.Name(),
		Ref:  &provider.Reference{Path: filePath},
		Size: uint64(md.Size()),
		DeletionTime: &types.Timestamp{
			Seconds: uint64(ttime),
		},
	}
}

func (fs *localfs) ListRecycle(ctx context.Context, ref *provider.Reference, key, relativePath string) ([]*provider.RecycleItem, error) {

	rp := fs.wrapRecycleBin(ctx, "/")

	mds, err := ioutil.ReadDir(rp)
	if err != nil {
		return nil, errors.Wrap(err, "localfs: error listing deleted files")
	}
	items := []*provider.RecycleItem{}
	for i := range mds {
		ri := fs.convertToRecycleItem(ctx, rp, mds[i])
		if ri != nil {
			items = append(items, ri)
		}
	}
	return items, nil
}

func (fs *localfs) RestoreRecycleItem(ctx context.Context, ref *provider.Reference, key, relativePath string, restoreRef *provider.Reference) error {

	suffix := path.Ext(key)
	if len(suffix) == 0 || !strings.HasPrefix(suffix, ".d") {
		return errors.New("localfs: invalid trash item suffix")
	}

	filePath, err := fs.getRecycledEntry(ctx, key)
	if err != nil {
		return errors.Wrap(err, "localfs: invalid key")
	}

	var localRestorePath string
	switch {
	case restoreRef != nil && restoreRef.Path != "":
		localRestorePath = fs.wrap(ctx, restoreRef.Path)
	case fs.isShareFolder(ctx, filePath):
		localRestorePath = fs.wrapReferences(ctx, filePath)
	default:
		localRestorePath = fs.wrap(ctx, filePath)
	}

	if _, err = os.Stat(localRestorePath); err == nil {
		return errors.New("localfs: can't restore - file already exists at original path")
	}

	rp := fs.wrapRecycleBin(ctx, key)
	if _, err = os.Stat(rp); err != nil {
		if os.IsNotExist(err) {
			return errtypes.NotFound(key)
		}
		return errors.Wrap(err, "localfs: error stating "+rp)
	}

	if err := os.Rename(rp, localRestorePath); err != nil {
		return errors.Wrap(err, "ocfs: could not restore item")
	}

	err = fs.removeFromRecycledDB(ctx, key)
	if err != nil {
		return errors.Wrap(err, "localfs: error adding entry to DB")
	}

	return fs.propagate(ctx, localRestorePath)
}

func (fs *localfs) ListStorageSpaces(ctx context.Context, filter []*provider.ListStorageSpacesRequest_Filter) ([]*provider.StorageSpace, error) {
	return nil, errtypes.NotSupported("list storage spaces")
}

// UpdateStorageSpace updates a storage space
func (fs *localfs) UpdateStorageSpace(ctx context.Context, req *provider.UpdateStorageSpaceRequest) (*provider.UpdateStorageSpaceResponse, error) {
	return nil, errtypes.NotSupported("update storage space")
}

// DeleteStorageSpace deletes a storage space
func (fs *localfs) DeleteStorageSpace(ctx context.Context, req *provider.DeleteStorageSpaceRequest) error {
	return errtypes.NotSupported("delete storage space")
}

func (fs *localfs) propagate(ctx context.Context, leafPath string) error {

	var root string
	if fs.isShareFolderChild(ctx, leafPath) || strings.HasSuffix(path.Clean(leafPath), fs.conf.ShareFolder) {
		root = fs.wrapReferences(ctx, "/")
	} else {
		root = fs.wrap(ctx, "/")
	}

	if !strings.HasPrefix(leafPath, root) {
		return errors.New("internal path: " + leafPath + " outside root: " + root)
	}

	fi, err := os.Stat(leafPath)
	if err != nil {
		return err
	}

	parts := strings.Split(strings.TrimPrefix(leafPath, root), "/")
	// root never ends in / so the split returns an empty first element, which we can skip
	// we do not need to chmod the last element because it is the leaf path (< and not <= comparison)
	for i := 1; i < len(parts); i++ {
		if err := os.Chtimes(root, fi.ModTime(), fi.ModTime()); err != nil {
			return err
		}
		root = path.Join(root, parts[i])
	}
	return nil
}<|MERGE_RESOLUTION|>--- conflicted
+++ resolved
@@ -731,11 +731,7 @@
 }
 
 // Unlock removes an existing lock from the given reference
-<<<<<<< HEAD
 func (fs *localfs) Unlock(ctx context.Context, ref *provider.Reference) error {
-=======
-func (fs *localfs) Unlock(ctx context.Context, ref *provider.Reference, lock *provider.Lock) error {
->>>>>>> c437e579
 	return errtypes.NotSupported("unimplemented")
 }
 
