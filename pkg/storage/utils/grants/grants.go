// Copyright 2018-2024 CERN
//
// Licensed under the Apache License, Version 2.0 (the "License");
// you may not use this file except in compliance with the License.
// You may obtain a copy of the License at
//
//     http://www.apache.org/licenses/LICENSE-2.0
//
// Unless required by applicable law or agreed to in writing, software
// distributed under the License is distributed on an "AS IS" BASIS,
// WITHOUT WARRANTIES OR CONDITIONS OF ANY KIND, either express or implied.
// See the License for the specific language governing permissions and
// limitations under the License.
//
// In applying this license, CERN does not waive the privileges and immunities
// granted to it by virtue of its status as an Intergovernmental Organization
// or submit itself to any jurisdiction.

package grants

import (
	"errors"
	"reflect"
	"strings"

	provider "github.com/cs3org/go-cs3apis/cs3/storage/provider/v1beta1"
	"github.com/cs3org/reva/pkg/storage/utils/acl"
)

<<<<<<< HEAD
var noPermissions = &provider.ResourcePermissions{}

// GetACLPerm generates a string representation of CS3APIs' ResourcePermissions
=======
// GetACLPerm generates a string representation of CS3APIs' ResourcePermissions,
// modeled after the EOS ACLs.
>>>>>>> 90e93e88
// TODO(labkode): fine grained permission controls.
func GetACLPerm(set *provider.ResourcePermissions) (string, error) {
	// resource permission is denied
	if reflect.DeepEqual(noPermissions, set) {
		return "!r!w!x!m!u!d", nil
	}

	var b strings.Builder

	if set.Stat || set.InitiateFileDownload || set.ListGrants {
		b.WriteString("r")
	}
	if set.CreateContainer || set.InitiateFileUpload || set.Delete || set.Move {
		b.WriteString("w")
	}
	if set.ListContainer || set.ListFileVersions {
		b.WriteString("x")
	}
	if set.AddGrant || set.RemoveGrant {
		b.WriteString("m")
	}

	if set.Delete {
		b.WriteString("+d")
	} else {
		b.WriteString("!d")
	}

	return b.String(), nil
}

// GetGrantPermissionSet converts CS3APIs' ResourcePermissions from a string:
// EOS acls are a mix of ACLs and POSIX permissions. More details can be found in
// https://github.com/cern-eos/eos/blob/master/doc/citrine/configuration/permission.rst.
// TODO(labkode): add more fine grained controls.
func GetGrantPermissionSet(perm string) *provider.ResourcePermissions {
	var rp provider.ResourcePermissions // default to 0 == all denied

	if strings.Contains(perm, "r") && !strings.Contains(perm, "!r") {
		rp.GetPath = true
		rp.Stat = true
		rp.InitiateFileDownload = true
		rp.ListGrants = true
	}

	if strings.Contains(perm, "w") && !strings.Contains(perm, "!w") {
		rp.Move = true
		rp.Delete = true
		rp.PurgeRecycle = true
		rp.InitiateFileUpload = true
		rp.RestoreFileVersion = true
		rp.RestoreRecycleItem = true
		rp.CreateContainer = true
	}

	if strings.Contains(perm, "x") && !strings.Contains(perm, "!x") {
		rp.ListFileVersions = true
		rp.ListRecycle = true
		rp.ListContainer = true
	}

	if strings.Contains(perm, "!d") {
		rp.Delete = false
		rp.PurgeRecycle = false
	}

	if strings.Contains(perm, "m") && !strings.Contains(perm, "!m") {
		rp.AddGrant = true
		rp.RemoveGrant = true
	}

	return &rp
}

// GetACLType returns a char representation of the type of grantee.
func GetACLType(gt provider.GranteeType) (string, error) {
	switch gt {
	case provider.GranteeType_GRANTEE_TYPE_USER:
		return acl.TypeUser, nil
	case provider.GranteeType_GRANTEE_TYPE_GROUP:
		return acl.TypeGroup, nil
	default:
		return "", errors.New("no eos acl for grantee type: " + gt.String())
	}
}

// GetGranteeType returns the grantee type from a char.
func GetGranteeType(aclType string) provider.GranteeType {
	switch aclType {
	case acl.TypeUser, acl.TypeLightweight:
		return provider.GranteeType_GRANTEE_TYPE_USER
	case acl.TypeGroup:
		return provider.GranteeType_GRANTEE_TYPE_GROUP
	default:
		return provider.GranteeType_GRANTEE_TYPE_INVALID
	}
}

// PermissionsEqual returns true if the permissions are equal.
func PermissionsEqual(p1, p2 *provider.ResourcePermissions) bool {
	return p1 != nil && p2 != nil && reflect.DeepEqual(p1, p2)
}

// GranteeEqual returns true if the grantee are equal.
func GranteeEqual(g1, g2 *provider.Grantee) bool {
	return g1 != nil && g2 != nil && reflect.DeepEqual(g1, g2)
}<|MERGE_RESOLUTION|>--- conflicted
+++ resolved
@@ -27,14 +27,10 @@
 	"github.com/cs3org/reva/pkg/storage/utils/acl"
 )
 
-<<<<<<< HEAD
 var noPermissions = &provider.ResourcePermissions{}
 
-// GetACLPerm generates a string representation of CS3APIs' ResourcePermissions
-=======
 // GetACLPerm generates a string representation of CS3APIs' ResourcePermissions,
 // modeled after the EOS ACLs.
->>>>>>> 90e93e88
 // TODO(labkode): fine grained permission controls.
 func GetACLPerm(set *provider.ResourcePermissions) (string, error) {
 	// resource permission is denied
