--- conflicted
+++ resolved
@@ -20,15 +20,11 @@
 
 import (
 	"errors"
-	"reflect"
 	"strings"
 
 	provider "github.com/cs3org/go-cs3apis/cs3/storage/provider/v1beta1"
 	"github.com/cs3org/reva/pkg/storage/utils/acl"
-<<<<<<< HEAD
-=======
 	"google.golang.org/protobuf/proto"
->>>>>>> 716e6b83
 )
 
 var noPermissions = &provider.ResourcePermissions{}
@@ -38,11 +34,7 @@
 // TODO(labkode): fine grained permission controls.
 func GetACLPerm(set *provider.ResourcePermissions) (string, error) {
 	// resource permission is denied
-<<<<<<< HEAD
-	if reflect.DeepEqual(noPermissions, set) {
-=======
 	if proto.Equal(&provider.ResourcePermissions{}, set) {
->>>>>>> 716e6b83
 		return "!r!w!x!m!u!d", nil
 	}
 
@@ -139,18 +131,10 @@
 
 // PermissionsEqual returns true if the permissions are equal.
 func PermissionsEqual(p1, p2 *provider.ResourcePermissions) bool {
-<<<<<<< HEAD
-	return p1 != nil && p2 != nil && reflect.DeepEqual(p1, p2)
-=======
 	return p1 != nil && p2 != nil && proto.Equal(p1, p2)
->>>>>>> 716e6b83
 }
 
 // GranteeEqual returns true if the grantee are equal.
 func GranteeEqual(g1, g2 *provider.Grantee) bool {
-<<<<<<< HEAD
-	return g1 != nil && g2 != nil && reflect.DeepEqual(g1, g2)
-=======
 	return g1 != nil && g2 != nil && proto.Equal(g1, g2)
->>>>>>> 716e6b83
 }