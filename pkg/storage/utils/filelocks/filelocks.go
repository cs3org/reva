--- conflicted
+++ resolved
@@ -28,13 +28,6 @@
 	"github.com/gofrs/flock"
 )
 
-<<<<<<< HEAD
-var (
-	_localLocks sync.Map
-	// MaxAcquireLockCycles defines how often the system tries to acquire a lock before failing.
-	MaxAcquireLockCycles = 25
-)
-=======
 // LockFileSuffix to use for lock files
 const LockFileSuffix = ".flock"
 
@@ -65,7 +58,6 @@
 		_lockCycleDurationFactor = v
 	})
 }
->>>>>>> 4b19ae9d
 
 // getMutexedFlock returns a new Flock struct for the given file.
 // If there is already one in the local store, it returns nil.
@@ -107,11 +99,7 @@
 	}
 
 	var flock *flock.Flock
-<<<<<<< HEAD
-	for i := 1; i <= MaxAcquireLockCycles; i++ {
-=======
 	for i := 1; i <= _lockCyclesValue; i++ {
->>>>>>> 4b19ae9d
 		if flock = getMutexedFlock(n); flock != nil {
 			break
 		}
