--- conflicted
+++ resolved
@@ -270,10 +270,7 @@
 		return nil, errors.New("nextcloud: user and grantee are the same")
 	}
 
-<<<<<<< HEAD
-=======
 	// fixme: this should come from the EFSS backend
->>>>>>> aa549e08
 	id := genID()
 	now := time.Now().UnixNano()
 	ts := &typespb.Timestamp{
@@ -343,27 +340,15 @@
 	}
 
 	_, _, err = sm.do(ctx, Action{apiMethod, string(encShare)}, username)
-<<<<<<< HEAD
 
 	// FIXME: the Nextcloud backend should return an id but we already generated one
 	// _, body, err := sm.do(ctx, Action{apiMethod, string(encShare)}, username)
 	// s.Id = &ocm.ShareId{
 	// 	OpaqueId: string(body),
 	// }
-	// if err != nil {
-	// 	return nil, err
-	// }
-=======
-	// FIXME: this should set the id of the share
-	// _, body, err := sm.do(ctx, Action{apiMethod, string(encShare)}, username)
-
-	// s.Id = &ocm.ShareId{
-	// 	OpaqueId: string(body),
-	// }
-	if err != nil {
-		return nil, err
-	}
->>>>>>> aa549e08
+	if err != nil {
+		return nil, err
+	}
 
 	if isOwnersMeshProvider {
 		// token, ok := ctxpkg.ContextGetToken(ctx)
