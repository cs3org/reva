--- conflicted
+++ resolved
@@ -246,7 +246,6 @@
 	}
 }
 
-<<<<<<< HEAD
 // Events provisions events config
 func Events(endpoint, cluster string) Option {
 	return func(o *Options) {
@@ -260,7 +259,9 @@
 	return func(o *Options) {
 		o.config.ForceRescanDuration = rescanPeriod
 		o.config.StatPollingTimeout = pollTimeout
-=======
+	}
+}
+
 // MetricsEnabled provides a function to set the MetricsEnabled config option.
 func MetricsEnabled(val bool) Option {
 	return func(o *Options) {
@@ -279,6 +280,5 @@
 func MetricsSubsystem(val string) Option {
 	return func(o *Options) {
 		o.MetricsSubsystem = val
->>>>>>> 8a344b12
 	}
 }