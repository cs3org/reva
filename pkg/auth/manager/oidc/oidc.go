--- conflicted
+++ resolved
@@ -212,14 +212,9 @@
 			Idp:      claims.Iss, // in the scope of this issuer
 		},
 		Username: claims.PreferredUsername,
-<<<<<<< HEAD
-		// TODO groups are not covered by oidc but might be sent as a custom claim.
-		// TODO ... use all claims from oidc?
-=======
 		// TODO(labkode) if we can get groups from the claim we need to give the possibility
 		// to the admin to chosse what claim provides the groups.
 		// TODO(labkode) ... use all claims from oidc?
->>>>>>> d5bd90c4
 		Groups:       []string{},
 		Mail:         claims.Email,
 		MailVerified: claims.EmailVerified,
