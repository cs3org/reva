--- conflicted
+++ resolved
@@ -33,6 +33,7 @@
 	"github.com/cs3org/reva/pkg/auth/manager/registry"
 	"github.com/mitchellh/mapstructure"
 	"github.com/pkg/errors"
+	"github.com/rs/zerolog/log"
 	"golang.org/x/oauth2"
 )
 
@@ -46,13 +47,10 @@
 }
 
 type config struct {
-	Insecure     bool     `mapstructure:"insecure"`
-	SkipCheck    bool     `mapstructure:"skipcheck"`
-	Provider     string   `mapstructure:"provider"` // the endpoint of the oidc provider, a.k.a the issuer OIDC term.
-	Audience     string   `mapstructure:"audience"`
-	SigningAlgs  []string `mapstructure:"signing_algorithms"`
-	ClientID     string   `mapstructure:"client_id"`
-	ClientSecret string   `mapstructure:"client_secret"`
+	Insecure    bool     `mapstructure:"insecure"`
+	SkipCheck   bool     `mapstructure:"skipcheck"`
+	Provider    string   `mapstructure:"provider"`
+	SigningAlgs []string `mapstructure:"signing_algorithms"`
 }
 
 func parseConfig(m map[string]interface{}) (*config, error) {
@@ -83,200 +81,30 @@
 }
 
 // the clientID it would be empty as we only need to validate the clientSecret variable
-// that contains the OIDC token to be verified against the OIDC provider.
+// which contains the access token that we can use to contact the UserInfo endpoint
+// and get the user claims.
 func (am *mgr) Authenticate(ctx context.Context, clientID, clientSecret string) (*user.User, error) {
-	//log := appctx.GetLogger(ctx)
-
-<<<<<<< HEAD
 	ctx = am.getOAuthCtx(ctx)
 
 	provider, err := am.getOIDCProvider(ctx)
 	if err != nil {
 		return nil, fmt.Errorf("error creating oidc provider: +%v", err)
 	}
-=======
-	tr := &http.Transport{
-		TLSClientConfig: &tls.Config{
-			InsecureSkipVerify: am.c.Insecure,
-		},
+
+	oauth2Token := &oauth2.Token{
+		AccessToken: clientSecret,
 	}
-	customHTTPClient := &http.Client{
-		Transport: tr,
-		Timeout:   time.Second * 10,
-	}
-	customCtx := context.WithValue(ctx, oauth2.HTTPClient, customHTTPClient)
-
-	if am.provider == nil {
-		// Initialize a provider by specifying the issuer URL.
-		// provider needs to be cached as when it is created
-		// it will fetch the keys from the issuer using the .well-known
-		// endpoint
-		provider, err := oidc.NewProvider(customCtx, am.c.Provider)
-		if err != nil {
-			return nil, err
-		}
-		am.provider = provider
-		metadata := &ProviderMetadata{}
-		if err := provider.Claims(metadata); err != nil {
-			return nil, fmt.Errorf("could not unmarshal provider metadata: %v", err)
-		}
-		am.metadata = metadata
-	}
-	provider := am.provider
-
-	// The claims we want to have
-	var claims StandardClaims
-
-	if am.metadata.IntrospectionEndpoint == "" {
-
-		log.Debug().Msg("no introspection endpoint, trying to decode access token as jwt")
-		//maybe our access token is a jwt token
-		c := &oidc.Config{
-			ClientID:             am.c.Audience,
-			SupportedSigningAlgs: am.c.SigningAlgs,
-		}
-		if am.c.SkipCheck { // not safe but only way for simplesamlphp to work with an almost compliant oidc (for now)
-			c.SkipClientIDCheck = true
-			c.SkipIssuerCheck = true
-		}
-		verifier := provider.Verifier(c)
-		idToken, err := verifier.Verify(customCtx, token)
-
-		if err != nil {
-			return nil, fmt.Errorf("could not verify jwt: %v", err)
-		}
-		if err := idToken.Claims(&claims); err != nil {
-			return nil, fmt.Errorf("failed to parse claims: %v", err)
-		}
-
-		if claims.PreferredUsername == "" {
-			// resolve user info here? cache it?
-			oauth2Token := &oauth2.Token{
-				AccessToken: token,
-			}
-			userInfo, err := provider.UserInfo(customCtx, oauth2.StaticTokenSource(oauth2Token))
-			if err != nil {
-				return nil, fmt.Errorf("Failed to get userinfo: %v", err)
-			}
-			if err := userInfo.Claims(&claims); err != nil {
-				return nil, fmt.Errorf("failed to unmarshal userinfo claims: %v", err)
-			}
-			log.Debug().Interface("claims", claims).Interface("userInfo", userInfo).Msg("unmarshalled userinfo")
-		}
-	} else {
->>>>>>> 5ca73c99
-
-	// verifier is used to verify the oidc token againsy the oidc provider.
-	verifier := am.getVerifier(provider)
-
-	idToken, err := verifier.Verify(ctx, clientSecret)
+	userInfo, err := provider.UserInfo(ctx, oauth2.StaticTokenSource(oauth2Token))
 	if err != nil {
-		return nil, errors.Wrap(err, "oidc: error verifying oidc token")
+		return nil, fmt.Errorf("oidc: error getting userinfo: +%v", err)
 	}
 
 	// claims contains the standard OIDC claims like issuer, iat, aud, ...
 	var claims StandardClaims
-	if err := idToken.Claims(&claims); err != nil {
-		return nil, errors.Wrap(err, "oidc: error parsing claims")
+	if err := userInfo.Claims(&claims); err != nil {
+		return nil, fmt.Errorf("oidc: error unmarshaling userinfo claims: %v", err)
 	}
-
-	/*
-		if am.metadata.IntrospectionEndpoint == "" {
-
-			log.Debug().Msg("no introspection endpoint, trying to decode access token as jwt")
-			// maybe our access token is a jwt token
-			c := &oidc.Config{
-				ClientID:             am.c.Audience,
-				SupportedSigningAlgs: am.c.SigningAlgs,
-			}
-			if am.c.SkipCheck { // not safe but only way for simplesamlphp to work with an almost compliant oidc (for now)
-				c.SkipClientIDCheck = true
-				c.SkipIssuerCheck = true
-			}
-			verifier := provider.Verifier(c)
-			idToken, err := verifier.Verify(customCtx, token)
-			if err != nil {
-				return nil, fmt.Errorf("could not verify jwt: %v", err)
-			}
-			if err := idToken.Claims(&claims); err != nil {
-				return nil, fmt.Errorf("failed to parse claims: %v", err)
-			}
-
-		} else {
-
-			// we need to lookup the id token with the access token we got
-			// see oidc IDToken.Verifytoken
-
-			data := fmt.Sprintf("token=%s&token_type_hint=access_token", token)
-			req, err := http.NewRequest("POST", am.metadata.UserinfoEndpoint, strings.NewReader(data))
-			if err != nil {
-				return nil, fmt.Errorf("could not create introspection request: %v", err)
-			}
-			req.Header.Set("Content-Type", "application/x-www-form-urlencoded")
-			// we follow https://tools.ietf.org/html/rfc7662
-			req.Header.Set("Accept", "application/json")
-			//req.SetBasicAuth(am.c.ClientID, am.c.ClientSecret)
-			//req.SetBasicAuth(am.c.ClientID, token)
-			req.SetBasicAuth(am.c.ClientID, "")
-
-			res, err := customHTTPClient.Do(req)
-			if err != nil {
-				return nil, fmt.Errorf("could not introspect access token %s: %v", token, err)
-			}
-			defer res.Body.Close()
-
-			body, err := ioutil.ReadAll(res.Body)
-			if err != nil {
-				return nil, fmt.Errorf("could not read introspection response body: %v", err)
-			}
-
-			log.Debug().Str("body", string(body)).Str("client", am.c.ClientID).Str("req", fmt.Sprintf("%+v", req)).Msg("oidc introspect response")
-			switch strings.Split(res.Header.Get("Content-Type"), ";")[0] {
-			// application/jwt is in draft https://tools.ietf.org/html/draft-ietf-oauth-jwt-introspection-response-03
-			case "application/jwt":
-				// verify the jwt
-				log.Warn().Msg("TODO untested verification of jwt encoded introspection response")
-
-				verifier := provider.Verifier(&oidc.Config{ClientID: am.c.Audience})
-				idToken, err := verifier.Verify(customCtx, string(body))
-				if err != nil {
-					return nil, fmt.Errorf("could not verify jwt: %v", err)
-				}
-
-				if err := idToken.Claims(&claims); err != nil {
-					return nil, fmt.Errorf("failed to parse claims: %v", err)
-				}
-			case "application/json":
-				var ir IntrospectionResponse
-				// parse json
-				if err := json.Unmarshal(body, &ir); err != nil {
-					return nil, fmt.Errorf("failed to parse claims: %v", err)
-				}
-				// verify the auth token is still active
-				if !ir.Active {
-					log.Debug().Interface("ir", ir).Str("body", string(body)).Msg("token no longer active")
-					return nil, fmt.Errorf("token no longer active")
-				}
-				// resolve user info here? cache it?
-				oauth2Token := &oauth2.Token{
-					AccessToken: token,
-				}
-				userInfo, err := provider.UserInfo(customCtx, oauth2.StaticTokenSource(oauth2Token))
-				if err != nil {
-					return nil, fmt.Errorf("Failed to get userinfo: %v", err)
-				}
-				if err := userInfo.Claims(&claims); err != nil {
-					return nil, fmt.Errorf("failed to unmarshal userinfo claims: %v", err)
-				}
-				claims.Iss = ir.Iss
-				log.Debug().Interface("claims", claims).Interface("userInfo", userInfo).Msg("unmarshalled userinfo")
-
-			default:
-				return nil, fmt.Errorf("unknown content type: %s", res.Header.Get("Content-Type"))
-			}
-		}
-
-	*/
+	log.Debug().Interface("claims", claims).Interface("userInfo", userInfo).Msg("unmarshalled userinfo")
 
 	u := &user.User{
 		Id: &user.UserId{
@@ -326,34 +154,6 @@
 		return nil, fmt.Errorf("error creating a new oidc provider: %+v", err)
 	}
 
-	// Once the provider is configured we obtain the metadata claims like the
-	// authorization, token and instrospection endpoints if they are available.
-
-	/*metadata := &ProviderMetadata{}
-	if err := provider.Claims(metadata); err != nil {
-		return nil, fmt.Errorf("error unmarshaling oidc provider metadata: %v", err)
-	}
-	*/
-
 	am.provider = provider
-	//am.metadata = metadata
 	return am.provider, nil
-}
-
-func (am *mgr) getVerifier(provider *oidc.Provider) *oidc.IDTokenVerifier {
-	c := &oidc.Config{
-		ClientID:             am.c.ClientID,
-		SupportedSigningAlgs: am.c.SigningAlgs,
-	}
-
-	// it is unsage to skip client id and issuer check but it comes useful when
-	// testing against dev oidc providers that are not properly setup.
-	if am.c.SkipCheck {
-		c.SkipClientIDCheck = true
-		c.SkipIssuerCheck = true
-		c.SkipExpiryCheck = true
-	}
-
-	verifier := provider.Verifier(c)
-	return verifier
 }