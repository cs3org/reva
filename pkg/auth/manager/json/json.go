// Copyright 2018-2019 CERN
//
// Licensed under the Apache License, Version 2.0 (the "License");
// you may not use this file except in compliance with the License.
// You may obtain a copy of the License at
//
//     http://www.apache.org/licenses/LICENSE-2.0
//
// Unless required by applicable law or agreed to in writing, software
// distributed under the License is distributed on an "AS IS" BASIS,
// WITHOUT WARRANTIES OR CONDITIONS OF ANY KIND, either express or implied.
// See the License for the specific language governing permissions and
// limitations under the License.
//
// In applying this license, CERN does not waive the privileges and immunities
// granted to it by virtue of its status as an Intergovernmental Organization
// or submit itself to any jurisdiction.

package json

import (
	"context"
	"encoding/json"
	"io/ioutil"

<<<<<<< HEAD
	user "github.com/cs3org/go-cs3apis/cs3/identity/user/v1beta1"
=======
	typespb "github.com/cs3org/go-cs3apis/cs3/types"
	userproviderv0alphapb "github.com/cs3org/go-cs3apis/cs3/userprovider/v0alpha"
>>>>>>> 38a63d5e
	"github.com/cs3org/reva/pkg/auth"
	"github.com/cs3org/reva/pkg/auth/manager/registry"
	"github.com/cs3org/reva/pkg/errtypes"
	"github.com/mitchellh/mapstructure"
	"github.com/pkg/errors"
)

func init() {
	registry.Register("json", New)
}

// Credentials holds a pair of secret and userid
type Credentials struct {
<<<<<<< HEAD
	ID       *user.UserId `mapstructure:"id"`
	Username string       `mapstructure:"username"`
	Secret   string       `mapstructure:"secret"`
=======
	ID           *typespb.UserId `mapstructure:"id"`
	Username     string          `mapstructure:"username"`
	Mail         string          `mapstructure:"mail"`
	MailVerified bool            `mapstructure:"mail_verified"`
	DisplayName  string          `mapstructure:"display_name"`
	Secret       string          `mapstructure:"secret"`
	Groups       []string        `mapstructure:"groups"`
>>>>>>> 38a63d5e
}

type manager struct {
	credentials map[string]*Credentials
}

type config struct {
	// Users holds a path to a file containing json conforming the Users struct
	Users string `mapstructure:"users"`
}

func parseConfig(m map[string]interface{}) (*config, error) {
	c := &config{}
	if err := mapstructure.Decode(m, c); err != nil {
		err = errors.Wrap(err, "error decoding conf")
		return nil, err
	}
	return c, nil
}

// New returns a new auth Manager.
func New(m map[string]interface{}) (auth.Manager, error) {
	c, err := parseConfig(m)
	if err != nil {
		return nil, err
	}

	manager := &manager{credentials: map[string]*Credentials{}}

	f, err := ioutil.ReadFile(c.Users)
	if err != nil {
		return nil, err
	}

	credentials := []*Credentials{}

	err = json.Unmarshal(f, &credentials)
	if err != nil {
		return nil, err
	}

	for _, c := range credentials {
		manager.credentials[c.Username] = c
	}

	return manager, nil
}

<<<<<<< HEAD
func (m *manager) Authenticate(ctx context.Context, username string, secret string) (*user.User, error) {
	if c, ok := m.credentials[username]; ok {
		if c.Secret == secret {
			return c, nil
=======
func (m *manager) Authenticate(ctx context.Context, username string, secret string) (*userproviderv0alphapb.User, error) {
	if c, ok := m.credentials[username]; ok {
		if c.Secret == secret {
			return &userproviderv0alphapb.User{
				Id:           c.ID,
				Username:     c.Username,
				Mail:         c.Mail,
				MailVerified: c.MailVerified,
				DisplayName:  c.DisplayName,
				Groups:       c.Groups,
				// TODO add arbitrary keys as opaque data
			}, nil
>>>>>>> 38a63d5e
		}
	}
	return nil, errtypes.InvalidCredentials(username)
}<|MERGE_RESOLUTION|>--- conflicted
+++ resolved
@@ -23,12 +23,7 @@
 	"encoding/json"
 	"io/ioutil"
 
-<<<<<<< HEAD
 	user "github.com/cs3org/go-cs3apis/cs3/identity/user/v1beta1"
-=======
-	typespb "github.com/cs3org/go-cs3apis/cs3/types"
-	userproviderv0alphapb "github.com/cs3org/go-cs3apis/cs3/userprovider/v0alpha"
->>>>>>> 38a63d5e
 	"github.com/cs3org/reva/pkg/auth"
 	"github.com/cs3org/reva/pkg/auth/manager/registry"
 	"github.com/cs3org/reva/pkg/errtypes"
@@ -42,19 +37,13 @@
 
 // Credentials holds a pair of secret and userid
 type Credentials struct {
-<<<<<<< HEAD
-	ID       *user.UserId `mapstructure:"id"`
-	Username string       `mapstructure:"username"`
-	Secret   string       `mapstructure:"secret"`
-=======
-	ID           *typespb.UserId `mapstructure:"id"`
-	Username     string          `mapstructure:"username"`
-	Mail         string          `mapstructure:"mail"`
-	MailVerified bool            `mapstructure:"mail_verified"`
-	DisplayName  string          `mapstructure:"display_name"`
-	Secret       string          `mapstructure:"secret"`
-	Groups       []string        `mapstructure:"groups"`
->>>>>>> 38a63d5e
+	ID           *user.UserId `mapstructure:"id"`
+	Username     string       `mapstructure:"username"`
+	Mail         string       `mapstructure:"mail"`
+	MailVerified bool         `mapstructure:"mail_verified"`
+	DisplayName  string       `mapstructure:"display_name"`
+	Secret       string       `mapstructure:"secret"`
+	Groups       []string     `mapstructure:"groups"`
 }
 
 type manager struct {
@@ -103,16 +92,10 @@
 	return manager, nil
 }
 
-<<<<<<< HEAD
 func (m *manager) Authenticate(ctx context.Context, username string, secret string) (*user.User, error) {
 	if c, ok := m.credentials[username]; ok {
 		if c.Secret == secret {
-			return c, nil
-=======
-func (m *manager) Authenticate(ctx context.Context, username string, secret string) (*userproviderv0alphapb.User, error) {
-	if c, ok := m.credentials[username]; ok {
-		if c.Secret == secret {
-			return &userproviderv0alphapb.User{
+			return &user.User{
 				Id:           c.ID,
 				Username:     c.Username,
 				Mail:         c.Mail,
@@ -121,7 +104,6 @@
 				Groups:       c.Groups,
 				// TODO add arbitrary keys as opaque data
 			}, nil
->>>>>>> 38a63d5e
 		}
 	}
 	return nil, errtypes.InvalidCredentials(username)
