--- conflicted
+++ resolved
@@ -38,18 +38,7 @@
 }
 
 type mgr struct {
-<<<<<<< HEAD
-	hostname     string
-	port         int
-	baseDN       string
-	filter       string
-	bindUsername string
-	bindPassword string
-	idp          string
-	schema       attributes
-=======
 	c *config
->>>>>>> 825f8b11
 }
 
 type config struct {
@@ -98,18 +87,7 @@
 	}
 
 	return &mgr{
-<<<<<<< HEAD
-		hostname:     c.Hostname,
-		port:         c.Port,
-		baseDN:       c.BaseDN,
-		filter:       c.Filter,
-		bindUsername: c.BindUsername,
-		bindPassword: c.BindPassword,
-		idp:          c.Idp,
-		schema:       c.Schema,
-=======
 		c: c,
->>>>>>> 825f8b11
 	}, nil
 }
 
@@ -157,17 +135,10 @@
 		return nil, err
 	}
 
-<<<<<<< HEAD
-	uid := &typespb.UserId{
-		Idp:      am.idp,
-		OpaqueId: sr.Entries[0].GetAttributeValue(am.schema.UID),
-=======
 	u := &user.User{
 		// TODO(jfd) clean up idp = iss, sub = opaque ... is redundant
 		Id: &user.UserId{
-			// TODO(jfd): how do we determine the issuer for ldap? ... make configurable
-			Idp: fmt.Sprintf("%s:%d", am.c.Hostname, am.c.Port),
-			// TODO(jfd): objectguid, entryuuid etc ... make configurable
+			Idp: am.idp,
 			OpaqueId: sr.Entries[0].GetAttributeValue(am.c.Schema.UID),
 		},
 		// Subject:     claims.Sub, // TODO(labkode) remove from CS3, is in Id
@@ -178,7 +149,6 @@
 		Groups:      []string{},
 		Mail:        sr.Entries[0].GetAttributeValue(am.c.Schema.Mail),
 		DisplayName: sr.Entries[0].GetAttributeValue(am.c.Schema.DisplayName),
->>>>>>> 825f8b11
 	}
 	return u, nil
 
