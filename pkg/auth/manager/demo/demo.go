--- conflicted
+++ resolved
@@ -21,12 +21,7 @@
 import (
 	"context"
 
-<<<<<<< HEAD
 	user "github.com/cs3org/go-cs3apis/cs3/identity/user/v1beta1"
-=======
-	typespb "github.com/cs3org/go-cs3apis/cs3/types"
-	userproviderv0alphapb "github.com/cs3org/go-cs3apis/cs3/userprovider/v0alpha"
->>>>>>> 38a63d5e
 	"github.com/cs3org/reva/pkg/auth"
 	"github.com/cs3org/reva/pkg/auth/manager/registry"
 	"github.com/cs3org/reva/pkg/errtypes"
@@ -42,11 +37,7 @@
 
 // Credentials holds a pair of secret and userid
 type Credentials struct {
-<<<<<<< HEAD
-	ID     *user.UserId
-=======
-	User   *userproviderv0alphapb.User
->>>>>>> 38a63d5e
+	User   *user.User
 	Secret string
 }
 
@@ -57,11 +48,7 @@
 	return &manager{credentials: creds}, nil
 }
 
-<<<<<<< HEAD
-func (m *manager) Authenticate(ctx context.Context, clientID, clientSecret string) (*user.UserId, error) {
-=======
-func (m *manager) Authenticate(ctx context.Context, clientID, clientSecret string) (*userproviderv0alphapb.User, error) {
->>>>>>> 38a63d5e
+func (m *manager) Authenticate(ctx context.Context, clientID, clientSecret string) (*user.User, error) {
 	if c, ok := m.credentials[clientID]; ok {
 		if c.Secret == clientSecret {
 			return c.User, nil
@@ -74,13 +61,8 @@
 	return map[string]Credentials{
 		"einstein": Credentials{
 			Secret: "relativity",
-<<<<<<< HEAD
-			ID: &user.UserId{
-				OpaqueId: "4c510ada-c86b-4815-8820-42cdf82c3d51",
-				Idp:      "http://localhost:9998",
-=======
-			User: &userproviderv0alphapb.User{
-				Id: &typespb.UserId{
+			User: &user.User{
+				Id: &user.UserId{
 					Idp:      "http://localhost:9998",
 					OpaqueId: "4c510ada-c86b-4815-8820-42cdf82c3d51",
 				},
@@ -88,18 +70,12 @@
 				Groups:      []string{"sailing-lovers", "violin-haters", "physics-lovers"},
 				Mail:        "einstein@example.org",
 				DisplayName: "Albert Einstein",
->>>>>>> 38a63d5e
 			},
 		},
 		"marie": Credentials{
 			Secret: "radioactivity",
-<<<<<<< HEAD
-			ID: &user.UserId{
-				OpaqueId: "f7fbf8c8-139b-4376-b307-cf0a8c2d0d9c",
-				Idp:      "http://localhost:9998",
-=======
-			User: &userproviderv0alphapb.User{
-				Id: &typespb.UserId{
+			User: &user.User{
+				Id: &user.UserId{
 					Idp:      "http://localhost:9998",
 					OpaqueId: "f7fbf8c8-139b-4376-b307-cf0a8c2d0d9c",
 				},
@@ -107,18 +83,12 @@
 				Groups:      []string{"radium-lovers", "polonium-lovers", "physics-lovers"},
 				Mail:        "marie@example.org",
 				DisplayName: "Marie Curie",
->>>>>>> 38a63d5e
 			},
 		},
 		"richard": Credentials{
 			Secret: "superfluidity",
-<<<<<<< HEAD
-			ID: &user.UserId{
-				OpaqueId: "932b4540-8d16-481e-8ef4-588e4b6b151c",
-				Idp:      "http://localhost:9998",
-=======
-			User: &userproviderv0alphapb.User{
-				Id: &typespb.UserId{
+			User: &user.User{
+				Id: &user.UserId{
 					Idp:      "http://localhost:9998",
 					OpaqueId: "932b4540-8d16-481e-8ef4-588e4b6b151c",
 				},
@@ -126,7 +96,6 @@
 				Groups:      []string{"quantum-lovers", "philosophy-haters", "physics-lovers"},
 				Mail:        "richard@example.org",
 				DisplayName: "Richard Feynman",
->>>>>>> 38a63d5e
 			},
 		},
 	}
