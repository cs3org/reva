--- conflicted
+++ resolved
@@ -135,14 +135,10 @@
 // TSToUnixNano converts a protobuf Timestamp to uint64
 // with nanoseconds resolution.
 func TSToUnixNano(ts *types.Timestamp) uint64 {
-<<<<<<< HEAD
-	return uint64(time.Unix(int64(ts.GetSeconds()), int64(ts.GetNanos())).UnixNano())
-=======
 	if ts == nil {
 		return 0
 	}
 	return uint64(time.Unix(int64(ts.Seconds), int64(ts.Nanos)).UnixNano())
->>>>>>> 44dc469b
 }
 
 // TSToTime converts a protobuf Timestamp to Go's time.Time.
