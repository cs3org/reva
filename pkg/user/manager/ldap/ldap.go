--- conflicted
+++ resolved
@@ -125,13 +125,7 @@
 	return u, nil
 }
 
-<<<<<<< HEAD
-// GetUserByClaim implements the user.Manager interface. Looks up a user by
-// claim ('mail', 'username', 'userid') and returns the user.
-func (m *manager) GetUserByClaim(ctx context.Context, claim, value string) (*userpb.User, error) {
-=======
 func (m *manager) GetUser(ctx context.Context, uid *userpb.UserId, skipFetchingGroups bool) (*userpb.User, error) {
->>>>>>> 2e1c2a35
 	log := appctx.GetLogger(ctx)
 
 	log.Debug().Str("claim", claim).Str("value", value).Msg("GetUserByClaim")
@@ -155,23 +149,6 @@
 
 	u.Groups = groups
 
-<<<<<<< HEAD
-	return u, nil
-}
-
-// FindUser implements the user.Manager interface. Searches for users using a prefix-substring search on
-// the user attributes ('mail', 'username', 'displayname', 'userid') and returns the users.
-func (m *manager) FindUsers(ctx context.Context, query string) ([]*userpb.User, error) {
-	log := appctx.GetLogger(ctx)
-	entries, err := m.c.LDAPIdentity.GetLDAPUsers(log, m.ldapClient, query)
-	if err != nil {
-		return nil, err
-	}
-	users := []*userpb.User{}
-
-	for _, entry := range entries {
-		u, err := m.ldapEntryToUser(entry)
-=======
 	id := &userpb.UserId{
 		Idp:      m.c.Idp,
 		OpaqueId: sr.Entries[0].GetEqualFoldAttributeValue(m.c.Schema.UID),
@@ -190,7 +167,6 @@
 	gidValue := sr.Entries[0].GetEqualFoldAttributeValue(m.c.Schema.GIDNumber)
 	if gidValue != "" {
 		gidNumber, err = strconv.ParseInt(gidValue, 10, 64)
->>>>>>> 2e1c2a35
 		if err != nil {
 			return nil, err
 		}
@@ -206,11 +182,6 @@
 	return users, nil
 }
 
-<<<<<<< HEAD
-// GetUserGroups implements the user.Manager interface. Looks up all group membership of
-// the user with the supplied Id. Returns a string slice with the group ids
-func (m *manager) GetUserGroups(ctx context.Context, uid *userpb.UserId) ([]string, error) {
-=======
 func (m *manager) GetUserByClaim(ctx context.Context, claim, value string, skipFetchingGroups bool) (*userpb.User, error) {
 	// TODO align supported claims with rest driver and the others, maybe refactor into common mapping
 	switch claim {
@@ -228,7 +199,6 @@
 		return nil, errors.New("ldap: invalid field " + claim)
 	}
 
->>>>>>> 2e1c2a35
 	log := appctx.GetLogger(ctx)
 	if uid.Idp != "" && uid.Idp != m.c.Idp {
 		return nil, errtypes.NotFound("idp mismatch")
@@ -240,12 +210,6 @@
 	return m.c.LDAPIdentity.GetLDAPUserGroups(log, m.ldapClient, userEntry)
 }
 
-<<<<<<< HEAD
-func (m *manager) ldapEntryToUser(entry *ldap.Entry) (*userpb.User, error) {
-	id, err := m.ldapEntryToUserID(entry)
-	if err != nil {
-		return nil, err
-=======
 	log.Debug().Interface("entries", sr.Entries).Msg("entries")
 
 	id := &userpb.UserId{
@@ -260,7 +224,6 @@
 		if err != nil {
 			return nil, err
 		}
->>>>>>> 2e1c2a35
 	}
 
 	gidNumber := m.c.Nobody
@@ -290,19 +253,6 @@
 	return u, nil
 }
 
-<<<<<<< HEAD
-func (m *manager) ldapEntryToUserID(entry *ldap.Entry) (*userpb.UserId, error) {
-	var uid string
-	if m.c.LDAPIdentity.User.Schema.IDIsOctetString {
-		rawValue := entry.GetEqualFoldRawAttributeValue(m.c.LDAPIdentity.User.Schema.ID)
-		if value, err := uuid.FromBytes(rawValue); err == nil {
-			uid = value.String()
-		} else {
-			return nil, err
-		}
-	} else {
-		uid = entry.GetEqualFoldAttributeValue(m.c.LDAPIdentity.User.Schema.ID)
-=======
 func (m *manager) FindUsers(ctx context.Context, query string, skipFetchingGroups bool) ([]*userpb.User, error) {
 	l, err := utils.GetLDAPConnection(&m.c.LDAPConn)
 	if err != nil {
@@ -367,7 +317,6 @@
 			UidNumber:   uidNumber,
 		}
 		users = append(users, user)
->>>>>>> 2e1c2a35
 	}
 
 	return &userpb.UserId{
