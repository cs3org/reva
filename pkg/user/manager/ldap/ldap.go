--- conflicted
+++ resolved
@@ -139,15 +139,11 @@
 
 	log.Debug().Interface("entries", sr.Entries).Msg("entries")
 
-<<<<<<< HEAD
-	return &userproviderv0alphapb.User{
-		Id: &typespb.UserId{
-                        Idp:      m.idp,
-                        OpaqueId: uid.OpaqueId,
-                },
-=======
 	return &userpb.User{
->>>>>>> 825f8b11
+    Id: &userpb.UserId{
+      Idp:      m.idp,
+      OpaqueId: uid.OpaqueId,
+    },
 		Username:    sr.Entries[0].GetAttributeValue(m.schema.UID),
 		Groups:      []string{},
 		Mail:        sr.Entries[0].GetAttributeValue(m.schema.Mail),
@@ -185,16 +181,12 @@
 	users := []*userpb.User{}
 
 	for _, entry := range sr.Entries {
-<<<<<<< HEAD
-		user := &userproviderv0alphapb.User{
-			Id: &typespb.UserId{
-                                Idp:      m.idp,
-                                OpaqueId: sr.Entries[0].GetAttributeValue(m.schema.UID),
-                        },
-=======
 		user := &userpb.User{
->>>>>>> 825f8b11
-			Username:    entry.GetAttributeValue(m.schema.UID),
+      Id: &userpb.UserId{
+        Idp:      m.idp,
+        OpaqueId: sr.Entries[0].GetAttributeValue(m.schema.UID),
+      },
+      Username:    entry.GetAttributeValue(m.schema.UID),
 			Groups:      []string{},
 			Mail:        sr.Entries[0].GetAttributeValue(m.schema.Mail),
 			DisplayName: sr.Entries[0].GetAttributeValue(m.schema.DisplayName),
